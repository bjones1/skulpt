<!DOCTYPE html>
<html>
<head>
    <title></title>
    %(scripts)s
    <script src="skulpt-stdlib.js" type="text/javascript"></script>

</head>
<body>
<h1>In Browser Testing Page</h1>
<p>Open the Javascript Console and click the run button.</p>
<p>Remember that you can add a debugger statement to your Python below or in the Skulpt Javascript.</p>

<script type="text/javascript">
function outf(text) {
   var mypre = document.getElementById(Sk.pre);
   mypre.innerHTML = mypre.innerHTML + text;
}

function showjs(text) {
   var mypre = document.getElementById("runbrowser_jsout");
   mypre.innerHTML = mypre.innerHTML + text;
}


function builtinRead(x)
{
    if (Sk.builtinFiles === undefined || Sk.builtinFiles["files"][x] === undefined)
        throw "File not found: '" + x + "'";
    return Sk.builtinFiles["files"][x];
}

function runit(myDiv) {
   var prog = document.getElementById(myDiv+"_code").value;
   var mypre = document.getElementById(myDiv+"_pre");

   Sk.inputfun = function() {
<<<<<<< HEAD
       return new Promise(function (resolve) {
           resolve(window.prompt());
       });
=======
       return new Promise(function (resolve) { resolve(window.prompt()); });
>>>>>>> ff147ab2
   };
   //Sk.outputfun = alert;

   mypre.innerHTML = '';
   Sk.canvas = myDiv+"_canvas";
    var can = document.getElementById(Sk.canvas);
    can.style.display = 'block';
    if (can) {
        can.width = can.width;
        if (Sk.tg) {
            Sk.tg.canvasInit = false;
            Sk.tg.turtleList = [];
        }
    }

   Sk.pre = myDiv+"_pre";
   Sk.configure({output:outf,
  	        read: builtinRead,
            debugout: showjs,
              });
       var myPromise = Sk.misceval.asyncToPromise(function() {
                return Sk.importMainWithBody("<stdin>",true,prog,true);
       });
       myPromise.then(function(mod) {}, function(err) {
           console.log(err.toString());
            });
}
</script>
<h3>Test Code</h3>
<div id="runbrowser">
<form>
<textarea edit_id="eta_5" id="runbrowser_code" cols="72" rows="15">
%(code)s
</textarea>
<button onclick="runit('runbrowser')" type="button">Run</button>
</form>

<h3>Canvas</h3>
<div id="runbrowser_canvas" height="500" width="800"
	style="border-style: solid; display: none"></div>

<h3>Output</h3>
<pre id="runbrowser_pre" style="background-color: #dddddd"></pre>

<h3>Compiled To Javascript</h3>
<pre id="runbrowser_jsout"></pre>

</div>
</body>
</html><|MERGE_RESOLUTION|>--- conflicted
+++ resolved
@@ -35,13 +35,7 @@
    var mypre = document.getElementById(myDiv+"_pre");
 
    Sk.inputfun = function() {
-<<<<<<< HEAD
-       return new Promise(function (resolve) {
-           resolve(window.prompt());
-       });
-=======
        return new Promise(function (resolve) { resolve(window.prompt()); });
->>>>>>> ff147ab2
    };
    //Sk.outputfun = alert;
 
