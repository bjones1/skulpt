<!DOCTYPE html>
<html>
<head>
    <title></title>
    %(scripts)s
    <script src="skulpt-stdlib.js" type="text/javascript"></script>

</head>
<body>
<h1>In Browser Testing Page</h1>
<p>Open the Javascript Console and click the run button.</p>
<p>Remember that you can add a debugger statement to your Python below or in the Skulpt Javascript.</p>

<script type="text/javascript">
function outf(text) {
   var mypre = document.getElementById(Sk.pre);
   mypre.appendChild(document.createTextNode(text));
   console.log(text);
}

function showjs(text) {
   var mypre = document.getElementById("runbrowser_jsout");
   mypre.innerHTML = mypre.innerHTML + text;
}


function builtinRead(x) {
    console.log(x);
    if (Sk.builtinFiles === undefined || Sk.builtinFiles["files"][x] === undefined) {
        throw "File not found: '" + x + "'";
    }

    var file = Sk.builtinFiles["files"][x];

    return file;
}

function runit(myDiv) {
    var prog = document.getElementById(myDiv+"_code").value;
    var mypre = document.getElementById(myDiv+"_pre");

    Sk.inputfun = function(prompt) {
        return new Promise(function (resolve) { resolve(window.prompt(prompt)); });
    };


    mypre.innerHTML = '';
    var can = document.getElementById("turtle");
    can.style.display = 'block';
    if (can) {
        can.width = can.width;
        if (Sk.tg) {
            Sk.tg.canvasInit = false;
            Sk.tg.turtleList = [];
        }
    }

    Sk.canvas = "turtle";

    Sk.pre = myDiv+"_pre";

    Sk.configure({
        output:outf,
        read: builtinRead,
        inputfunTakesPrompt: true,
        debugout: showjs,
        debugging: %(debug_mode)s,
        python3: %(p3)s
    });

    var myPromise = Sk.misceval.asyncToPromise(function() {
            return Sk.importMainWithBody("<stdin>",true,prog,true);
    });

    myPromise.then(function(mod) {}, function(err) {
        if (err.message) {
            outf(err.message + "\n");
<<<<<<< HEAD
            outf(err.stack);
        } else if (err.nativeError) {
            outf(err.nativeError.message + "\n");
            outf(err.nativeError.stack);
        } else {
            outf(err.toString());
        }
=======
            outf(err.stack);  
        } else if (err.nativeError) {
            outf(err.nativeError.message + "\n");
            outf(err.nativeError.stack);  
        } else {
            outf(err.toString());
        }   
>>>>>>> e25186b6
    });
}
</script>
<h3>Test Code</h3>
<div id="runbrowser">
<form>
<textarea edit_id="eta_5" id="runbrowser_code" cols="72" rows="20" style="font-family: 'Lucida Console', Monaco, monospace;">
%(code)s
</textarea>
<button onclick="runit('runbrowser')" type="button">Run</button>
</form>

<h3>Canvas</h3>
<div id="turtle" height="500" width="800"
	style="border-style: solid; display: none"></div>

<h3>Output</h3>
<pre id="runbrowser_pre" style="background-color: #dddddd"></pre>

<h3>Compiled To Javascript</h3>
<pre id="runbrowser_jsout"></pre>

</div>
</body>
</html><|MERGE_RESOLUTION|>--- conflicted
+++ resolved
@@ -75,7 +75,6 @@
     myPromise.then(function(mod) {}, function(err) {
         if (err.message) {
             outf(err.message + "\n");
-<<<<<<< HEAD
             outf(err.stack);
         } else if (err.nativeError) {
             outf(err.nativeError.message + "\n");
@@ -83,15 +82,6 @@
         } else {
             outf(err.toString());
         }
-=======
-            outf(err.stack);  
-        } else if (err.nativeError) {
-            outf(err.nativeError.message + "\n");
-            outf(err.nativeError.stack);  
-        } else {
-            outf(err.toString());
-        }   
->>>>>>> e25186b6
     });
 }
 </script>
