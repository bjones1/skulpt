--- conflicted
+++ resolved
@@ -78,7 +78,6 @@
     myPromise.then(function(mod) {}, function(err) {
         if (err.message) {
             outf(err.message + "\n");
-<<<<<<< HEAD
             outf(err.stack);
         } else if (err.nativeError) {
             outf(err.nativeError.message + "\n");
@@ -86,15 +85,6 @@
         } else {
             outf(err.toString());
         }
-=======
-            outf(err.stack);  
-        } else if (err.nativeError) {
-            outf(err.nativeError.message + "\n");
-            outf(err.nativeError.stack);  
-        } else {
-            outf(err.toString());
-        }   
->>>>>>> 27e5286f
     });
 }
 </script>
