--- conflicted
+++ resolved
@@ -76,14 +76,9 @@
         output:outf,
         read: builtinRead,
         inputfunTakesPrompt: true,
-<<<<<<< HEAD
         debugout: showjs,
         debugging: %(debug_mode)s,
         python3: %(p3)s
-
-=======
-        debugout: showjs
->>>>>>> 63b9e2a6
     });
 
     var myPromise = Sk.misceval.asyncToPromise(function() {
@@ -91,9 +86,6 @@
     });
 
     myPromise.then(function(mod) {}, function(err) {
-<<<<<<< HEAD
-        console.log(err.toString());
-=======
         if (err.message) {
             outf(err.message + "\n");
             outf(err.stack);  
@@ -103,7 +95,6 @@
         } else {
             outf(err.toString());
         }   
->>>>>>> 63b9e2a6
     });
 }
 </script>
