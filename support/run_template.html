--- conflicted
+++ resolved
@@ -40,22 +40,12 @@
 }
 
 function runit(myDiv) {
-<<<<<<< HEAD
     var prog = document.getElementById(myDiv+"_code").value;
     var mypre = document.getElementById(myDiv+"_pre");
 
     Sk.inputfun = function(prompt) {
         return new Promise(function (resolve) { resolve(window.prompt(prompt)); });
     };
-
-=======
-    var prog = document.getElementById(myDiv + "_code").value;
-    var mypre = document.getElementById(myDiv + "_pre");
-
-    Sk.inputfun = function(prompt) {
-        return new Promise(function (resolve) { resolve(window.prompt(prompt)); });
-    };
->>>>>>> 52793fb7
 
     mypre.innerHTML = '';
     var can = document.getElementById("turtle");
@@ -78,11 +68,7 @@
         inputfunTakesPrompt: true,
         debugout: showjs,
         debugging: %(debug_mode)s,
-<<<<<<< HEAD
-        python3: %(p3)s
-=======
         __future__: %(p3)s
->>>>>>> 52793fb7
     });
 
     Sk.onBeforeImport = function() {
