--- conflicted
+++ resolved
@@ -3,14 +3,8 @@
 python:
 - '2.7'
 install:
-<<<<<<< HEAD
-- nvm install node
-- nvm use node
-- npm install npm@latest -g
-=======
 - npm install jscs -g
 - npm install jshint -g
->>>>>>> 63b9e2a6
 - npm install
 - jscs -V
 - jshint -v
