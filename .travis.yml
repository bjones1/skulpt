language: python
sudo: false
python:
- '2.6'
install:
<<<<<<< HEAD
- npm install npm@4 -g
=======
- nvm install node
- nvm use node
- npm install npm@latest -g
>>>>>>> 45e92a12
- npm install
- jscs -V
- jshint -v
- pip install "GitPython>=0.2.0-beta1" --use-mirrors
- mkdir -p vendors
script:
- npm run build-min
- npm test
after_script:
- ./dist-update.sh
env:
  global:
  - secure: c4X6Fg9g3Z27vweDsb6q4Is7cwt4TdKX/H0T9MaGRZEcBvA2ke05B2m7jcwz0Ml0JfwBq1fWzOEj+VNOkXD1CqtzQwKgd7hO094Jk/tXYtfSSHD4nmJ0HyrKMBZfic/Q9eYQoTfhuKez34dzxBiwI818q5B6oedo9ayzK3M7k6w=
  - secure: UEg/9heIZjo2Jws047OO07T+MurWyDiQ3Hp7ow1jgfhYitntsEzJwJrs/UFsZDP01QWAviLFtEY/JDBPEUzPyEbWJe2YE65CSt4AM9Kt5sMADEnFF9ButNMCg5oKRB1neqotuGy6U+lzUQsZN0rzsTuVqxK1ODHz+2LwyvpgpZ8=<|MERGE_RESOLUTION|>--- conflicted
+++ resolved
@@ -3,13 +3,9 @@
 python:
 - '2.6'
 install:
-<<<<<<< HEAD
-- npm install npm@4 -g
-=======
 - nvm install node
 - nvm use node
 - npm install npm@latest -g
->>>>>>> 45e92a12
 - npm install
 - jscs -V
 - jshint -v
