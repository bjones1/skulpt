{
  "name": "skulpt",
  "version": "1.0.0",
  "description": "Skulpt is a Javascript implementation of Python 2.x. Python that runs in your browser!",
  "keywords": [
    "skulpt"
  ],
  "scripts": {
<<<<<<< HEAD
    "testdebug": "./skulpt.py testdebug",
    "regengooglocs": "./skulpt.py regengooglocs",
    "regensymtabtests": "./skulpt.py regensymtabtests",
    "rununits": "./skulpt.py rununits",
    "vmwareregr": "./skulpt.py vmwareregr",
    "regenparser": "./skulpt.py regenparser",
    "regenasttests": "./skulpt.py regenasttests",
    "regenruntests": "./skulpt.py regenruntests",
    "upload": "./skulpt.py upload",
    "doctest": "./skulpt.py doctest",
    "doc": "./skulpt.py doc",
    "browser": "./skulpt.py browser",
    "debugbrowser": "./skulpt.py debugbrowser",
    "vfs": "./skulpt.py vfs",
    "host": "./skulpt.py host",
    "repl": "./skulpt.py repl",
    "build": "./skulpt.py dist",
    "build-min": "./skulpt.py dist -u",
    "test": "./skulpt.py test",
    "test3": "./skulpt.py test3"
=======
    "testdebug": "python skulpt.py testdebug",
    "regengooglocs": "python skulpt.py regengooglocs",
    "regensymtabtests": "python skulpt.py regensymtabtests",
    "rununits": "python skulpt.py rununits",
    "vmwareregr": "python skulpt.py vmwareregr",
    "regenparser": "python skulpt.py regenparser",
    "regenasttests": "python skulpt.py regenasttests",
    "regenruntests": "python skulpt.py regenruntests",
    "upload": "python skulpt.py upload",
    "doctest": "python skulpt.py doctest",
    "doc": "python skulpt.py doc",
    "browser": "python skulpt.py browser",
    "debugbrowser": "python skulpt.py debugbrowser",
    "vfs": "python skulpt.py vfs",
    "host": "python skulpt.py host",
    "repl": "python skulpt.py repl",
    "build": "python skulpt.py dist",
    "build-min": "python skulpt.py dist -u",
    "test": "python skulpt.py test",
    "test3": "python skulpt.py test3"
>>>>>>> 2d10c9b9
  },
  "repository": {
    "type": "git",
    "url": "https://github.com/skulpt/skulpt.git"
  },
  "bugs": {
    "url": "https://github.com/skulpt/skulpt/issues"
  },
  "homepage": "http://www.skulpt.org/",
  "author": {
    "name": "Brad Miller"
  },
  "license": "MIT",
  "private": true,
  "devDependencies": {
<<<<<<< HEAD
    "jscs": "^1.12.0",
    "jsdoc": "^3.5.5",
    "jshint": "^2.5.11"
=======
    "jshint": "~2.5.2",
    "jscs": "~1.12",
    "jsdoc": "~3.5.5"
>>>>>>> 2d10c9b9
  }
}<|MERGE_RESOLUTION|>--- conflicted
+++ resolved
@@ -6,28 +6,6 @@
     "skulpt"
   ],
   "scripts": {
-<<<<<<< HEAD
-    "testdebug": "./skulpt.py testdebug",
-    "regengooglocs": "./skulpt.py regengooglocs",
-    "regensymtabtests": "./skulpt.py regensymtabtests",
-    "rununits": "./skulpt.py rununits",
-    "vmwareregr": "./skulpt.py vmwareregr",
-    "regenparser": "./skulpt.py regenparser",
-    "regenasttests": "./skulpt.py regenasttests",
-    "regenruntests": "./skulpt.py regenruntests",
-    "upload": "./skulpt.py upload",
-    "doctest": "./skulpt.py doctest",
-    "doc": "./skulpt.py doc",
-    "browser": "./skulpt.py browser",
-    "debugbrowser": "./skulpt.py debugbrowser",
-    "vfs": "./skulpt.py vfs",
-    "host": "./skulpt.py host",
-    "repl": "./skulpt.py repl",
-    "build": "./skulpt.py dist",
-    "build-min": "./skulpt.py dist -u",
-    "test": "./skulpt.py test",
-    "test3": "./skulpt.py test3"
-=======
     "testdebug": "python skulpt.py testdebug",
     "regengooglocs": "python skulpt.py regengooglocs",
     "regensymtabtests": "python skulpt.py regensymtabtests",
@@ -48,7 +26,6 @@
     "build-min": "python skulpt.py dist -u",
     "test": "python skulpt.py test",
     "test3": "python skulpt.py test3"
->>>>>>> 2d10c9b9
   },
   "repository": {
     "type": "git",
@@ -64,14 +41,8 @@
   "license": "MIT",
   "private": true,
   "devDependencies": {
-<<<<<<< HEAD
-    "jscs": "^1.12.0",
-    "jsdoc": "^3.5.5",
-    "jshint": "^2.5.11"
-=======
     "jshint": "~2.5.2",
     "jscs": "~1.12",
     "jsdoc": "~3.5.5"
->>>>>>> 2d10c9b9
   }
 }