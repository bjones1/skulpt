#!/usr/bin/env python2.7

#
#   Note:  python2.6 is specified because that is what the skulpt parser
#          used as a reference.  This is only important when you are doing
#          things like regenerating tests and/or regenerating symtabs
#          If you do not have python 2.6 and you ARE NOT creating new tests
#          then all should be well for you to use 2.7 or whatever you have around

from optparse import OptionParser
from subprocess import Popen, PIPE
import subprocess
import os
import sys
import glob
import py_compile
import symtable
import shutil
import re
import pprint
import json
import shutil
import time

# Assume that the GitPython module is available until proven otherwise.
GIT_MODULE_AVAILABLE = True
try:
    from git import *
except:
    GIT_MODULE_AVAILABLE = False

def bowerFileName():
    file = open(".bowerrc")
    data = json.load(file)
    fileName = data["json"]
    file.close()
    return fileName

def bowerProperty(name):
    file = open(bowerFileName())
    data = json.load(file)
    value = data[name]
    file.close()
    return value

# Symbolic constants for the project structure.
DIST_DIR        = 'dist'
TEST_DIR        = 'test'
RUN_DIR         = 'support/tmp'

# Symbolic constants for the naming of distribution files.
STANDARD_NAMING = True
PRODUCT_NAME    = bowerProperty("name")
OUTFILE_REG     = "{0}.js".format(PRODUCT_NAME) if STANDARD_NAMING else "skulpt-uncomp.js"
OUTFILE_MIN     = "{0}.min.js".format(PRODUCT_NAME) if STANDARD_NAMING else "skulpt.js"
OUTFILE_LIB     = "{0}-stdlib.js".format(PRODUCT_NAME) if STANDARD_NAMING else "builtin.js"
OUTFILE_MAP     = "{0}-linemap.txt".format(PRODUCT_NAME) if STANDARD_NAMING else "linemap.txt"
OUTFILE_DEBUGGER = "debugger.js"

# Symbolic constants for file types.
FILE_TYPE_DIST = 'dist'
FILE_TYPE_TEST = 'test'

# Order is important!
Files = [
        'support/closure-library/closure/goog/base.js',
        'support/closure-library/closure/goog/deps.js',
        ('support/closure-library/closure/goog/string/string.js',   FILE_TYPE_DIST),
        ('support/closure-library/closure/goog/debug/error.js',     FILE_TYPE_DIST),
        ('support/closure-library/closure/goog/asserts/asserts.js', FILE_TYPE_DIST),
        ('support/es6-promise-polyfill/promise-1.0.0.hacked.js',    FILE_TYPE_DIST),
        'support/setImmediate/setImmediate.js',
        'src/env.js',
        'src/type.js',
        'src/abstract.js',
        'src/object.js',
        'src/function.js',
        'src/builtin.js',
        'src/fromcodepoint.js',   # should become unnecessary, eventually
        'src/errors.js',
        'src/native.js',
        'src/method.js',
        'src/misceval.js',
        'src/seqtype.js',
        'src/list.js',
        'src/str.js',
        'src/formatting.js',
        'src/tuple.js',
        'src/dict.js',
        'src/numtype.js',
        'src/biginteger.js',
        'src/int.js',
        'src/bool.js',
        'src/float.js',
        'src/number.js',
        'src/long.js',
        'src/complex.js',
        'src/slice.js',
        'src/set.js',
        'src/print.js',
        'src/module.js',
        'src/structseq.js',
        'src/generator.js',
        'src/file.js',
        'src/ffi.js',
        'src/iterator.js',
        'src/enumerate.js',
        'src/tokenize.js',
        'gen/parse_tables.js',
        'src/parser.js',
        'gen/astnodes.js',
        'src/ast.js',
        'src/symtable.js',
        'src/compile.js',
        'src/import.js',
        'src/timsort.js',
        'src/sorted.js',
        'src/builtindict.js',
        'src/constants.js',
        'src/internalpython.js',
        ("support/jsbeautify/beautify.js", FILE_TYPE_TEST),
        ]

ExtLibs = [
        'support/time-helpers/strftime-min.js',
        'support/time-helpers/strptime.min.js'
]

TestFiles = [
        'support/closure-library/closure/goog/base.js',
        'support/closure-library/closure/goog/deps.js',
        'support/closure-library/closure/goog/math/math.js',
        'support/closure-library/closure/goog/math/coordinate.js',
        'support/closure-library/closure/goog/math/vec2.js',
        'support/closure-library/closure/goog/json/json.js',
        'support/jsbeautify/beautify.js',
        "{0}/namedtests.js".format(TEST_DIR),
        "{0}/sprintf.js".format(TEST_DIR),
        "{0}/json2.js".format(TEST_DIR),
        "{0}/test.js".format(TEST_DIR)
        ]

def buildNamedTestsFile():
    testFiles = ['test/run/'+f.replace(".py","") for f in os.listdir('test/run') if re.match(r"test_.*\.py$",f)]
    nt = open("{0}/namedtests.js".format(TEST_DIR),'w')
    nt.write("namedtfiles = [")
    for f in testFiles:
        nt.write("'%s',\n" % f)
    nt.write("];")
    nt.close()

def isClean():
    repo = Repo(".")
    return not repo.is_dirty()

def getTip():
    repo = Repo(".")
    return repo.head.commit.hexsha


def getFileList(type, include_ext_libs=True):
    ret = list(ExtLibs) if include_ext_libs else []
    for f in Files:
        if isinstance(f, tuple):
            if f[1] == type:
                ret.append(f[0])
        else:
            if "*" in f:
                for g in glob.glob(f):
                    ret.append(f)
            else:
                ret.append(f)
    return ret

def is64bit():
    return sys.maxsize > 2**32

if sys.platform == "win32":
    winbase = ".\\support\\d8\\x32"
    if not os.path.exists(winbase):
        winbase = ".\\support\\d8"
    os.environ["D8_PATH"] = winbase
    jsengine = winbase + "\\d8.exe --debugger --harmony"

    nul = "nul"
    crlfprog = os.path.join(os.path.split(sys.executable)[0], "Tools/Scripts/crlf.py")
elif sys.platform == "darwin":
    os.environ["D8_PATH"] = "./support/d8/mac"
    jsengine = "./support/d8/mac/d8 --debugger"
    nul = "/dev/null"
    crlfprog = None
elif sys.platform == "linux2":
    if is64bit():
        os.environ["D8_PATH"] = "support/d8/x64"
        jsengine = "support/d8/x64/d8 --debugger --harmony_promises"
    else:
        os.environ["D8_PATH"] = "support/d8/x32"
        jsengine = "support/d8/x32/d8 --debugger --harmony_promises"
    nul = "/dev/null"
    crlfprog = None
else:
    # You're on your own...
    os.environ["D8_PATH"] = "support/d8/x32"
    jsengine = "support/d8/x32/d8 --debugger --harmony_promises"
    nul = "/dev/null"
    crlfprog = None

if os.environ.get("CI",False):
    os.environ["D8_PATH"] = "support/d8/x64"
    jsengine = "support/d8/x64/d8 --harmony_promises"
    nul = "/dev/null"

#jsengine = "rhino"

def test(debug_mode=False):
    """runs the unit tests."""
    if debug_mode:
        debugon = "--debug-mode"
    else:
        debugon = ""
    buildNamedTestsFile()
    ret1 = os.system("{0} {1} {2} -- {3}".format(jsengine, ' '.join(getFileList(FILE_TYPE_TEST)), ' '.join(TestFiles), debugon))
    ret2 = 0
    ret3 = 0
    ret4 = 0
    if ret1 == 0:
        print "Running jshint"
        base_dirs = ["src", "debugger"]
        for base_dir in base_dirs:
            if sys.platform == "win32":
                jshintcmd = "{0} {1}".format("jshint", ' '.join(f for f in glob.glob(base_dir + "/*.js")))
                jscscmd = "{0} {1} --reporter=inline".format("jscs", ' '.join(f for f in glob.glob(base_dir + "/*.js")))
            else:
                jshintcmd = "jshint " + base_dir + "/*.js"
                jscscmd = "jscs " + base_dir + "/*.js --reporter=inline"
        ret2 = os.system(jshintcmd)
        print "Running JSCS"
        ret3 = os.system(jscscmd)
        #ret3 = os.system(jscscmd)
        print "Now running new unit tests"
        ret4 = rununits(debug_mode=debug_mode)
    return ret1 | ret2 | ret3 | ret4

def parse_time_args(argv):
    usageString = """

{program} time [filename.py] [iter=1]
    Computes the average runtime of a Python file (or test suite, if none specified)
    over iter number of trials.
    """.format(program=argv[0])

    fn = ""
    iter = 0

    if len(sys.argv) > 4:
        print usageString
        sys.exit(2)

    for arg in argv[2:]:
        if arg.isdigit():
            if iter:
                print usageString
                sys.exit(2)
            else:
                iter = int(arg)
                if iter <= 0:
                    print "Number of trials must be 1 or greater."
                    sys.exit(2)
        elif ".py" in arg:
            if fn:
                print usageString
                sys.exit(2)
            else:
                fn = arg
        else:
            print usageString
            sys.exit(2)

    iter = iter if iter else 1
    time_suite(iter=iter, fn=fn)

def time_suite(iter=1, fn=""):
    jsprofengine = jsengine.replace('--debugger', '--prof --log-internal-timer-events')

    if not os.path.exists("support/tmp"):
        os.mkdir("support/tmp")
    f = open("support/tmp/run.js", "w")

    additional_files = ""

    # Profile single file
    if fn:
        if not os.path.exists(fn):
            print "%s doesn't exist" % fn
            raise SystemExit()

        modname = os.path.splitext(os.path.basename(fn))[0]
        f.write("""
    var input = read('%s');
    print("-----");
    print(input);
    print("-----");
    Sk.configure({syspath:["%s"], read:read, python3:false, debugging:false});
    Sk.misceval.asyncToPromise(function() {
        return Sk.importMain("%s", true, true);
    }).then(function () {
        print("-----");
    }, function(e) {
        print("UNCAUGHT EXCEPTION: " + e);
        print(e.stack);
    });
        """ % (fn, os.path.split(fn)[0], modname))

    # Profile test suite
    else:
        # Prepare named tests
        buildNamedTestsFile()

        # Prepare unit tests
        testFiles = ['test/unit/'+fn for fn in os.listdir('test/unit') if '.py' in fn]
        if not os.path.exists("support/tmp"):
            os.mkdir("support/tmp")

        f.write("var input;\n")

        for fn in testFiles:
            modname = os.path.splitext(os.path.basename(fn))[0]
            p3on = 'false'
            f.write("""
    input = read('%s');
    print('%s');
    Sk.configure({syspath:["%s"], read:read, python3:%s});
    Sk.importMain("%s", false);
            """ % (fn, fn, os.path.split(fn)[0], p3on, modname))

        fn = "test suite"
        additional_files = ' '.join(TestFiles)

    f.close()

    print "Timing %s...\n" % fn

    times = []

    # Run profile
    for i in range(iter):
        if iter > 1:
            print "Iteration %d of %d..." % (i + 1, iter)
        startTime = time.time()
        p = Popen("{0} {1} {2} support/tmp/run.js".format(jsprofengine,
                  ' '.join(getFileList(FILE_TYPE_TEST)),
                  additional_files),
                  shell=True, stdout=PIPE, stderr=PIPE)

        outs, errs = p.communicate()

        if p.returncode != 0:
            print "\n\nWARNING: Scripts returned with error code. Timing data may be inaccurate.\n\n"

        endTime = time.time()
        times.append(endTime - startTime)

    avg = sum(times) / len(times)

    if iter > 1:
        print "\nAverage time over %s iterations: %s seconds" % (iter, avg)
    else:
        print "%s seconds" % avg

def parse_profile_args(argv):
    usageString = """

{program} profile [filename.py] [output]
    Runs profile on Python file (or test suite, if none specified)
    and outputs processed results to output file (or stdout if none specified)
    """.format(program=argv[0])

    fn = ""
    out = ""
    numArgs = len(sys.argv)

    if len(sys.argv) > 4:
        print usageString
        sys.exit(2)

    for arg in argv[2:]:
        if ".py" in arg:
            if fn:
                print usageString
                sys.exit(2)
            else:
                fn = arg
        else:
            if out:
                print usageString
                sys.exit(2)
            else:
                out = arg

    profile(fn=fn, output=out)

def profile(fn="", process=True, output=""):
    """
    Runs v8 profiler, which outputs tick information to v8.log Use
    https://v8.googlecode.com/svn/branches/bleeding_edge/tools/profviz/profviz.html
    to analyze log.
    """
    jsprofengine = jsengine.replace('--debugger', '--prof --log-internal-timer-events')

    if not os.path.exists("support/tmp"):
        os.mkdir("support/tmp")
    f = open("support/tmp/run.js", "w")

    additional_files = ""

    # Profile single file
    if fn:
        if not os.path.exists(fn):
            print "%s doesn't exist" % fn
            raise SystemExit()

        modname = os.path.splitext(os.path.basename(fn))[0]
        f.write("""
    var input = read('%s');
    print("-----");
    print(input);
    print("-----");
    Sk.configure({syspath:["%s"], read:read, python3:false, debugging:false});
    Sk.misceval.asyncToPromise(function() {
        return Sk.importMain("%s", true, true);
    }).then(function () {
        print("-----");
    }, function(e) {
        print("UNCAUGHT EXCEPTION: " + e);
        print(e.stack);
    });
        """ % (fn, os.path.split(fn)[0], modname))

    # Profile test suite
    else:
        # Prepare named tests
        buildNamedTestsFile()

        # Prepare unit tests
        testFiles = ['test/unit/'+fn for fn in os.listdir('test/unit') if '.py' in fn]
        if not os.path.exists("support/tmp"):
            os.mkdir("support/tmp")

        f.write("var input;\n")

        for fn in testFiles:
            modname = os.path.splitext(os.path.basename(fn))[0]
            p3on = 'false'
            f.write("""
    input = read('%s');
    print('%s');
    Sk.configure({syspath:["%s"], read:read, python3:%s});
    Sk.importMain("%s", false);
            """ % (fn, fn, os.path.split(fn)[0], p3on, modname))

            fn = "test suite"
            additional_files = ' '.join(TestFiles)

    f.close()

    # Run profile
    print("Running profile on %s..." % fn)
    startTime = time.time()
    p = Popen("{0} {1} {2} support/tmp/run.js".format(jsprofengine,
              ' '.join(getFileList(FILE_TYPE_TEST)),
              additional_files),
              shell=True, stdout=PIPE, stderr=PIPE)

    outs, errs = p.communicate()

    if p.returncode != 0:
        print "\n\nWARNING: Scripts returned with error code. Timing data may be inaccurate.\n\n"

    endTime = time.time()

    if errs:
        print errs

    print "\n\nRunning time: ", (endTime - startTime), " seconds\n\n"

    # Process and display results
    if process:
        if output:
            out_msg = " and saving in %s" % output
            output = " > " + output
        else:
            out_msg = ""

        print "Processing profile using d8 processor%s..." % out_msg
        if sys.platform == "win32":
            os.system(".\\support\\d8\\tools\\windows-tick-processor.bat v8.log {0}".format(output))
        elif sys.platform == "darwin":
            os.system("./support/d8/tools/mac-tick-processor {0}".format(output))
        elif sys.platform == "linux2":
            os.system("./support/d8/tools/linux-tick-processor v8.log {0}".format(output))
        else:
            print """d8 processor is unsupported on this platform.
    Try using https://v8.googlecode.com/svn/branches/bleeding_edge/tools/profviz/profviz.html."""

def debugbrowser():
    tmpl = """
<!DOCTYPE HTML>
<html>
    <head>
        <meta http-equiv="X-UA-Compatible" content="IE=edge" >
        <title>Skulpt test</title>
        <link rel="stylesheet" href="../closure-library/closure/goog/demos/css/demo.css">
        <link rel="stylesheet" href="../closure-library/closure/goog/css/menu.css">
        <link rel="stylesheet" href="../closure-library/closure/goog/css/menuitem.css">
        <link rel="stylesheet" href="../closure-library/closure/goog/css/menuseparator.css">
        <link rel="stylesheet" href="../closure-library/closure/goog/css/combobox.css">
        <style>
            .type { font-size:14px; font-weight:bold; font-family:arial; background-color:#f7f7f7; text-align:center }
        </style>

%s
    </head>

    <body onload="testsMain()">
        <canvas id="__webglhelpercanvas" style="border: none;" width="500" height="500"></canvas>
        <table>
        <tr>
            <td>
                <div id="one-test" class="use-arrow"></div>
            </td>
        </tr>
        <tr>
            <td>
            <pre id="output"></pre>
            </td>
            <td>
            <span id="canv"></span>
            </td>
        </tr>
    </body>
</html>
"""
    if not os.path.exists("support/tmp"):
        os.mkdir("support/tmp")
    buildVFS()
    scripts = []
    for f in getFileList(FILE_TYPE_TEST) + ["{0}/browser-stubs.js".format(TEST_DIR), "support/tmp/vfs.js" ] + TestFiles:
        scripts.append('<script type="text/javascript" src="%s"></script>' %
                os.path.join('../..', f))

    with open("support/tmp/test.html", "w") as f:
        print >>f, tmpl % '\n'.join(scripts)

    if sys.platform == "win32":
        os.system("start support/tmp/test.html")
    elif sys.platform == "darwin":
        os.system("open support/tmp/test.html")
    else:
        os.system("gnome-open support/tmp/test.html")

def buildVFS():
    """ build a silly virtual file system to support 'read'"""
    print ". Slurping test data"
    with open("support/tmp/vfs.js", "w") as out:
        print >>out, "VFSData = {"
        all = []
        for root in (TEST_DIR, "src/builtin", "src/lib"):
            for dirpath, dirnames, filenames in os.walk(root):
                for filename in filenames:
                    f = os.path.join(dirpath, filename)
                    if ".svn" in f: continue
                    if ".swp" in f: continue
                    if ".pyc" in f: continue
                    data = open(f, "rb").read()
                    data = data.replace("\r\n", "\n")
                    all.append("'%s': '%s'" % (f.replace("\\", "/"), data.encode("hex")))
        print >>out, ",\n".join(all)
        print >>out, "};"
        print >>out, """

function readFromVFS(fn)
{
    var hexToStr = function(str)
    {
        var ret = "";
        for (var i = 0; i < str.length; i += 2)
            ret += unescape("%" + str.substr(i, 2));
        return ret;
    }
    if (VFSData[fn] === undefined) throw "file not found: " + fn;
    return hexToStr(VFSData[fn]);
}
"""

def buildBrowserTests():
    """combine all the tests data into something we can run from a browser
    page (so that it can be tested in the various crappy engines)

    we want to use the same code that the command line version of the tests
    uses so we stub the d8 functions to push to the browser."""

    outfn = "doc/static/browser-test.js"
    out = open(outfn, "w")

    print >>out, """
window.addevent('onload', function(){
"""

    # stub the d8 functions we use
    print >>out, """
function read(fn)
{
    var hexToStr = function(str)
    {
        var ret = "";
        for (var i = 0; i < str.length; i += 2)
            ret += unescape("%%" + str.substr(i, 2));
        return ret;
    }
    if (VFSData[fn] === undefined) throw "file not found: " + fn;
    return hexToStr(VFSData[fn]);
}
var SkulptTestRunOutput = '';
function print()
{
    var out = document.getElementById("output");
    for (var i = 0; i < arguments.length; ++i)
    {
        out.innerHTML += arguments[i];
        SkulptTestRunOutput += arguments[i];
        out.innerHTML += " ";
        SkulptTestRunOutput += " ";
    }
    out.innerHTML += "<br/>"
    SkulptTestRunOutput += "\\n";
}

function quit(rc)
{
    var out = document.getElementById("output");
    if (rc === 0)
    {
        out.innerHTML += "<font color='green'>OK</font>";
    }
    else
    {
        out.innerHTML += "<font color='red'>FAILED</font>";
    }
    out.innerHTML += "<br/>Saving results...";
    var sendData = JSON.encode({
        browsername: BrowserDetect.browser,
        browserversion: BrowserDetect.version,
        browseros: BrowserDetect.OS,
        version: '%s',
        rc: rc,
        results: SkulptTestRunOutput
    });
    var results = new Request.JSON({
        url: '/testresults',
        method: 'post',
        onSuccess: function() { out.innerHTML += "<br/>Results saved."; },
        onFailure: function() { out.innerHTML += "<br/>Couldn't save results."; }
    });
    results.send(sendData);
}
""" % getTip()

    for f in ["{0}/browser-detect.js".format(TEST_DIR)] + getFileList(FILE_TYPE_TEST) + TestFiles:
        print >>out, open(f).read()

    print >>out, """
});
"""
    out.close()
    print ". Built %s" % outfn

def getInternalCodeAsJson():
    ret = {}
    ret['files'] = {}
    for f in ["src/" + x for x in os.listdir("src") if os.path.splitext(x)[1] == ".py" if os.path.isfile("src/" + x)]:
        ext = os.path.splitext(f)[1]
        if ext == ".py":
            f = f.replace("\\", "/")
            ret['files'][f] = open(f).read()
    return "Sk.internalPy=" + json.dumps(ret)

def getBuiltinsAsJson(options):
    ret = {}
    ret['files'] = {}
    for root in ["src/builtin", "src/lib"]:
        for dirpath, dirnames, filenames in os.walk(root):
            for filename in filenames:
                f = os.path.join(dirpath, filename)
                ext = os.path.splitext(f)[1]
                if ext == ".py" or ext == ".js":
                    if options.verbose:
                        print "reading", f
                    f = f.replace("\\", "/")
                    ret['files'][f] = open(f).read()
    return "Sk.builtinFiles=" + json.dumps(ret)

def dist(options):
    """builds a 'shippable' version of Skulpt.

    this is all combined into one file, tests run, jslint'd, compressed.
    """
    if GIT_MODULE_AVAILABLE:
        if not isClean():
            print "WARNING: working directory not clean (according to 'git status')"
        else:
            print "Working directory is clean (according to 'git status')"
    else:
        print "+----------------------------------------------------------------------------+"
        print "GitPython is not installed for Python 2.6"
        print "The 'dist' command will not work without it.  Get it using pip or easy_install"
        print "or see:  http://packages.python.org/GitPython/0.3.1/intro.html#getting-started"
        print "+----------------------------------------------------------------------------+"

    if options.verbose:
        print ". Removing distribution directory, '{0}/'.".format(DIST_DIR)

    shutil.rmtree(DIST_DIR, ignore_errors=True)
    if not os.path.exists(DIST_DIR): os.mkdir(DIST_DIR)

    if options.uncompressed:
        make_skulpt_js(options,DIST_DIR)

    # Make the compressed distribution.
    compfn = os.path.join(DIST_DIR, OUTFILE_MIN)
    builtinfn = os.path.join(DIST_DIR, OUTFILE_LIB)
    debuggerfn = os.path.join(DIST_DIR, OUTFILE_DEBUGGER)
    
    if options.disabletests == False:
        # Run tests on uncompressed.
        if options.verbose:
            print ". Running tests on uncompressed..."

        ret = test()

        # Run tests on uncompressed.
        if options.verbose:
            print ". Re-Running tests on uncompressed... with debug mode on to find suspension errors."

<<<<<<< HEAD
        # turn the tests in debug mode off because they take too long
        # # Run tests on uncompressed.
        # if options.verbose:
        #     print ". Re-Running tests on uncompressed... with debug mode on to find suspension errors."
        #
        #
        # ret = test(debug_mode=True)

        if ret != 0:
            print "Tests failed on uncompressed version."
            sys.exit(1);
=======
    # turn the tests in debug mode off because they take too long
    # # Run tests on uncompressed.
    # if options.verbose:
    #     print ". Re-Running tests on uncompressed... with debug mode on to find suspension errors."
    #
    #
    # ret = test(debug_mode=True)

    if ret != 0:
        print "Tests failed on uncompressed version."
        sys.exit(1);
>>>>>>> 3a74f237

    # compress
    uncompfiles = ' '.join(['--js ' + x for x in getFileList(FILE_TYPE_DIST, include_ext_libs=False)])

    if options.verbose:
        print ". Compressing..."

    ret = os.system("java -jar support/closure-compiler/compiler.jar --define goog.DEBUG=false --output_wrapper \"(function(){%%output%%}());\" --compilation_level SIMPLE_OPTIMIZATIONS --jscomp_error accessControls --jscomp_error checkRegExp --jscomp_error checkTypes --jscomp_error checkVars --jscomp_error deprecated --jscomp_off fileoverviewTags --jscomp_error invalidCasts --jscomp_error missingProperties --jscomp_error nonStandardJsDocs --jscomp_error strictModuleDepCheck --jscomp_error undefinedVars --jscomp_error unknownDefines --jscomp_error visibility %s --externs support/es6-promise-polyfill/externs.js --js_output_file tmp.js" % (uncompfiles))
    # to disable asserts
    # --define goog.DEBUG=false
    #
    # to make a file that for ff plugin, not sure of format
    # --create_source_map <distribution-dir>/srcmap.txt
    #
    # --jscomp_error accessControls --jscomp_error checkRegExp --jscomp_error checkTypes --jscomp_error checkVars --jscomp_error deprecated --jscomp_error fileoverviewTags --jscomp_error invalidCasts --jscomp_error missingProperties --jscomp_error nonStandardJsDocs --jscomp_error strictModuleDepCheck --jscomp_error undefinedVars --jscomp_error unknownDefines --jscomp_error visibility
    #
    if ret != 0:
        print "closure-compiler failed."
        sys.exit(1)

    # Copy the debugger file to the output dir

    if options.verbose:
        print ". Bundling external libraries..."

    bundle = ""
    for fn in ExtLibs + ["tmp.js"]:
        with open(fn, "r") as f:
            bundle += f.read()

    with open(compfn, "w") as f:
        f.write(bundle)

    print ". Wrote bundled file"


    # Run tests on compressed.
    if options.disabletests == False:
        if options.verbose:
            print ". Running tests on compressed..."
        buildNamedTestsFile()
        ret = os.system("{0} {1} {2}".format(jsengine, compfn, ' '.join(TestFiles)))
        if ret != 0:
            print "Tests failed on compressed version."
            sys.exit(1)
        ret = rununits(opt=True)
        if ret != 0:
            print "Tests failed on compressed unit tests"
            sys.exit(1)


    doc()

    try:
        shutil.copy(compfn, os.path.join(DIST_DIR, "tmp.js"))
        shutil.copy("debugger/debugger.js", DIST_DIR)
    except Exception as e:
        print "Couldn't copy debugger to output folder: %s" % e.message
        sys.exit(1)

    path_list = os.environ.get('PATH','').split(':')
    has_gzip = False
    for p in path_list:
        has_gzip = os.access(os.path.join(p,"gzip"), os.X_OK)
        if has_gzip:
            break

    if has_gzip:
        ret = os.system("gzip -9 {0}/tmp.js".format(DIST_DIR))
        if ret != 0:
            print "Couldn't gzip to get final size."
            has_gzip = False
            os.unlink("{0}/tmp.js".format(DIST_DIR))

        size = os.path.getsize("{0}/tmp.js.gz".format(DIST_DIR))
        os.unlink("{0}/tmp.js.gz".format(DIST_DIR))
    else:
        os.unlink("{0}/tmp.js".format(DIST_DIR))
        print "No gzip executable, can't get final size"

    with open(builtinfn, "w") as f:
        f.write(getBuiltinsAsJson(options))
        if options.verbose:
            print ". Wrote {0}".format(builtinfn)

    # Update documentation folder copies of the distribution.
    try:
        shutil.copy(compfn,    os.path.join("doc", "static", OUTFILE_MIN))
        shutil.copy(builtinfn, os.path.join("doc", "static", OUTFILE_LIB))
        shutil.copy(debuggerfn, os.path.join("doc", "static", "debugger", OUTFILE_DEBUGGER))
    except:
        print "Couldn't copy to docs dir."
        sys.exit(1)
    if options.verbose:
        print ". Updated doc dir"

    # All good!
    if options.verbose:
        print ". Wrote {0}.".format(compfn)
        if has_gzip:
            print ". gzip of compressed: %d bytes" % size


def make_skulpt_js(options,dest):
    if options.verbose:
        print ". Writing combined version..."
    combined = ''
    linemap = open(os.path.join(dest, OUTFILE_MAP), "w")
    curline = 1
    for file in getFileList(FILE_TYPE_DIST):
        curfiledata = open(file).read()
        combined += curfiledata
        print >> linemap, "%d:%s" % (curline, file)
        curline += len(curfiledata.split("\n")) - 1
    linemap.close()
    uncompfn = os.path.join(dest, OUTFILE_REG)
    open(uncompfn, "w").write(combined)
    # Prevent accidental editing of the uncompressed distribution file.
    if sys.platform != "win32":
        os.chmod(os.path.join(dest, OUTFILE_REG), 0o444)

def run_in_browser(fn, options, debug_mode=False):
    shutil.rmtree(RUN_DIR, ignore_errors=True)
    if not os.path.exists(RUN_DIR): os.mkdir(RUN_DIR)
    docbi(options,RUN_DIR)
    scripts = []
    for f in getFileList(FILE_TYPE_TEST):
        scripts.append('<script type="text/javascript" src="%s"></script>' %
                os.path.join('../..', f))
    scripts = "\n".join(scripts)

    with open (fn,'r') as runfile:
        prog = runfile.read()

    with open('support/run_template.html') as tpfile:
        page = tpfile.read()
        page = page % dict(code=prog,scripts=scripts,debug_mode=str(debug_mode).lower())

    with open("{0}/run.html".format(RUN_DIR),"w") as htmlfile:
        htmlfile.write(page)

    if sys.platform == "darwin":
        os.system("open {0}/run.html".format(RUN_DIR))
    elif sys.platform == "linux2":
        os.system("xdg-open {0}/run.html".format(RUN_DIR))
    elif sys.platform == "win32":
        os.system("start {0}/run.html".format(RUN_DIR))
    else:
        print("open or refresh {0}/run.html in your browser to test/debug".format(RUN_DIR))

def regenparser():
    """regenerate the parser/ast source code"""
    if not os.path.exists("gen"): os.mkdir("gen")
    os.chdir("src/pgen/parser")
    os.system("python main.py ../../../gen/parse_tables.js")
    os.chdir("../ast")
    os.system("python asdl_js.py Python.asdl ../../../gen/astnodes.js")
    os.chdir("../../..")
    # sanity check that they at least parse
    #os.system(jsengine + " support/closure-library/closure/goog/base.js src/env.js src/tokenize.js gen/parse_tables.js gen/astnodes.js")

def regenasttests(togen="{0}/run/*.py".format(TEST_DIR)):
    """regenerate the ast test files by running our helper script via real python"""
    for f in glob.glob(togen):
        transname = f.replace(".py", ".trans")
        os.system("python {0}/astppdump.py {1} > {2}".format(TEST_DIR, f, transname))
        forcename = f.replace(".py", ".trans.force")
        if os.path.exists(forcename):
            shutil.copy(forcename, transname)
        if crlfprog:
            os.system("python {0} {1}".format(crlfprog, transname))


def regenruntests(togen="{0}/run/*.py".format(TEST_DIR)):
    """regenerate the test data by running the tests on real python"""
    for f in glob.glob(togen):
        os.system("python {0} > {1}.real 2>&1".format(f, f))
        forcename = f + ".real.force"
        if os.path.exists(forcename):
            shutil.copy(forcename, "%s.real" % f)
        if crlfprog:
            os.system("python %s %s.real" % (crlfprog, f))
    for f in glob.glob("{0}/interactive/*.py".format(TEST_DIR)):
        p = Popen("python -i > %s.real 2>%s" % (f, nul), shell=True, stdin=PIPE)
        p.communicate(open(f).read() + "\004")
        forcename = f + ".real.force"
        if os.path.exists(forcename):
            shutil.copy(forcename, "%s.real" % f)
        if crlfprog:
            os.system("python %s %s.real" % (crlfprog, f))

def doc():
    print "Building Documentation in docs/ProgMan"
    ret = os.system("jsdoc -c jsdoc.json HACKING.md")
    if ret != 0:
        print "Build of docs failed.  Is jsdoc installed?"


def symtabdump(fn):
    if not os.path.exists(fn):
        print "%s doesn't exist" % fn
        raise SystemExit()
    text = open(fn).read()
    mod = symtable.symtable(text, os.path.split(fn)[1], "exec")
    def getidents(obj, indent=""):
        ret = ""
        ret += """%sSym_type: %s
%sSym_name: %s
%sSym_lineno: %s
%sSym_nested: %s
%sSym_haschildren: %s
""" % (
        indent, obj.get_type(),
        indent, obj.get_name(),
        indent, obj.get_lineno(),
        indent, obj.is_nested(),
        indent, obj.has_children())
        if obj.get_type() == "function":
            ret += "%sFunc_params: %s\n%sFunc_locals: %s\n%sFunc_globals: %s\n%sFunc_frees: %s\n" % (
                    indent, sorted(obj.get_parameters()),
                    indent, sorted(obj.get_locals()),
                    indent, sorted(obj.get_globals()),
                    indent, sorted(obj.get_frees()))
        elif obj.get_type() == "class":
            ret += "%sClass_methods: %s\n" % (
                    indent, sorted(obj.get_methods()))
        ret += "%s-- Identifiers --\n" % indent
        for ident in sorted(obj.get_identifiers()):
            info = obj.lookup(ident)
            ret += "%sname: %s\n  %sis_referenced: %s\n  %sis_imported: %s\n  %sis_parameter: %s\n  %sis_global: %s\n  %sis_declared_global: %s\n  %sis_local: %s\n  %sis_free: %s\n  %sis_assigned: %s\n  %sis_namespace: %s\n  %snamespaces: [\n%s  %s]\n" % (
                    indent, info.get_name(),
                    indent, info.is_referenced(),
                    indent, info.is_imported(),
                    indent, info.is_parameter(),
                    indent, info.is_global(),
                    indent, info.is_declared_global(),
                    indent, info.is_local(),
                    indent, info.is_free(),
                    indent, info.is_assigned(),
                    indent, info.is_namespace(),
                    indent, '\n'.join([getidents(x, indent + "    ") for x in info.get_namespaces()]),
                    indent
                    )
        return ret
    return getidents(mod)

def regensymtabtests(togen="{0}/run/*.py".format(TEST_DIR)):
    """regenerate the test data by running the symtab dump via real python"""
    for fn in glob.glob(togen):
        outfn = "%s.symtab" % fn
        f = open(outfn, "wb")
        f.write(symtabdump(fn))
        f.close()

def upload():
    """uploads doc to GAE (stub app for static hosting, mostly)"""
    ret = os.system("python2.6 ~/Desktop/3rdparty/google_appengine/appcfg.py update doc")
    if ret != 0:
        print "Couldn't upload."
        raise SystemExit()

def doctest():
    ret = os.system("python2.6 ~/Desktop/3rdparty/google_appengine/dev_appserver.py -p 20710 doc")

def docbi(options,dest="doc/static"):
    builtinfn = "{0}/{1}".format(dest,OUTFILE_LIB)
    with open(builtinfn, "w") as f:
        f.write(getBuiltinsAsJson(options))
        if options.verbose:
            print ". Wrote {fileName}".format(fileName=builtinfn)

def run(fn, shell="", opt=False, p3=False, debug_mode=False, dumpJS='true'):
    if not os.path.exists(fn):
        print "%s doesn't exist" % fn
        raise SystemExit()
    if not os.path.exists("support/tmp"):
        os.mkdir("support/tmp")
    f = open("support/tmp/run.js", "w")
    modname = os.path.splitext(os.path.basename(fn))[0]
    if p3:
        p3on = 'true'
    else:
        p3on = 'false'
    if debug_mode:
        debugon = 'true'
    else:
        debugon = 'false'
    f.write("""
var input = read('%s');
print("-----");
print(input);
print("-----");
Sk.configure({syspath:["%s"], read:read, python3:%s, debugging:%s});
Sk.misceval.asyncToPromise(function() {
    return Sk.importMain("%s", %s, true);
}).then(function () {
    print("-----");
}, function(e) {
    print("UNCAUGHT EXCEPTION: " + e);
    print(e.stack);
});
    """ % (fn, os.path.split(fn)[0], p3on, debugon, modname, dumpJS))
    f.close()
    if opt:
        os.system("{0} {1}/{2} support/tmp/run.js".format(jsengine, DIST_DIR, OUTFILE_MIN))
    else:
        os.system("{0} {1} {2} support/tmp/run.js".format(jsengine, shell, ' '.join(getFileList(FILE_TYPE_TEST))))

def runopt(fn):
    run(fn, "", True)

def run3(fn):
    run(fn, p3=True)

def rundebug(fn):
    run(fn, debug_mode=True)

def shell(fn):
    run(fn, "--shell")


def rununits(opt=False, p3=False, debug_mode=False):
    testFiles = ['test/unit/'+f for f in os.listdir('test/unit') if '.py' in f]
    jstestengine = jsengine.replace('--debugger', '')
    passTot = 0
    failTot = 0
    for fn in testFiles:
        if not os.path.exists("support/tmp"):
            os.mkdir("support/tmp")
        f = open("support/tmp/run.js", "w")
        modname = os.path.splitext(os.path.basename(fn))[0]
        if p3:
            p3on = 'true'
        else:
            p3on = 'false'
        f.write("""
var input = read('%s');
print('%s');
Sk.configure({syspath:["%s"], read:read, python3:%s, debugging: %s});
Sk.misceval.asyncToPromise(function() {
    return Sk.importMain("%s", false, true);
}).then(function () {}, function(e) {
    print("UNCAUGHT EXCEPTION: " + e);
    print(e.stack);
    quit(1);
});
        """ % (fn, fn, os.path.split(fn)[0], p3on, str(debug_mode).lower(), modname))
        f.close()
        if opt:
            p = Popen("{0} {1}/{2} support/tmp/run.js".format(jstestengine, DIST_DIR,
                                                           OUTFILE_MIN),shell=True,
                      stdout=PIPE, stderr=PIPE)
        else:
            p = Popen("{0} {1} support/tmp/run.js".format(jstestengine,  ' '.join(
                getFileList(FILE_TYPE_TEST))), shell=True, stdout=PIPE, stderr=PIPE)

        outs, errs = p.communicate()

        if p.returncode != 0:
            failTot += 1
            print "{} exited with error code {}".format(fn,p.returncode)

        print outs
        if errs:
            print errs
        outlines = outs.split('\n')
        for ol in outlines:
            g = re.match(r'Ran.*passed:\s+(\d+)\s+failed:\s+(\d+)',ol)
            if g:
                passTot += int(g.group(1))
                failTot += int(g.group(2))

    print "Summary"
    print "Passed: %5d Failed %5d" % (passTot, failTot)

    if failTot != 0:
        return -1
    else:
        return 0


def repl():
    os.system("{0} {1} repl/repl.js".format(jsengine, ' '.join(getFileList(FILE_TYPE_TEST))))

def nrt(newTest):
    """open a new run test"""
    fn = "{0}/run/test_{1}.py".format(TEST_DIR,newTest)
    disfn = fn + ".disabled"
    if not os.path.exists(fn) and not os.path.exists(disfn):
        if 'EDITOR' in os.environ:
            editor = os.environ['EDITOR']
        else:
            editor = 'vim'
        os.system(editor + ' ' + fn)
        if os.path.exists(fn):
            print "Generating tests for %s" % fn
            regensymtabtests(fn)
            regenasttests(fn)
            regenruntests(fn)
        else:
            print "Test test_%s.py already exists." % newTest
            print "run ./m regentests test_%s.py" % newTest

def vmwareregr(names):
    """todo; not working yet.

    run unit tests via vmware on a bunch of browsers"""

    xp = "/data/VMs/xpsp3/xpsp3.vmx"
    ubu = "/data/VMs/ubu910/ubu910.vmx"
    # apparently osx isn't very vmware-able. stupid.

    class Browser:
        def __init__(self, name, vmx, guestloc):
            self.name = name
            self.vmx = vmx
            self.guestloc = guestloc

    browsers = [
            Browser("ie7-win", xp, "C:\\Program Files\\Internet Explorer\\iexplore.exe"),
            Browser("ie8-win", xp, "C:\\Program Files\\Internet Explorer\\iexplore.exe"),
            Browser("chrome3-win", xp, "C:\\Documents and Settings\\Administrator\\Local Settings\\Application Data\\Google\\Chrome\\Application\\chrome.exe"),
            Browser("chrome4-win", xp, "C:\\Documents and Settings\\Administrator\\Local Settings\\Application Data\\Google\\Chrome\\Application\\chrome.exe"),
            Browser("ff3-win", xp, "C:\\Program Files\\Mozilla Firefox\\firefox.exe"),
            Browser("ff35-win", xp, "C:\\Program Files\\Mozilla Firefox\\firefox.exe"),
            #Browser("safari3-win", xp,
            #Browser("safari4-win", xp,
            #"ff3-osx": osx,
            #"ff35-osx": osx,
            #"safari3-osx": osx,
            #"safari4-osx": osx,
            #"ff3-ubu": ubu,
            #"chromed-ubu": ubu,
            ]

def regengooglocs():
    """scans the closure library and builds an import-everything file to be
    used during dev. """

    # from calcdeps.py
    prov_regex = re.compile('goog\.provide\s*\(\s*[\'\"]([^\)]+)[\'\"]\s*\)')

    # walk whole tree, find all the 'provide's in a file, and note the location
    root = "support/closure-library/closure"
    modToFile = {}
    for dirpath, dirnames, filenames in os.walk(root):
        for filename in filenames:
            f = os.path.join(dirpath, filename)
            if ".svn" in f: continue
            if os.path.splitext(f)[1] == ".js":
                contents = open(f).read()
                for prov in prov_regex.findall(contents):
                    modToFile[prov] = f.lstrip(root)

    with open("gen/debug_import_all_closure.js", "w") as glf:
        keys = modToFile.keys()
        keys.sort()
        for m in keys:
            if "demos." in m: continue
            if not m.startswith("goog."): continue
            print >>glf, "goog.require('%s');" % m

import SimpleHTTPServer
import urlparse
class HttpHandler(SimpleHTTPServer.SimpleHTTPRequestHandler):
    """allow grabbing any file for testing, and support /import
    which grabs all builtin and lib modules in a json request.

    see notes on import for why we can't just grab one at a time.

    on real hosting, we'll just prebuild/gzip the stdlib into somewhere on
    upload. this is more convenient during dev on localhost though.

    """
    def do_GET(self):
        prefix = "/import"
        if self.path == prefix:
            self.send_response(200)
            self.send_header("Content-type", "application/json")
            self.end_headers()
            self.wfile.write(getBuiltinsAsJson(None))
        else:
            SimpleHTTPServer.SimpleHTTPRequestHandler.do_GET(self)

def host(PORT = 20710):
    """simple http host from root of dir for testing"""
    import SocketServer
    httpd = SocketServer.TCPServer(("", PORT), HttpHandler)
    print "serving at port", PORT
    httpd.serve_forever()

def usageString(program):
    return '''

    {program} <command> [<options>] [script.py]

Commands:

    run              Run a Python file using Skulpt
    brun             Run a Python file using Skulpt but in your browser
    test             Run all test cases
    rununits         Run only the new-style unit tests
    dist             Build core and library distribution files
    docbi            Build library distribution file only and copy to doc/static
    profile [fn] [out] Profile Skulpt using d8 and show processed results
    time [iter]      Average runtime of the test suite over [iter] iterations.

    regenparser      Regenerate parser tests
    regenasttests    Regen abstract symbol table tests
    regenruntests    Regenerate runtime unit tests
    regensymtabtests Regenerate symbol table tests
    regentests       Regenerate all of the above

    help             Display help information about Skulpt
    host [PORT]      Start a simple HTTP server for testing. Default port: 20710
    upload           Run appcfg.py to upload doc to live GAE site
    doctest          Run the GAE development server for doc testing
    nrt              Generate a file for a new test case
    runopt           Run a Python file optimized
    browser          Run all tests in the browser
    shell            Run a Python program but keep a shell open (like python -i)
    vfs              Build a virtual file system to support Skulpt read tests

    debugbrowser     Debug in the browser -- open your javascript console

Options:

    -q, --quiet        Only output important information
    -s, --silent       Do not output anything, besides errors
    -u, --uncompressed Makes uncompressed core distribution file for debugging
    -v, --verbose      Make output more verbose [default]
    --version          Returns the version string in Bower configuration file.
'''.format(program=program)

def main():
    parser = OptionParser(usageString("%prog"), version="%prog {0}".format(bowerProperty("version")))
    parser.add_option("-q", "--quiet",        action="store_false", dest="verbose")
    parser.add_option("-s", "--silent",       action="store_true",  dest="silent",       default=False)
    parser.add_option("-u", "--uncompressed", action="store_true",  dest="uncompressed", default=False)
    parser.add_option("-d", "--disabletests", action="store_true", dest="disabletests", default=False)
    parser.add_option("-v", "--verbose",
        action="store_true",
        dest="verbose",
        default=False,
        help="Make output more verbose [default]")
    (options, args) = parser.parse_args()

    # This is rather aggressive. Do we really want it?
    if options.verbose:
        if sys.platform == 'win32':
            os.system("cls")
        else:
            os.system("clear")

    if len(sys.argv) < 2:
        cmd = "help"
    else:
        cmd = sys.argv[1]

    with open("src/internalpython.js", "w") as f:
        f.write(getInternalCodeAsJson() + ";")

    if cmd == "test":
        test()
    elif cmd == "testdebug":
        test(True)
    elif cmd == "dist":
        dist(options)
    elif cmd == "regengooglocs":
        regengooglocs()
    elif cmd == "regentests":
        if len(sys.argv) > 2:
            togen = "{0}/run/".format(TEST_DIR) + sys.argv[2]
        else:
            togen = "{0}/run/*.py".format(TEST_DIR)
        print "generating tests for ", togen
        regensymtabtests(togen)
        regenasttests(togen)
        regenruntests(togen)
    elif cmd == "regensymtabtests":
        regensymtabtests()
    elif cmd == "run":
        run(sys.argv[2])
    elif cmd == "brun":
        run_in_browser(sys.argv[2], options)
    elif cmd == "brundebug":
        run_in_browser(sys.argv[2], options, True)
    elif cmd == 'rununits':
        rununits()
    elif cmd == "runopt":
        runopt(sys.argv[2])
    elif cmd == "run3":
        run3(sys.argv[2])
    elif cmd == "rundebug":
        rundebug(sys.argv[2])
    elif cmd == "vmwareregr":
        vmwareregr()
    elif cmd == "regenparser":
        regenparser()
    elif cmd == "regenasttests":
        regenasttests()
    elif cmd == "regenruntests":
        regenruntests()
    elif cmd == "upload":
        upload()
    elif cmd == "doctest":
        doctest()
    elif cmd == "docbi":
        docbi(options)
    elif cmd == "doc":
        doc()
    elif cmd == "nrt":
        print "Warning: nrt is deprectated."
        print "It is preferred that you enhance one of the unit tests in test/unit"
        print "Or, create a new unit test file in test/unit using the template in test/unit_tmpl.py"
        if len(sys.argv) < 3:
            print "Need a name for the new test"
            print usageString(os.path.basename(sys.argv[0]))
            sys.exit(2)
        nrt(sys.argv[2])
    elif cmd == "browser":
        buildBrowserTests()
    elif cmd == "debugbrowser":
        debugbrowser()
    elif cmd == "vfs":
        buildVFS()
    elif cmd == "host":
        if len(sys.argv) < 3:
            host()
        else:
            try:
                host(int(sys.argv[2]))
            except ValueError:
                print "Port must be an integer"
                sys.exit(2)
    elif cmd == "shell":
        shell(sys.argv[2]);
    elif cmd == "repl":
        repl()
    elif cmd == "profile":
        parse_profile_args(sys.argv)
    elif cmd == "time":
        parse_time_args(sys.argv)
    else:
        print usageString(os.path.basename(sys.argv[0]))
        sys.exit(2)

if __name__ == "__main__":
    main()<|MERGE_RESOLUTION|>--- conflicted
+++ resolved
@@ -741,7 +741,6 @@
         if options.verbose:
             print ". Re-Running tests on uncompressed... with debug mode on to find suspension errors."
 
-<<<<<<< HEAD
         # turn the tests in debug mode off because they take too long
         # # Run tests on uncompressed.
         # if options.verbose:
@@ -753,19 +752,6 @@
         if ret != 0:
             print "Tests failed on uncompressed version."
             sys.exit(1);
-=======
-    # turn the tests in debug mode off because they take too long
-    # # Run tests on uncompressed.
-    # if options.verbose:
-    #     print ". Re-Running tests on uncompressed... with debug mode on to find suspension errors."
-    #
-    #
-    # ret = test(debug_mode=True)
-
-    if ret != 0:
-        print "Tests failed on uncompressed version."
-        sys.exit(1);
->>>>>>> 3a74f237
 
     # compress
     uncompfiles = ' '.join(['--js ' + x for x in getFileList(FILE_TYPE_DIST, include_ext_libs=False)])
