--- conflicted
+++ resolved
@@ -42,759 +42,6 @@
 if os.environ.get("CI",False):
     nul = "/dev/null"
 
-<<<<<<< HEAD
-jsengine = "node"
-
-def test(debug_mode=False, p3=False):
-    """runs the unit tests."""
-    if debug_mode:
-        debugon = "--debug-mode"
-    else:
-        debugon = ""
-    ret1 = 0
-    ret2 = 0
-    ret3 = 0
-    ret4 = 0
-
-    if not os.path.exists("support/tmp"):
-        os.mkdir("support/tmp")
-
-    f = open("support/tmp/test.js", "w");
-    f.write("""
-require('../../src/main.js');
-require('../../test/test.js');
-""");
-    f.close();
-
-    if not p3:
-        ret1 = os.system("{0} {1} {2}".format(jsengine, os.path.join("support", "tmp", "test.js"), debugon))
-
-    if ret1 == 0:
-        print "Running jshint"
-        base_dirs = ["src", "debugger"]
-
-        if sys.platform == "win32":
-            files = list(chain.from_iterable([ glob.glob(d + "/*.js") for d in base_dirs ]))
-            jshintcmd = "jshint {0}".format(' '.join(files))
-            jscscmd = "jscs {0} --reporter=inline".format(' '.join(files))
-        else:
-            folders = ' '.join([ d + "/*.js" for d in base_dirs ])
-            jshintcmd = "npx jshint " + folders
-            jscscmd = "npx jscs " + folders + " --reporter=inline"
-
-        ret2 = os.system(jshintcmd)
-        print "Running JSCS"
-        ret3 = os.system(jscscmd)
-        print "Now running new unit tests"
-        ret4 = rununits(p3=p3, debug_mode=debug_mode)
-
-    return ret1 | ret2 | ret3 | ret4
-
-def parse_time_args(argv):
-    usageString = """
-
-{program} time [filename.py] [iter=1]
-    Computes the average runtime of a Python file (or test suite, if none specified)
-    over iter number of trials.
-    """.format(program=argv[0])
-
-    fn = ""
-    iter = 0
-
-    if len(sys.argv) > 4:
-        print usageString
-        sys.exit(2)
-
-    for arg in argv[2:]:
-        if arg.isdigit():
-            if iter:
-                print usageString
-                sys.exit(2)
-            else:
-                iter = int(arg)
-                if iter <= 0:
-                    print "Number of trials must be 1 or greater."
-                    sys.exit(2)
-        elif ".py" in arg:
-            if fn:
-                print usageString
-                sys.exit(2)
-            else:
-                fn = arg
-        else:
-            print usageString
-            sys.exit(2)
-
-    iter = iter if iter else 1
-    time_suite(iter=iter, fn=fn)
-
-def time_suite(iter=1, fn="", p3=False):
-    jsprofengine = jsengine.replace('--debugger', '--prof --log-internal-timer-events')
-
-    if not os.path.exists("support/tmp"):
-        os.mkdir("support/tmp")
-    f = open("support/tmp/run.js", "w")
-
-    if p3:
-        p3on = 'Sk.python3'
-    else:
-        p3on = 'Sk.python2'
-
-    # Profile single file
-    if fn:
-        if not os.path.exists(fn):
-            print "%s doesn't exist" % fn
-            raise SystemExit()
-
-        modname = os.path.splitext(os.path.basename(fn))[0]
-
-        f.write("""
-const fs = require('fs');
-require("../../src/main.js");
-
-Sk.configure({syspath:["%s"], read:(fname)=>{return fs.readFileSync(fname, "utf8");}, output:(args)=>{process.stdout.write(args);}, __future__:%s, debugging:false});
-Sk.misceval.asyncToPromise(function() {
-    return Sk.importMain("%s", false, true);
-}).then(function () {
-    console.log("-----");
-}, function(e) {
-    console.log("UNCAUGHT EXCEPTION: " + e);
-    console.log(e.stack);
-});
-    """ % (os.path.split(fn)[0], p3on, modname))
-
-    # Profile test suite
-    else:
-        # Prepare unit tests
-        if p3:
-            testDir = 'test/unit3'
-        else:
-            testDir = 'test/unit'
-        testFiles = [testDir + '/' + fn for fn in os.listdir(testDir) if '.py' in fn]
-
-        f.write("""
-const fs = require('fs');
-require("../../src/main.js");
-Sk.configure({syspath:["test/unit/"], read:(fname)=>{return fs.readFileSync(fname, "utf8");}, output:(args)=>{process.stdout.write(args);}, __future__:%s, debugging:false});
-""" % p3on)
-
-        for fn in testFiles:
-            modname = os.path.splitext(os.path.basename(fn))[0]
-            f.write("""
-Sk.importMain("%s", false);
-            """ % modname)
-
-        fn = "test suite"
-
-    f.close()
-
-    print "Timing %s...\n" % fn
-
-    times = []
-
-    # Run profile
-    for i in range(iter):
-        if iter > 1:
-            print "Iteration %d of %d..." % (i + 1, iter)
-        startTime = time.time()
-        p = Popen("{0} {1}".format(jsprofengine, os.path.join("support", "tmp", "run.js")),
-                  shell=True, stdout=PIPE, stderr=PIPE)
-
-        outs, errs = p.communicate()
-
-        if p.returncode != 0:
-            print "\n\nWARNING: Scripts returned with error code. Timing data may be inaccurate.\n\n"
-            print errs
-
-        endTime = time.time()
-        times.append(endTime - startTime)
-
-    avg = sum(times) / len(times)
-
-    if iter > 1:
-        print "\nAverage time over %s iterations: %s seconds" % (iter, avg)
-    else:
-        print "%s seconds" % avg
-
-def parse_profile_args(argv):
-    usageString = """
-
-{program} profile [filename.py] [output]
-    Runs profile on Python file (or test suite, if none specified)
-    and outputs processed results to output file (or stdout if none specified)
-    """.format(program=argv[0])
-
-    fn = ""
-    out = ""
-    numArgs = len(sys.argv)
-
-    if len(sys.argv) > 4:
-        print usageString
-        sys.exit(2)
-
-    for arg in argv[2:]:
-        if ".py" in arg:
-            if fn:
-                print usageString
-                sys.exit(2)
-            else:
-                fn = arg
-        else:
-            if out:
-                print usageString
-                sys.exit(2)
-            else:
-                out = arg
-
-    profile(fn=fn, output=out)
-
-def profile(fn="", process=True, output="", p3=False):
-    """
-    Runs v8 profiler, which outputs tick information to v8.log Use
-    https://v8.googlecode.com/svn/branches/bleeding_edge/tools/profviz/profviz.html
-    to analyze log.
-    """
-    jsprofengine = jsengine + ' --prof --no-logfile-per-isolate --log-internal-timer-events'
-    print jsprofengine
-
-    if not os.path.exists("support/tmp"):
-        os.mkdir("support/tmp")
-    f = open("support/tmp/run.js", "w")
-
-    if p3:
-        p3on = 'Sk.python3'
-    else:
-        p3on = 'Sk.python2'
-
-    # Profile single file
-    if fn:
-        if not os.path.exists(fn):
-            print "%s doesn't exist" % fn
-            raise SystemExit()
-
-        modname = os.path.splitext(os.path.basename(fn))[0]
-
-        f.write("""
-const fs = require('fs');
-require("../../src/main.js");
-
-Sk.configure({syspath:["%s"], read:(fname)=>{return fs.readFileSync(fname, "utf8");}, output:(args)=>{process.stdout.write(args);}, __future__:%s, debugging:false});
-Sk.misceval.asyncToPromise(function() {
-    return Sk.importMain("%s", false, true);
-}).then(function () {
-    console.log("-----");
-}, function(e) {
-    console.log("UNCAUGHT EXCEPTION: " + e);
-    console.log(e.stack);
-});
-    """ % (os.path.split(fn)[0], p3on, modname))
-
-    # Profile test suite
-    else:
-        # Prepare unit tests
-        if p3:
-            testDir = "test/unit3"
-        else:
-            testDir = "test/unit"
-        testFiles = [testDir + "/" + fn for fn in os.listdir(testDir) if '.py' in fn]
-
-        f.write("""
-const fs = require('fs');
-require("../../src/main.js");
-Sk.configure({syspath:["%s"], read:(fname)=>{return fs.readFileSync(fname, "utf8");}, output:(args)=>{process.stdout.write(args);}, __future__:%s, debugging:false});
-""" % (testDir + '/', p3on))
-
-        for fn in testFiles:
-            modname = os.path.splitext(os.path.basename(fn))[0]
-            f.write("""
-Sk.importMain("%s", false);
-""" % (modname))
-
-            fn = "test suite"
-
-    f.close()
-
-    # Run profile
-    print("Running profile on %s..." % fn)
-    startTime = time.time()
-    p = Popen("{0} {1}".format(jsprofengine, os.path.join("support", "tmp", "run.js")),
-              shell=True, stdout=PIPE, stderr=PIPE)
-
-    outs, errs = p.communicate()
-
-    if p.returncode != 0:
-        print "\n\nWARNING: Scripts returned with error code. Timing data may be inaccurate.\n\n"
-
-    endTime = time.time()
-
-    if errs:
-        print errs
-
-    print "\n\nRunning time: ", (endTime - startTime), " seconds\n\n"
-
-    # Process and display results
-    if process:
-        # Currently does not actually save to output file
-        if output:
-            out_msg = " and saving in %s" % output
-            output = " > " + output
-        else:
-            out_msg = ""
-
-        print "Processing profile using node%s..." % out_msg
-        os.system("{0} --prof-process v8.log".format(jsengine))
-
-def debugbrowser():
-    tmpl = """
-<!DOCTYPE HTML>
-<html>
-    <head>
-        <meta http-equiv="X-UA-Compatible" content="IE=edge" >
-        <title>Skulpt test</title>
-        <link rel="stylesheet" href="../closure-library/closure/goog/demos/css/demo.css">
-        <link rel="stylesheet" href="../closure-library/closure/goog/css/menu.css">
-        <link rel="stylesheet" href="../closure-library/closure/goog/css/menuitem.css">
-        <link rel="stylesheet" href="../closure-library/closure/goog/css/menuseparator.css">
-        <link rel="stylesheet" href="../closure-library/closure/goog/css/combobox.css">
-        <style>
-            .type { font-size:14px; font-weight:bold; font-family:arial; background-color:#f7f7f7; text-align:center }
-        </style>
-
-%s
-    </head>
-
-    <body onload="testsMain()">
-        <canvas id="__webglhelpercanvas" style="border: none;" width="500" height="500"></canvas>
-        <table>
-        <tr>
-            <td>
-                <div id="one-test" class="use-arrow"></div>
-            </td>
-        </tr>
-        <tr>
-            <td>
-            <pre id="output"></pre>
-            </td>
-            <td>
-            <span id="canv"></span>
-            </td>
-        </tr>
-    </body>
-</html>
-"""
-    if not os.path.exists("support/tmp"):
-        os.mkdir("support/tmp")
-    buildVFS()
-    scripts = []
-    for f in getFileList(FILE_TYPE_TEST) + ["{0}/browser-stubs.js".format(TEST_DIR), "support/tmp/vfs.js" ] + TestFiles:
-        scripts.append('<script type="text/javascript" src="%s"></script>' %
-                os.path.join('../..', f))
-
-    with open("support/tmp/test.html", "w") as f:
-        print >>f, tmpl % '\n'.join(scripts)
-
-    if sys.platform == "win32":
-        os.system("start support/tmp/test.html")
-    elif sys.platform == "darwin":
-        os.system("open support/tmp/test.html")
-    else:
-        os.system("gnome-open support/tmp/test.html")
-
-def buildVFS():
-    """ build a silly virtual file system to support 'read'"""
-    print ". Slurping test data"
-    with open("support/tmp/vfs.js", "w") as out:
-        print >>out, "VFSData = {"
-        all = []
-        for root in (TEST_DIR, "src/builtin", "src/lib"):
-            for dirpath, dirnames, filenames in os.walk(root):
-                for filename in filenames:
-                    f = os.path.join(dirpath, filename)
-                    if ".svn" in f: continue
-                    if ".swp" in f: continue
-                    if ".pyc" in f: continue
-                    data = open(f, "rb").read()
-                    data = data.replace("\r\n", "\n")
-                    all.append("'%s': '%s'" % (f.replace("\\", "/"), data.encode("hex")))
-        print >>out, ",\n".join(all)
-        print >>out, "};"
-        print >>out, """
-
-function readFromVFS(fn)
-{
-    var hexToStr = function(str)
-    {
-        var ret = "";
-        for (var i = 0; i < str.length; i += 2)
-            ret += unescape("%" + str.substr(i, 2));
-        return ret;
-    }
-    if (VFSData[fn] === undefined) throw "file not found: " + fn;
-    return hexToStr(VFSData[fn]);
-}
-"""
-
-def buildBrowserTests():
-    """combine all the tests data into something we can run from a browser
-    page (so that it can be tested in the various crappy engines)
-
-    we want to use the same code that the command line version of the tests
-    uses so we stub the d8 functions to push to the browser."""
-
-    outfn = "doc/static/browser-test.js"
-    out = open(outfn, "w")
-
-    print >>out, """
-window.addevent('onload', function(){
-"""
-
-    # stub the d8 functions we use
-    print >>out, """
-function read(fn)
-{
-    var hexToStr = function(str)
-    {
-        var ret = "";
-        for (var i = 0; i < str.length; i += 2)
-            ret += unescape("%%" + str.substr(i, 2));
-        return ret;
-    }
-    if (VFSData[fn] === undefined) throw "file not found: " + fn;
-    return hexToStr(VFSData[fn]);
-}
-var SkulptTestRunOutput = '';
-function print()
-{
-    var out = document.getElementById("output");
-    for (var i = 0; i < arguments.length; ++i)
-    {
-        out.innerHTML += arguments[i];
-        SkulptTestRunOutput += arguments[i];
-        out.innerHTML += " ";
-        SkulptTestRunOutput += " ";
-    }
-    out.innerHTML += "<br/>"
-    SkulptTestRunOutput += "\\n";
-}
-
-function quit(rc)
-{
-    var out = document.getElementById("output");
-    if (rc === 0)
-    {
-        out.innerHTML += "<font color='green'>OK</font>";
-    }
-    else
-    {
-        out.innerHTML += "<font color='red'>FAILED</font>";
-    }
-    out.innerHTML += "<br/>Saving results...";
-    var sendData = JSON.encode({
-        browsername: BrowserDetect.browser,
-        browserversion: BrowserDetect.version,
-        browseros: BrowserDetect.OS,
-        version: '%s',
-        rc: rc,
-        results: SkulptTestRunOutput
-    });
-    var results = new Request.JSON({
-        url: '/testresults',
-        method: 'post',
-        onSuccess: function() { out.innerHTML += "<br/>Results saved."; },
-        onFailure: function() { out.innerHTML += "<br/>Couldn't save results."; }
-    });
-    results.send(sendData);
-}
-""" % getTip()
-
-    for f in ["{0}/browser-detect.js".format(TEST_DIR)] + getFileList(FILE_TYPE_TEST) + TestFiles:
-        print >>out, open(f).read()
-
-    print >>out, """
-});
-"""
-    out.close()
-    print ". Built %s" % outfn
-
-def getInternalCodeAsJson():
-    ret = {}
-    ret['files'] = {}
-    for f in ["src/" + x for x in os.listdir("src") if os.path.splitext(x)[1] == ".py" if os.path.isfile("src/" + x)]:
-        ext = os.path.splitext(f)[1]
-        if ext == ".py":
-            f = f.replace("\\", "/")
-            ret['files'][f] = open(f).read()
-    return "Sk.internalPy=" + json.dumps(ret)
-
-def getBuiltinsAsJson(options):
-    ret = {}
-    ret['files'] = {}
-    for root in ["src/builtin", "src/lib"]:
-        for dirpath, dirnames, filenames in os.walk(root):
-            for filename in filenames:
-                f = os.path.join(dirpath, filename)
-                ext = os.path.splitext(f)[1]
-                if ext == ".py" or ext == ".js":
-                    if options.verbose:
-                        print "reading", f
-                    f = f.replace("\\", "/")
-                    ret['files'][f] = open(f).read()
-    return "Sk.builtinFiles=" + json.dumps(ret)
-
-def dist(options):
-    """builds a 'shippable' version of Skulpt.
-
-    this is all combined into one file, tests run, jslint'd, compressed.
-    """
-    if GIT_MODULE_AVAILABLE:
-        if not isClean():
-            print "WARNING: working directory not clean (according to 'git status')"
-        else:
-            print "Working directory is clean (according to 'git status')"
-    else:
-        print "+----------------------------------------------------------------------------+"
-        print "GitPython is not installed for Python 2.6"
-        print "The 'dist' command will not work without it.  Get it using pip or easy_install"
-        print "or see:  https://gitpython.readthedocs.io/en/stable/intro.html"
-        print "+----------------------------------------------------------------------------+"
-
-    if options.verbose:
-        print ". Removing distribution directory, '{0}/'.".format(DIST_DIR)
-
-    shutil.rmtree(DIST_DIR, ignore_errors=True)
-    if not os.path.exists(DIST_DIR): os.mkdir(DIST_DIR)
-
-    if options.uncompressed:
-        make_skulpt_js(options,DIST_DIR)
-
-    # Make the compressed distribution.
-    compfn = os.path.join(DIST_DIR, OUTFILE_MIN)
-    builtinfn = os.path.join(DIST_DIR, OUTFILE_LIB)
-    debuggerfn = os.path.join(DIST_DIR, OUTFILE_DEBUGGER)
-
-    if options.disabletests == False:
-        # Run tests on uncompressed.
-        if options.verbose:
-            print ". Running tests on uncompressed..."
-
-        ret = test()
-
-        # Run tests on uncompressed.
-        if options.verbose:
-            print ". Re-Running tests on uncompressed... with debug mode on to find suspension errors."
-
-        # turn the tests in debug mode off because they take too long
-        # # Run tests on uncompressed.
-        # if options.verbose:
-        #     print ". Re-Running tests on uncompressed... with debug mode on to find suspension errors."
-        #
-        #
-        # ret = test(debug_mode=True)
-
-        if ret != 0:
-            print "Tests failed on uncompressed version."
-            sys.exit(1);
-
-    # compress
-    uncompfiles = ' '.join(['--js ' + x for x in getFileList(FILE_TYPE_DIST, include_ext_libs=False)])
-
-    if options.verbose:
-        print ". Compressing..."
-
-    ret = os.system("npx google-closure-compiler --define Sk.asserts.ENABLE_ASSERTS=false "
-                    "--output_wrapper \"(function(){%%output%%}());\" "
-                    "--compilation_level SIMPLE_OPTIMIZATIONS "
-                    "--jscomp_error accessControls "
-                    "--jscomp_error checkRegExp "
-                    "--jscomp_error checkTypes "
-                    "--jscomp_error checkVars "
-                    "--jscomp_error deprecated "
-                    "--jscomp_off fileoverviewTags "
-                    "--jscomp_error invalidCasts "
-                    "--jscomp_error missingProperties "
-                    "--jscomp_error nonStandardJsDocs "
-                    "--jscomp_error strictModuleDepCheck "
-                    "--jscomp_error undefinedVars "
-                    "--jscomp_error unknownDefines "
-                    "--jscomp_error visibility %s "
-                    "--externs support/externs/node-buffers.js "
-                    "--externs support/externs/node-events.js "
-                    "--externs support/externs/node-streams.js "
-                    "--externs support/externs/node-process.js "
-                    "--js_output_file tmp.js" % (uncompfiles))
-    # to disable asserts
-    # --define Sk.asserts.ENABLE_ASSERTS=false
-    #
-    # to make a file that for ff plugin, not sure of format
-    # --create_source_map <distribution-dir>/srcmap.txt
-    #
-    # --jscomp_error accessControls --jscomp_error checkRegExp --jscomp_error checkTypes --jscomp_error checkVars --jscomp_error deprecated --jscomp_error fileoverviewTags --jscomp_error invalidCasts --jscomp_error missingProperties --jscomp_error nonStandardJsDocs --jscomp_error strictModuleDepCheck --jscomp_error undefinedVars --jscomp_error unknownDefines --jscomp_error visibility
-    #
-    if ret != 0:
-        print "closure-compiler failed."
-        sys.exit(1)
-
-    # Copy the debugger file to the output dir
-
-    if options.verbose:
-        print ". Bundling external libraries..."
-
-    bundle = ""
-    for fn in ExtLibs + ["tmp.js"]:
-        with open(fn, "r") as f:
-            bundle += f.read()
-
-    with open(compfn, "w") as f:
-        f.write(bundle)
-
-    print ". Wrote bundled file"
-
-
-    # Run tests on compressed.
-    if options.disabletests == False:
-        if not os.path.exists("support/tmp"):
-            os.mkdir("support/tmp")
-
-        f = open("support/tmp/dist.js", "w")
-        f.write("""
-require("../../%s/%s");
-require("../../test/test.js");
-""" % (DIST_DIR, OUTFILE_MIN));
-        f.close()
-
-        if options.verbose:
-            print ". Running tests on compressed..."
-
-        ret = os.system("{0} {1}".format(jsengine, os.path.join("support", "tmp", "dist.js")))
-        if ret != 0:
-            print "Tests failed on compressed version."
-            sys.exit(1)
-        ret = rununits(opt=True)
-        if ret != 0:
-            print "Tests failed on compressed unit tests"
-            sys.exit(1)
-
-
-    doc()
-
-    try:
-        shutil.copy(compfn, os.path.join(DIST_DIR, "tmp.js"))
-        shutil.copy(os.path.join("debugger", "debugger.js"), DIST_DIR)
-    except Exception as e:
-        print "Couldn't copy debugger to output folder: %s" % e.message
-        sys.exit(1)
-
-    path_list = os.environ.get('PATH','').split(os.pathsep)
-    if sys.platform == "win32":
-        gzip_filename = "gzip.exe"
-    else:
-        gzip_filename = "gzip"
-    has_gzip = False
-    for p in path_list:
-        has_gzip = os.access(os.path.join(p,gzip_filename), os.X_OK)
-        if has_gzip:
-            break
-
-    if has_gzip:
-        ret = os.system("gzip -9 {0}/tmp.js".format(DIST_DIR))
-        if ret != 0:
-            print "Couldn't gzip to get final size."
-            has_gzip = False
-            os.unlink("{0}/tmp.js".format(DIST_DIR))
-
-        size = os.path.getsize("{0}/tmp.js.gz".format(DIST_DIR))
-        os.unlink("{0}/tmp.js.gz".format(DIST_DIR))
-    else:
-        os.unlink("{0}/tmp.js".format(DIST_DIR))
-        print "No gzip executable, can't get final size"
-
-    with open(builtinfn, "w") as f:
-        f.write(getBuiltinsAsJson(options))
-        if options.verbose:
-            print ". Wrote {0}".format(builtinfn)
-
-    # Update documentation folder copies of the distribution.
-    try:
-        shutil.copy(compfn,    os.path.join("doc", "static", OUTFILE_MIN))
-        shutil.copy(builtinfn, os.path.join("doc", "static", OUTFILE_LIB))
-        shutil.copy(debuggerfn, os.path.join("doc", "static", "debugger", OUTFILE_DEBUGGER))
-    except:
-        print "Couldn't copy to docs dir."
-        sys.exit(1)
-    if options.verbose:
-        print ". Updated doc dir"
-
-    # All good!
-    if options.verbose:
-        print ". Wrote {0}.".format(compfn)
-        if has_gzip:
-            print ". gzip of compressed: %d bytes" % size
-
-
-def make_skulpt_js(options,dest):
-    if options.verbose:
-        print ". Writing combined version..."
-    combined = ''
-    linemap = open(os.path.join(dest, OUTFILE_MAP), "w")
-    curline = 1
-    for file in getFileList(FILE_TYPE_DIST):
-        curfiledata = open(file).read()
-        combined += curfiledata
-        print >> linemap, "%d:%s" % (curline, file)
-        curline += len(curfiledata.split("\n")) - 1
-    linemap.close()
-    uncompfn = os.path.join(dest, OUTFILE_REG)
-    open(uncompfn, "w").write(combined)
-    # Prevent accidental editing of the uncompressed distribution file.
-    if sys.platform != "win32":
-        os.chmod(os.path.join(dest, OUTFILE_REG), 0o444)
-
-def run_in_browser(fn, options, debug_mode=False, p3=False):
-    if p3:
-        p3_str = "Sk.python3"
-    else:
-        p3_str = "Sk.python2"
-    shutil.rmtree(RUN_DIR, ignore_errors=True)
-    if not os.path.exists(RUN_DIR): os.mkdir(RUN_DIR)
-    docbi(options,RUN_DIR)
-    scripts = []
-    for f in getFileList(FILE_TYPE_DIST):
-        scripts.append('<script type="text/javascript" src="%s"></script>' %
-                os.path.join('../..', f))
-    scripts = "\n".join(scripts)
-
-    with open (fn,'r') as runfile:
-        prog = runfile.read()
-
-    with open('support/run_template.html') as tpfile:
-        page = tpfile.read()
-        page = page % dict(code=prog,scripts=scripts,debug_mode=str(debug_mode).lower(),p3=p3_str,root="")
-
-    with open("{0}/run.html".format(RUN_DIR),"w") as htmlfile:
-        htmlfile.write(page)
-
-    if sys.platform == "darwin":
-        os.system("open {0}/run.html".format(RUN_DIR))
-    elif sys.platform == "linux2":
-        os.system("xdg-open {0}/run.html".format(RUN_DIR))
-    elif sys.platform == "win32":
-        os.system("start {0}/run.html".format(RUN_DIR))
-    else:
-        print("open or refresh {0}/run.html in your browser to test/debug".format(RUN_DIR))
-
-def regenparser():
-    """regenerate the parser/ast source code"""
-    if not os.path.exists("gen"): os.mkdir("gen")
-    os.chdir("src/pgen/parser")
-    os.system("python main.py ../../../gen/parse_tables.js")
-    os.chdir("../ast")
-    os.system("python asdl_js.py Python.asdl ../../../gen/astnodes.js")
-    os.chdir("../../..")
-    # sanity check that they at least parse
-    #os.system(jsengine + " support/closure-library/closure/goog/base.js src/env.js src/tokenize.js gen/parse_tables.js gen/astnodes.js")
-
-=======
->>>>>>> 66a79ba1
 def regenasttests(togen="{0}/run/*.py".format(TEST_DIR)):
     """regenerate the ast test files by running our helper script via real python"""
     for f in glob.glob(togen):
@@ -824,16 +71,6 @@
         if crlfprog:
             os.system("python %s %s.real" % (crlfprog, f))
 
-<<<<<<< HEAD
-def doc():
-    print "Building Documentation in docs/ProgMan"
-    ret = os.system("npx jsdoc -c jsdoc.json HACKING.md")
-    if ret != 0:
-        print "Build of docs failed.  Is jsdoc installed?"
-
-
-=======
->>>>>>> 66a79ba1
 def symtabdump(fn):
     if not os.path.exists(fn):
         print "%s doesn't exist" % fn
