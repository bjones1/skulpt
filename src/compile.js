--- conflicted
+++ resolved
@@ -530,21 +530,13 @@
     }
     else {
         out ("$ret;"); // This forces a failure if $ret isn't defined
-<<<<<<< HEAD
         if (Sk.__future__.super_args && e.func.id && e.func.id.v === "super" && args.length == 0) {
-=======
-        if (Sk.python3 && e.func.id && e.func.id.v === "super" && args.length == 0) {
->>>>>>> 27e5286f
             // make sure there is a self variable
             // note that it's part of the js API spec: https://developer.mozilla.org/en/docs/Web/API/Window/self
             // so we should probably add self to the mangling
             // TODO: feel free to ignore the above
             out("if (typeof self === \"undefined\" || self.toString().indexOf(\"Window\") > 0) { throw new Sk.builtin.RuntimeError(\"super(): no arguments\") };")
-<<<<<<< HEAD
-            args.push("self.ob$type");
-=======
             args.push("$gbl.__class__");
->>>>>>> 27e5286f
             args.push("self");
         }
         out ("$ret = Sk.misceval.callsimOrSuspend(", func, args.length > 0 ? "," : "", args, ");");
@@ -2056,13 +2048,8 @@
     scopename = this.enterScope(s.name, s, s.lineno);
     entryBlock = this.newBlock("class entry");
 
-<<<<<<< HEAD
     this.u.prefixCode = "var " + scopename + "=(function $" + s.name.v + "$class_outer($globals,$locals,$cell){var $gbl=$globals,$loc=$locals;$free=$globals;";
     this.u.switchCode += "(function $" + s.name.v + "$_closure($cell){";
-=======
-    this.u.prefixCode = "var " + scopename + "=(function $" + s.name.v + "$class_outer($globals,$locals,$cell){var $gbl=$globals,$loc=$locals;";
-    this.u.switchCode += "(function $" + s.name.v + "$_closure(){";
->>>>>>> 27e5286f
     this.u.switchCode += "var $blk=" + entryBlock + ",$exc=[],$ret=undefined,$postfinally=undefined,$currLineNo=undefined,$currColNo=undefined;"
 
     if (Sk.execLimit !== null) {
