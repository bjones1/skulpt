--- conflicted
+++ resolved
@@ -1895,17 +1895,10 @@
 
     scopename = this.enterScope(s.name, s, s.lineno);
     entryBlock = this.newBlock("class entry");
-<<<<<<< HEAD
-
-    this.u.prefixCode = "var " + scopename + "=(function $" + s.name.v + "$class_outer($globals,$locals,$rest){var $gbl=$globals,$loc=$locals;";
-    this.u.switchCode += "(function $" + s.name.v + "$_closure(){";
-    this.u.switchCode += "var $blk=" + entryBlock + ",$exc=[],$ret=undefined,$currLineNo=undefined,$currColNo=undefined;"
-=======
     
     this.u.prefixCode = "var " + scopename + "=(function $" + s.name.v + "$class_outer($globals,$locals,$cell){var $gbl=$globals,$loc=$locals;$free=$globals;";
     this.u.switchCode += "(function $" + s.name.v + "$_closure($cell){";
     this.u.switchCode += "var $blk=" + entryBlock + ",$exc=[],$ret=undefined,currLineNo=undefined,currColNo=undefined;"
->>>>>>> 63b9e2a6
     if (Sk.execLimit !== null) {
         this.u.switchCode += "if (typeof Sk.execStart === 'undefined') {Sk.execStart = Date.now()}";
     }
@@ -1916,13 +1909,8 @@
     this.u.switchCode += "while(true){try{";
     this.u.switchCode += this.outputInterruptTest();
     this.u.switchCode += "switch($blk){";
-<<<<<<< HEAD
-    this.u.suffixCode = "}}catch(err){ if (!(err instanceof Sk.builtin.BaseException)) { err = new Sk.builtin.ExternalError(err); } err.traceback.push({lineno: $currLineNo, colno: $currColNo, filename: '"+this.filename+"'}); if ($exc.length>0) { $err = err; $blk=$exc.pop(); continue; } else { throw err; }}}"
-    this.u.suffixCode += "}).apply(null,$rest);});";
-=======
     this.u.suffixCode = "}}catch(err){ if (!(err instanceof Sk.builtin.BaseException)) { err = new Sk.builtin.ExternalError(err); } err.traceback.push({lineno: currLineNo, colno: currColNo, filename: '"+this.filename+"'}); if ($exc.length>0) { $err = err; $blk=$exc.pop(); continue; } else { throw err; }}}"
     this.u.suffixCode += "}).call(null, $cell);});";
->>>>>>> 63b9e2a6
 
     this.u.private_ = s.name;
 
@@ -2314,13 +2302,8 @@
     this.u.prefixCode = "var " + modf + "=(function($modname){";
     this.u.varDeclsCode =
         "var $gbl = {}, $blk=" + entryBlock +
-<<<<<<< HEAD
-        ",$exc=[],$loc=$gbl,$err=undefined;$gbl.__name__=$modname;$loc.__file__=new Sk.builtins.str('" + this.filename +
-        "');var $ret=undefined,$currLineNo=undefined,$currColNo=undefined;";
-=======
         ",$exc=[],$loc=$gbl,$cell={},$err=undefined;$gbl.__name__=$modname;$loc.__file__=new Sk.builtins.str('" + this.filename +
         "');var $ret=undefined,currLineNo=undefined,currColNo=undefined;";
->>>>>>> 63b9e2a6
 
     if (Sk.execLimit !== null) {
         this.u.varDeclsCode += "if (typeof Sk.execStart === 'undefined') {Sk.execStart = Date.now()}";
@@ -2417,11 +2400,7 @@
 goog.exportSymbol("Sk.fixReservedWords", Sk.fixReservedWords);
 
 Sk.fixReservedNames = fixReservedNames;
-<<<<<<< HEAD
 goog.exportSymbol("Sk.fixReservedNames", Sk.fixReservedNames);
 
 Sk.unfixReserved = unfixReserved;
-goog.exportSymbol("Sk.unfixReserved", Sk.unfixReserved);
-=======
-goog.exportSymbol("Sk.fixReservedNames", Sk.fixReservedNames);
->>>>>>> 63b9e2a6
+goog.exportSymbol("Sk.unfixReserved", Sk.unfixReserved);