--- conflicted
+++ resolved
@@ -2051,13 +2051,8 @@
     this.u.varDeclsCode += "}";
 
     // inject __class__ cell when running python3
-<<<<<<< HEAD
-    if (Sk.python3 && class_for_super) {
-        this.u.varDeclsCode += "$gbl.__class__=$gbl." + class_for_super.v + ";";
-=======
     if (Sk.__future__.python3 && class_for_super) {
         this.u.varDeclsCode += "$gbl.__class__=this." + class_for_super.v + ";";
->>>>>>> 66512e2a
     }
 
     // finally, set up the block switch that the jump code expects
