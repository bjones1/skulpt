--- conflicted
+++ resolved
@@ -191,7 +191,7 @@
 
 /**
  * Fix reserved words
- * 
+ *
  * @param {string} name
  */
 function fixReservedWords(name) {
@@ -1318,7 +1318,7 @@
 
 Compiler.prototype.outputFinallyCascade = function (thisFinally) {
     var nextFinally;
-    
+
     // What do we do when we're done executing a 'finally' block?
     // Normally you just fall off the end. If we're 'return'ing,
     // 'continue'ing or 'break'ing, $postfinally tells us what to do.
@@ -1349,7 +1349,7 @@
         // ('continue' is the same thing as 'break' for us)
 
         nextFinally = this.peekFinallyBlock();
-        
+
         out("if($postfinally!==undefined) {",
                 "if ($postfinally.returning",
                     (nextFinally.breakDepth == thisFinally.breakDepth) ? "|| $postfinally.isBreak" : "", ") {",
@@ -2043,17 +2043,10 @@
 
     scopename = this.enterScope(s.name, s, s.lineno);
     entryBlock = this.newBlock("class entry");
-<<<<<<< HEAD
-    
+
     this.u.prefixCode = "var " + scopename + "=(function $" + s.name.v + "$class_outer($globals,$locals,$cell){var $gbl=$globals,$loc=$locals;$free=$globals;";
     this.u.switchCode += "(function $" + s.name.v + "$_closure($cell){";
-    this.u.switchCode += "var $blk=" + entryBlock + ",$exc=[],$ret=undefined,currLineNo=undefined,currColNo=undefined;"
-=======
-
-    this.u.prefixCode = "var " + scopename + "=(function $" + s.name.v + "$class_outer($globals,$locals,$rest){var $gbl=$globals,$loc=$locals;";
-    this.u.switchCode += "(function $" + s.name.v + "$_closure(){";
     this.u.switchCode += "var $blk=" + entryBlock + ",$exc=[],$ret=undefined,$postfinally=undefined,$currLineNo=undefined,$currColNo=undefined;"
->>>>>>> 036d7022
     if (Sk.execLimit !== null) {
         this.u.switchCode += "if (typeof Sk.execStart === 'undefined') {Sk.execStart = Date.now()}";
     }
@@ -2212,11 +2205,7 @@
             out("debugger;");
             break;
         default:
-<<<<<<< HEAD
             goog.asserts.fail("unhandled case in vstmt: " + JSON.stringify(s));
-=======
-            goog.asserts.fail("unhandled case in vstmt: " + s.constructor.name);
->>>>>>> 036d7022
     }
 };
 
@@ -2482,13 +2471,8 @@
     this.u.prefixCode = "var " + modf + "=(function($modname){";
     this.u.varDeclsCode =
         "var $gbl = {}, $blk=" + entryBlock +
-<<<<<<< HEAD
         ",$exc=[],$loc=$gbl,$cell={},$err=undefined;$gbl.__name__=$modname;$loc.__file__=new Sk.builtins.str('" + this.filename +
-        "');var $ret=undefined,currLineNo=undefined,currColNo=undefined;";
-=======
-        ",$exc=[],$loc=$gbl,$err=undefined;$gbl.__name__=$modname;$loc.__file__=new Sk.builtins.str('" + this.filename +
         "');var $ret=undefined,$postfinally=undefined,$currLineNo=undefined,$currColNo=undefined;";
->>>>>>> 036d7022
 
     if (Sk.execLimit !== null) {
         this.u.varDeclsCode += "if (typeof Sk.execStart === 'undefined') {Sk.execStart = Date.now()}";
