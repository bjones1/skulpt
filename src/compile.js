--- conflicted
+++ resolved
@@ -2482,14 +2482,9 @@
     var entryBlock = this.newBlock("module entry");
     this.u.prefixCode = "var " + modf + "=(function($forcegbl){";
     this.u.varDeclsCode =
-<<<<<<< HEAD
-        "var $gbl = {}, $blk=" + entryBlock +
-        ",$exc=[],$loc=$gbl,$cell={},$err=undefined;$gbl.__name__=$modname;$loc.__file__=new Sk.builtins.str('" + this.filename +
-=======
         "var $gbl = $forcegbl || {}, $blk=" + entryBlock +
-        ",$exc=[],$loc=$gbl,$err=undefined;" + 
+        ",$exc=[],$loc=$gbl,$err=undefined;" +
         "$loc.__file__=new Sk.builtins.str('" + this.filename +
->>>>>>> 2a13f03f
         "');var $ret=undefined,$postfinally=undefined,$currLineNo=undefined,$currColNo=undefined;";
 
     if (Sk.execLimit !== null) {
