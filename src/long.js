--- conflicted
+++ resolved
@@ -8,7 +8,6 @@
  */
 Sk.builtin.lng = function(x, base)	/* long is a reserved word */
 {
-<<<<<<< HEAD
     if (!(this instanceof Sk.builtin.lng)) return new Sk.builtin.lng(x, base);
 
     if (x === undefined)
@@ -21,25 +20,10 @@
 	return Sk.longFromStr(x, base);
     else if (x instanceof Sk.builtin.str)
 	return Sk.longFromStr(x.v, base);
-    else
+    else {
+	x = Sk.builtin.asnum$nofloat(x);
 	this.biginteger = new Sk.builtin.biginteger(x);
-=======
-    if (!(this instanceof Sk.builtin.lng)) return new Sk.builtin.lng(x);
-
-	if (x instanceof Sk.builtin.str)
-		x = x.v;
-
-	if (x instanceof Sk.builtin.lng)
-		this.biginteger = x.biginteger.clone();
-	else if (x instanceof Sk.builtin.biginteger)
-		this.biginteger = x;
-	else if (typeof x === "string")
-		return Sk.longFromStr(x);
-	else {
-		x = Sk.builtin.asnum$nofloat(x);
-		this.biginteger = new Sk.builtin.biginteger(x);
-	}
->>>>>>> d2ff969a
+    }
 
     return this;
 };
@@ -60,8 +44,8 @@
 //	Threshold to determine when types should be converted to long
 Sk.builtin.lng.threshold$ = Math.pow(2, 53);
 
-Sk.builtin.lng.MAX_INT$ = new Sk.builtin.lng(Sk.builtin.lng.threshold$); 
-Sk.builtin.lng.MIN_INT$ = new Sk.builtin.lng(-Sk.builtin.lng.threshold$); 
+Sk.builtin.lng.MAX_INT$ = new Sk.builtin.lng(Sk.builtin.lng.threshold$);
+Sk.builtin.lng.MIN_INT$ = new Sk.builtin.lng(-Sk.builtin.lng.threshold$);
 
 //Sk.builtin.lng.LONG_DIVIDE$ = 0;
 //Sk.builtin.lng.FLOAT_DIVIDE$ = -1;
@@ -100,51 +84,8 @@
 // 0x, 0o, 0b, etc.
 Sk.longFromStr = function(s, base)
 {
-<<<<<<< HEAD
     // l/L are valid digits with base >= 22
     // goog.asserts.assert(s.charAt(s.length - 1) !== "L" && s.charAt(s.length - 1) !== 'l', "L suffix should be removed before here");
-=======
-    goog.asserts.assert(s.charAt(s.length - 1) !== "L" && s.charAt(s.length - 1) !== 'l', "L suffix should be removed before here");
-
-	var neg=false;
-	if (s.substr(0, 1) == "-") {
-		s = s.substr(1);
-		neg=true;
-	}
-    var base = 10;
-    if (s.substr(0, 2) === "0x" || s.substr(0, 2) === "0X")
-    {
-        s = s.substr(2);
-        base = 16;
-    }
-    else if (s.substr(0, 2) === "0o")
-    {
-        s = s.substr(2);
-        base = 8;
-    }
-    else if (s.substr(0, 1) === "0")
-    {
-        s = s.substr(1);
-        base = 8;
-    }
-    else if (s.substr(0, 2) === "0b")
-    {
-        s = s.substr(2);
-        base = 2;
-    }
-
-	if (base == 10) {
-		if (s.indexOf('e') >= 0 || s.indexOf('E') >= 0 || s.indexOf('.') >= 0) {
-			s = Math.floor(parseFloat(s));
-		}
-	}
-
-	var biginteger;
-	if (base == 10)
-		biginteger = new Sk.builtin.biginteger(s);
-	else
-		biginteger = new Sk.builtin.biginteger(s,base);
->>>>>>> d2ff969a
 
     var parser = function (s, base) {
         if (base == 10)
@@ -155,7 +96,7 @@
 
     var biginteger = Sk.str2number(s, base, parser, function(x){return x.negate();}, "long");
 
-    return new Sk.builtin.lng(biginteger);
+    return new Sk.builtin.lng(Sk.builtin.asnum$(biginteger));
 };
 goog.exportSymbol("Sk.longFromStr", Sk.longFromStr);
 
@@ -191,6 +132,8 @@
 
 	return new Sk.builtin.lng(this.biginteger.add(new Sk.builtin.biginteger(other)));
 };
+
+Sk.builtin.lng.prototype.nb$inplace_add = Sk.builtin.lng.prototype.nb$add;
 
 Sk.builtin.lng.prototype.nb$subtract = function(other)
 {
@@ -354,7 +297,7 @@
 			tmp = tmp.nb$add(other);
 	}
 	return tmp;
-	
+
 };
 
 Sk.builtin.lng.prototype.nb$inplace_remainder = Sk.builtin.lng.prototype.nb$remainder;
@@ -398,7 +341,6 @@
 	return new Sk.builtin.lng(this.biginteger.pow(new Sk.builtin.biginteger(n)));
 };
 
-<<<<<<< HEAD
 Sk.builtin.lng.prototype.nb$inplace_power = Sk.builtin.lng.prototype.nb$power;
 
 Sk.builtin.lng.prototype.nb$lshift = function(other)
@@ -488,21 +430,6 @@
 }
 
 Sk.builtin.lng.prototype.nb$inplace_xor = Sk.builtin.lng.prototype.nb$xor;
-=======
-Sk.builtin.lng.prototype.nb$inplace_add = Sk.builtin.lng.prototype.nb$add;
-
-Sk.builtin.lng.prototype.nb$inplace_subtract = Sk.builtin.lng.prototype.nb$subtract;
-
-Sk.builtin.lng.prototype.nb$inplace_multiply = Sk.builtin.lng.prototype.nb$multiply;
-
-Sk.builtin.lng.prototype.nb$inplace_divide = Sk.builtin.lng.prototype.nb$divide;
-
-Sk.builtin.lng.prototype.nb$inplace_remainder = Sk.builtin.lng.prototype.nb$remainder;
-
-Sk.builtin.lng.prototype.nb$inplace_floor_divide = Sk.builtin.lng.prototype.nb$floor_divide;
-
-Sk.builtin.lng.prototype.nb$inplace_power = Sk.builtin.lng.prototype.nb$power;
->>>>>>> d2ff969a
 
 Sk.builtin.lng.prototype.nb$negative = function()
 {
