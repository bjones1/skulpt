--- conflicted
+++ resolved
@@ -323,11 +323,7 @@
     var val;
     var i;
     var len;
-<<<<<<< HEAD
     Sk.asserts.assert(Sk.isArrayLike(nodes), "SEQ: nodes isn't array? got " + nodes.toString());
-=======
-    Sk.asserts.assert(goog.isArrayLike(nodes), "SEQ: nodes isn't array? got %s", nodes);
->>>>>>> e0d59024
     len = nodes.length;
     for (i = 0; i < len; ++i) {
         val = nodes[i];
@@ -340,23 +336,12 @@
     var val;
     var i;
     var len;
-<<<<<<< HEAD
     Sk.asserts.assert(Sk.isArrayLike(nodes), "SEQ: nodes isn't array? got " + nodes.toString());
     len = nodes.length;
     for (i = 0; i < len; ++i) {
         val = nodes[i];
         if (val) {
             this.visitExpr(val);
-=======
-    // Sk.asserts.assert(goog.isArrayLike(nodes), "SEQ: nodes isn't array? got %s", nodes);
-    if (nodes) {
-        len = nodes.length;
-        for (i = 0; i < len; ++i) {
-            val = nodes[i];
-            if (val) {
-                this.visitExpr(val);
-            }
->>>>>>> e0d59024
         }
     }
 };
@@ -393,15 +378,9 @@
     var i;
     for (i = 0; i < args.length; ++i) {
         arg = args[i];
-<<<<<<< HEAD
-        if (arg.constructor === Sk.astnodes.Name) {
-            Sk.asserts.assert(arg.ctx === Sk.astnodes.Param || (arg.ctx === Sk.astnodes.Store && !toplevel));
-            this.addDef(arg.id, DEF_PARAM, arg.lineno);
-=======
         if (arg.constructor === Sk.astnodes.arg) {
             // TODO arguments are more complicated in Python 3...
             this.addDef(arg.arg, DEF_PARAM, arg.lineno);
->>>>>>> e0d59024
         }
         else {
             // Tuple isn't supported
@@ -517,11 +496,7 @@
             this.SEQStmt(s.body);
             this.exitBlock();
             break;
-<<<<<<< HEAD
-        case Sk.astnodes.Return_:
-=======
         case Sk.astnodes.Return:
->>>>>>> e0d59024
             if (s.value) {
                 this.visitExpr(s.value);
                 this.cur.returnsValue = true;
@@ -530,11 +505,7 @@
                 }
             }
             break;
-<<<<<<< HEAD
-        case Sk.astnodes.Delete_:
-=======
         case Sk.astnodes.Delete:
->>>>>>> e0d59024
             this.SEQExpr(s.targets);
             break;
         case Sk.astnodes.Assign:
@@ -551,11 +522,7 @@
             }
             this.SEQExpr(s.values);
             break;
-<<<<<<< HEAD
-        case Sk.astnodes.For_:
-=======
         case Sk.astnodes.For:
->>>>>>> e0d59024
             this.visitExpr(s.target);
             this.visitExpr(s.iter);
             this.SEQStmt(s.body);
@@ -563,22 +530,14 @@
                 this.SEQStmt(s.orelse);
             }
             break;
-<<<<<<< HEAD
-        case Sk.astnodes.While_:
-=======
         case Sk.astnodes.While:
->>>>>>> e0d59024
             this.visitExpr(s.test);
             this.SEQStmt(s.body);
             if (s.orelse) {
                 this.SEQStmt(s.orelse);
             }
             break;
-<<<<<<< HEAD
-        case Sk.astnodes.If_:
-=======
         case Sk.astnodes.If:
->>>>>>> e0d59024
             this.visitExpr(s.test);
             this.SEQStmt(s.body);
             if (s.orelse) {
@@ -596,44 +555,16 @@
                 }
             }
             break;
-<<<<<<< HEAD
-        case Sk.astnodes.TryExcept:
-            this.SEQStmt(s.body);
-            this.SEQStmt(s.orelse);
-            this.visitExcepthandlers(s.handlers);
-            break;
-        case Sk.astnodes.TryFinally:
-            this.SEQStmt(s.body);
-            this.SEQStmt(s.finalbody);
-            break;
-=======
->>>>>>> e0d59024
         case Sk.astnodes.Assert:
             this.visitExpr(s.test);
             if (s.msg) {
                 this.visitExpr(s.msg);
             }
             break;
-<<<<<<< HEAD
-        case Sk.astnodes.Import_:
-        case Sk.astnodes.ImportFrom:
-            this.visitAlias(s.names, s.lineno);
-            break;
-        case Sk.astnodes.Exec:
-            this.visitExpr(s.body);
-            if (s.globals) {
-                this.visitExpr(s.globals);
-                if (s.locals) {
-                    this.visitExpr(s.locals);
-                }
-            }
-            break;
-=======
         case Sk.astnodes.Import:
         case Sk.astnodes.ImportFrom:
             this.visitAlias(s.names, s.lineno);
             break;
->>>>>>> e0d59024
         case Sk.astnodes.Global:
             nameslen = s.names.length;
             for (i = 0; i < nameslen; ++i) {
@@ -655,21 +586,12 @@
             this.visitExpr(s.value);
             break;
         case Sk.astnodes.Pass:
-<<<<<<< HEAD
-        case Sk.astnodes.Break_:
-        case Sk.astnodes.Debugger_:
-        case Sk.astnodes.Continue_:
-            // nothing
-            break;
-        case Sk.astnodes.With_:
-=======
         case Sk.astnodes.Break:
         case Sk.astnodes.Continue:
         case Sk.astnodes.Debugger:
             // nothing
             break;
         case Sk.astnodes.With:
->>>>>>> e0d59024
             this.newTmpname(s.lineno);
             this.visitExpr(s.context_expr);
             if (s.optional_vars) {
@@ -719,11 +641,7 @@
             this.SEQExpr(e.values);
             break;
         case Sk.astnodes.DictComp:
-<<<<<<< HEAD
         case Sk.astnodes.SetComp:
-=======
-        case Sk.astnodes.SetComp:    
->>>>>>> e0d59024
             this.visitComprehension(e.generators, 0);
             break;
         case Sk.astnodes.ListComp:
@@ -774,11 +692,8 @@
             break;
         case Sk.astnodes.Name:
             this.addDef(e.id, e.ctx === Sk.astnodes.Load ? USE : DEF_LOCAL, e.lineno);
-<<<<<<< HEAD
-=======
             break;
         case Sk.astnodes.NameConstant:
->>>>>>> e0d59024
             break;
         case Sk.astnodes.List:
         case Sk.astnodes.Tuple:
