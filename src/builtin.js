/** @typedef {Sk.builtin.object} */ var pyObject;

/**
 * builtins are supposed to come from the __builtin__ module, but we don't do
 * that yet.
 * todo; these should all be func objects too, otherwise str() of them won't
 * work, etc.
 */

const JSBI = require("jsbi");

Sk.builtin.asnum$ = function (a) {
    if (a === undefined) {
        return a;
    }
    if (a === null) {
        return a;
    }
    if (typeof a === "number") {
        return a;
    }
    if (a instanceof Sk.builtin.int_) {
        if (typeof a.v === "number") {
            return a.v;
        }
        return a.v.toString(); // then we have a BigInt
    }
    if (a instanceof Sk.builtin.float_) {
        return a.v;
    }
    if (a === Sk.builtin.none.none$) {
        return null;
    }
    if (typeof a === "string") {
        return a;
    }
    return a;
};

Sk.exportSymbol("Sk.builtin.asnum$", Sk.builtin.asnum$);

/**
 * Return a Python number (either float or int) from a Javascript number.
 *
 * Javacsript function, returns Python object.
 *
 * @param  {number} a Javascript number to transform into Python number.
 * @return {(Sk.builtin.int_|Sk.builtin.float_)} A Python number.
 */
Sk.builtin.assk$ = function (a) {
    if (a % 1 === 0) {
        return new Sk.builtin.int_(a);
    } else {
        return new Sk.builtin.float_(a);
    }
};
Sk.exportSymbol("Sk.builtin.assk$", Sk.builtin.assk$);

Sk.builtin.asnum$nofloat = function (a) {
    var decimal;
    var mantissa;
    var expon;
    if (a === undefined) {
        return a;
    } else if (a === null) {
        return a;
    } else if (typeof a === "number") {
        a = a.toString();
    } else if (a instanceof Sk.builtin.int_) {
        a = a.v.toString();
    } else if (a instanceof Sk.builtin.float_) {
        a = a.v.toString();
    } else if (a === Sk.builtin.none.none$) {
        return null;
    } else {
        return undefined;
    }

    //  Sk.debugout("INITIAL: " + a);

    //  If not a float, great, just return this
    if (a.indexOf(".") < 0 && a.indexOf("e") < 0 && a.indexOf("E") < 0) {
        return a;
    }

    expon = 0;

    if (a.indexOf("e") >= 0) {
        mantissa = a.substr(0, a.indexOf("e"));
        expon = a.substr(a.indexOf("e") + 1);
    } else if (a.indexOf("E") >= 0) {
        mantissa = a.substr(0, a.indexOf("e"));
        expon = a.substr(a.indexOf("E") + 1);
    } else {
        mantissa = a;
    }

    expon = parseInt(expon, 10);

    decimal = mantissa.indexOf(".");

    //  Simplest case, no decimal
    if (decimal < 0) {
        if (expon >= 0) {
            // Just add more zeroes and we're done
            while (expon-- > 0) {
                mantissa += "0";
            }
            return mantissa;
        } else {
            if (mantissa.length > -expon) {
                return mantissa.substr(0, mantissa.length + expon);
            } else {
                return 0;
            }
        }
    }

    //  Negative exponent OR decimal (neg or pos exp)
    if (decimal === 0) {
        mantissa = mantissa.substr(1);
    } else if (decimal < mantissa.length) {
        mantissa = mantissa.substr(0, decimal) + mantissa.substr(decimal + 1);
    } else {
        mantissa = mantissa.substr(0, decimal);
    }

    decimal = decimal + expon;
    while (decimal > mantissa.length) {
        mantissa += "0";
    }

    if (decimal <= 0) {
        mantissa = 0;
    } else {
        mantissa = mantissa.substr(0, decimal);
    }

    return mantissa;
};
Sk.exportSymbol("Sk.builtin.asnum$nofloat", Sk.builtin.asnum$nofloat);

Sk.builtin.round = function round(number, ndigits) {
    if (number === undefined) {
        throw new Sk.builtin.TypeError("a float is required");
    }
    if (!Sk.__future__.dunder_round) {
        if (!Sk.builtin.checkNumber(number)) {
            throw new Sk.builtin.TypeError("a float is required");
        }
        if (number.round$) {
            return number.round$(ndigits);
        } else {
            throw new Sk.builtin.AttributeError(Sk.abstr.typeName(number) + " instance has no attribute '__float__'");
        }
    }

    if (ndigits !== undefined && !Sk.builtin.checkNone(ndigits) && !Sk.misceval.isIndex(ndigits)) {
        throw new Sk.builtin.TypeError("'" + Sk.abstr.typeName(ndigits) + "' object cannot be interpreted as an index");
    }

    // try calling internal magic method
    const special = Sk.abstr.lookupSpecial(number, Sk.builtin.str.$round);
    if (special !== undefined) {
        // method on builtin, provide this arg
        if (ndigits !== undefined) {
            return Sk.misceval.callsimArray(special, [number, ndigits]);
        } else {
            return Sk.misceval.callsimArray(special, [number]);
        }
    } else {
        throw new Sk.builtin.TypeError("a float is required");
    }
};

Sk.builtin.len = function len(item) {
    // checking will happen in slot wrapper
    let res;
    if (item.sq$length) {
        res = item.sq$length(true);
    }
    if (res === undefined) {
        throw new Sk.builtin.TypeError("object of type '" + Sk.abstr.typeName(item) + "' has no len()");
    }
    return Sk.misceval.chain(res, (r) => {
        return new Sk.builtin.int_(r);
    });
};

<<<<<<< HEAD
Sk.builtin.min = function min(args, kwargs) {
    let iter;
    const nargs = args.length;
=======
Sk.builtin.min = function min($default, key, args) {
    const nargs = args.sq$length();
>>>>>>> 429b031d
    if (!nargs) {
        throw new Sk.builtin.TypeError("min expected 1 argument, got 0");
    }
    const default_key = Sk.abstr.copyKeywordsToNamedArgs("min", ["default", "key"], [], kwargs, [null, Sk.builtin.none.none$]);
    const $default = default_key[0];
    const key = default_key[1];

    // if args is not a single iterable then default should not be included as a kwarg
    if (nargs > 1 && $default !== null) {
        throw new Sk.builtin.TypeError("Cannot specify a default for min() with multiple positional arguments");
    }

    if (nargs == 1) {
<<<<<<< HEAD
        iter = Sk.abstr.iter(args[0]);
    } else {
        iter = Sk.abstr.iter(new Sk.builtin.tuple(args));
    }
=======
        args = args.v[0];
        if (!Sk.builtin.checkIterable(args)) {
            throw new Sk.builtin.TypeError("'" + Sk.abstr.typeName(args) + "' object is not iterable");
        }
    }
    let iter = Sk.abstr.iter(args);
>>>>>>> 429b031d

    if (!Sk.builtin.checkNone(key) && !Sk.builtin.checkCallable(key)) {
        throw new Sk.builtin.TypeError("'" + Sk.abstr.typeName(key) + "' object is not callable");
    }

    let lowest;
    return Sk.misceval.chain(
        iter.tp$iternext(true),
        (i) => {
            lowest = i;
            if (lowest === undefined) {
                return;
            }
            if (Sk.builtin.checkNone(key)) {
                return Sk.misceval.iterFor(iter, (i) => {
                    if (Sk.misceval.richCompareBool(i, lowest, "Lt")) {
                        lowest = i;
                    }
                });
            } else {
                return Sk.misceval.chain(Sk.misceval.callsimOrSuspendArray(key, [lowest]), (lowest_compare) =>
                    Sk.misceval.iterFor(iter, (i) =>
                        Sk.misceval.chain(Sk.misceval.callsimOrSuspendArray(key, [i]), (i_compare) => {
                            if (Sk.misceval.richCompareBool(i_compare, lowest_compare, "Lt")) {
                                lowest = i;
                                lowest_compare = i_compare;
                            }
                        })
                    )
                );
<<<<<<< HEAD
            }
        },
        () => {
            if (lowest === undefined) {
                if ($default === null) {
                    throw new Sk.builtin.ValueError("min() arg is an empty sequence");
                } else {
                    lowest = $default;
                }
            }
=======
            }
        },
        () => {
            if (lowest === undefined) {
                if ($default === null) {
                    throw new Sk.builtin.ValueError("min() arg is an empty sequence");
                } else {
                    lowest = $default;
                }
            }
>>>>>>> 429b031d
            return lowest;
        }
    );
};
<<<<<<< HEAD

Sk.builtin.max = function max(args, kwargs) {
    let iter;
    const nargs = args.length;

=======
Sk.builtin.min.co_argcount = 0;
Sk.builtin.min.co_kwonlyargcount = 2;
Sk.builtin.min.$kwdefs = [null, Sk.builtin.none.none$];
Sk.builtin.min.co_varnames = ["default", "key"];
Sk.builtin.min.co_varargs = 1;

Sk.builtin.max = function max($default, key, args) {
    const nargs = args.sq$length();
>>>>>>> 429b031d
    if (!nargs) {
        throw new Sk.builtin.TypeError("max expected 1 argument, got 0");
    }
    const default_key = Sk.abstr.copyKeywordsToNamedArgs("min", ["default", "key"], [], kwargs, [null, Sk.builtin.none.none$]);
    const $default = default_key[0];
    const key = default_key[1];

    // if args is not a single iterable then default should not be included as a kwarg
    if (nargs > 1 && $default !== null) {
        throw new Sk.builtin.TypeError("Cannot specify a default for max() with multiple positional arguments");
    }

<<<<<<< HEAD
    if (nargs === 1) {
        iter = Sk.abstr.iter(args[0]);
    } else {
        iter = Sk.abstr.iter(new Sk.builtin.tuple(args));
=======
    if (nargs == 1) {
        args = args.v[0];
        if (!Sk.builtin.checkIterable(args)) {
            throw new Sk.builtin.TypeError("'" + Sk.abstr.typeName(args) + "' object is not iterable");
        }
>>>>>>> 429b031d
    }

    if (!Sk.builtin.checkNone(key) && !Sk.builtin.checkCallable(key)) {
        throw new Sk.builtin.TypeError("'" + Sk.abstr.typeName(key) + "' object is not callable");
    }
<<<<<<< HEAD

=======
>>>>>>> 429b031d
    let highest;
    return Sk.misceval.chain(
        iter.tp$iternext(true),
        (i) => {
            highest = i;
            if (highest === undefined) {
                return;
            }
            if (Sk.builtin.checkNone(key)) {
                return Sk.misceval.iterFor(iter, (i) => {
                    if (Sk.misceval.richCompareBool(i, highest, "Gt")) {
                        highest = i;
                    }
                });
            } else {
                return Sk.misceval.chain(Sk.misceval.callsimOrSuspendArray(key, [highest]), (highest_compare) =>
                    Sk.misceval.iterFor(iter, (i) =>
                        Sk.misceval.chain(Sk.misceval.callsimOrSuspendArray(key, [i]), (i_compare) => {
                            if (Sk.misceval.richCompareBool(i_compare, highest_compare, "Gt")) {
                                highest = i;
                                highest_compare = i_compare;
                            }
                        })
                    )
                );
<<<<<<< HEAD
            }
        },
        () => {
            if (highest === undefined) {
                if ($default === null) {
                    throw new Sk.builtin.ValueError("min() arg is an empty sequence");
                } else {
                    highest = $default;
                }
            }
=======
            }
        },
        () => {
            if (highest === undefined) {
                if ($default === null) {
                    throw new Sk.builtin.ValueError("min() arg is an empty sequence");
                } else {
                    highest = $default;
                }
            }
>>>>>>> 429b031d
            return highest;
        }
    );
};

Sk.builtin.any = function any(iter) {
    return Sk.misceval.chain(
        Sk.misceval.iterFor(Sk.abstr.iter(iter), function (i) {
            if (Sk.misceval.isTrue(i)) {
                return new Sk.misceval.Break(Sk.builtin.bool.true$);
            }
        }),
        (brValue) => brValue || Sk.builtin.bool.false$
    );
};

Sk.builtin.all = function all(iter) {
    return Sk.misceval.chain(
        Sk.misceval.iterFor(Sk.abstr.iter(iter), function (i) {
            if (!Sk.misceval.isTrue(i)) {
                return new Sk.misceval.Break(Sk.builtin.bool.false$);
            }
        }),
        (brValue) => brValue || Sk.builtin.bool.true$
    );
};

Sk.builtin.sum = function sum(iter, start) {
    var tot;
<<<<<<< HEAD
=======
    Sk.builtin.pyCheckArgsLen("sum", arguments.length, 1, 2);
>>>>>>> 429b031d
    // follows the order of CPython checks
    const it = Sk.abstr.iter(iter);
    if (start === undefined) {
        tot = new Sk.builtin.int_(0);
    } else if (Sk.builtin.checkString(start)) {
        throw new Sk.builtin.TypeError("sum() can't sum strings [use ''.join(seq) instead]");
    } else {
        tot = start;
    }

    function fastSumInt() {
        return Sk.misceval.iterFor(it, (i) => {
            if (i.constructor === Sk.builtin.int_) {
                tot = tot.nb$add(i);
            } else if (i.constructor === Sk.builtin.float_) {
<<<<<<< HEAD
                tot = tot.nb$float_().nb$add(i);
=======
                tot = new Sk.builtin.float_(tot).nb$add(i);
>>>>>>> 429b031d
                return new Sk.misceval.Break("float");
            } else {
                tot = Sk.abstr.numberBinOp(tot, i, "Add");
                return new Sk.misceval.Break("slow");
            }
        });
    }

    function fastSumFloat() {
        return Sk.misceval.iterFor(it, (i) => {
            if (i.constructor === Sk.builtin.float_ || i.constructor === Sk.builtin.int_) {
                tot = tot.nb$add(i);
            } else {
                tot = Sk.abstr.numberBinOp(tot, i, "Add");
                return new Sk.misceval.Break("slow");
            }
        });
    }

    function slowSum() {
        return Sk.misceval.iterFor(it, (i) => {
            tot = Sk.abstr.numberBinOp(tot, i, "Add");
        });
    }

<<<<<<< HEAD
    let initValue;
    if (start === undefined || tot.constructor === Sk.builtin.int_) {
        initValue = fastSumInt();
    } else if (tot.constructor === Sk.builtin.float_) {
        initValue = "float";
    } else {
        initValue = "slow";
    }

    return Sk.misceval.chain(
        initValue,
        (brValue) => {
            if (brValue === undefined) {
                return;
            } else if (brValue === "float") {
                return fastSumFloat();
            }
            return brValue;
        },
        (brValue) => {
            if (brValue !== undefined) {
=======
    let sumType;
    if (start === undefined || start.constructor === Sk.builtin.int_) {
        sumType = fastSumInt();
    } else if (start.constructor === Sk.builtin.float_) {
        sumType = "float";
    } else {
        sumType = "slow";
    }

    return Sk.misceval.chain(
        sumType,
        (sumType) => {
            if (sumType === "float") {
                return fastSumFloat();
            }
            return sumType;
        },
        (sumType) => {
            if (sumType === "slow") {
>>>>>>> 429b031d
                return slowSum();
            }
        },
        () => tot
    );
};

Sk.builtin.zip = function zip() {
    var el;
    var tup;
    var done;
    var res;
    var i;
    var iters;
    if (arguments.length === 0) {
        return new Sk.builtin.list([]);
    }

    iters = [];
    for (i = 0; i < arguments.length; i++) {
        if (Sk.builtin.checkIterable(arguments[i])) {
            iters.push(Sk.abstr.iter(arguments[i]));
        } else {
            throw new Sk.builtin.TypeError("argument " + i + " must support iteration");
        }
    }
    res = [];
    done = false;
    while (!done) {
        tup = [];
        for (i = 0; i < arguments.length; i++) {
            el = iters[i].tp$iternext();
            if (el === undefined) {
                done = true;
                break;
            }
            tup.push(el);
        }
        if (!done) {
            res.push(new Sk.builtin.tuple(tup));
        }
    }
    return new Sk.builtin.list(res);
};

Sk.builtin.abs = function abs(x) {
    if (x.nb$abs) {
        return x.nb$abs();
    }
    throw new TypeError("bad operand type for abs(): '" + Sk.abstr.typeName(x) + "'");
};

// fabs belongs in the math module but has been a Skulpt builtin since 41665a97d (2012).
// Left in for backwards compatibility for now
Sk.builtin.fabs = function fabs(x) {
    return Sk.builtin.abs(x);
};

Sk.builtin.ord = function ord(x) {
    if (!Sk.builtin.checkString(x)) {
        throw new Sk.builtin.TypeError("ord() expected a string of length 1, but " + Sk.abstr.typeName(x) + " found");
    } else if (x.v.length !== 1) {
        throw new Sk.builtin.TypeError("ord() expected a character, but string of length " + x.v.length + " found");
    }
    return new Sk.builtin.int_(x.v.charCodeAt(0));
};

Sk.builtin.chr = function chr(x) {
    if (!Sk.builtin.checkInt(x)) {
        throw new Sk.builtin.TypeError("an integer is required");
    }
    x = Sk.builtin.asnum$(x);

    if (x < 0 || x > 255) {
        throw new Sk.builtin.ValueError("chr() arg not in range(256)");
    }

    return new Sk.builtin.str(String.fromCharCode(x));
};

Sk.builtin.unichr = function unichr(x) {
    if (!Sk.builtin.checkInt(x)) {
        throw new Sk.builtin.TypeError("an integer is required");
    }
    x = Sk.builtin.asnum$(x);

    try {
        return new Sk.builtin.str(String.fromCodePoint(x));
    } catch (err) {
        if (err instanceof RangeError) {
            throw new Sk.builtin.ValueError(err.message);
        }
        throw err;
    }
};

/**
 * This is a helper function and we already know that x is an int or has an nb$index slot
 */
Sk.builtin.int2str_ = function helper_(x, radix, prefix) {
    let v;
    if (x.constructor === Sk.builtin.int_ || x instanceof Sk.builtin.int_) {
        v = x.v; // we don't use asnum$ because it returns a str rather than a bigint.
    } else {
        x = x.nb$index();
        v = x.v;
    }
    let str = v.toString(radix);
    if (x.nb$isnegative()) {
        str = "-" + prefix + str.slice(1);
    } else {
        str = prefix + str;
    }
    if (radix !== 2 && !Sk.__future__.python3 && (x instanceof Sk.builtin.lng || v instanceof JSBI)) {
        str += "L";
    }
    return new Sk.builtin.str(str);
};

Sk.builtin.hex = function hex(x) {
    if (!Sk.misceval.isIndex(x)) {
        throw new Sk.builtin.TypeError("hex() argument can't be converted to hex");
    }
    return Sk.builtin.int2str_(x, 16, "0x");
};

Sk.builtin.oct = function oct(x) {
    if (!Sk.misceval.isIndex(x)) {
        throw new Sk.builtin.TypeError("oct() argument can't be converted to hex");
    }
    if (Sk.__future__.octal_number_literal) {
        return Sk.builtin.int2str_(x, 8, "0o");
    } else {
        return Sk.builtin.int2str_(x, 8, "0");
    }
};

Sk.builtin.bin = function bin(x) {
    if (!Sk.misceval.isIndex(x)) {
        throw new Sk.builtin.TypeError("'" + Sk.abstr.typeName(x) + "' object can't be interpreted as an index");
    }
    return Sk.builtin.int2str_(x, 2, "0b");
};


Sk.builtin.dir = function dir(obj) {
    if (obj !== undefined) {
        const obj_dir_func = Sk.abstr.lookupSpecial(obj, Sk.builtin.str.$dir);
        const dir = Sk.misceval.callsimArray(obj_dir_func, [obj]);
        return Sk.builtin.sorted(dir);
        // now iter through the keys and check they are all stings
    }
    // then we want all the objects in the global scope
    //todo
    throw new Sk.builtin.NotImplementedError("skulpt does not yet support dir with no args");
};

Sk.builtin.repr = function repr(x) {
    return x.$r();
};

Sk.builtin.open = function open(filename, mode, bufsize) {
    if (mode === undefined) {
        mode = new Sk.builtin.str("r");
    }

    if (/\+/.test(mode.v)) {
        throw "todo; haven't implemented read/write mode";
    } else if ((mode.v === "w" || mode.v === "wb" || mode.v === "a" || mode.v === "ab") && !Sk.nonreadopen) {
        throw "todo; haven't implemented non-read opens";
    }

    return new Sk.builtin.file(filename, mode, bufsize);
};


Sk.builtin.isinstance = function isinstance(obj, type) {
    if (!Sk.builtin.checkClass(type) && !(type instanceof Sk.builtin.tuple)) {
        throw new Sk.builtin.TypeError("isinstance() arg 2 must be a class, type, or tuple of classes and types");
    }

    // Normal case
    if (!(type instanceof Sk.builtin.tuple)) {
        return obj.ob$type.$isSubType(type) ? Sk.builtin.bool.true$ : Sk.builtin.bool.false$;
    }
    // Handle tuple type argument
    for (let i = 0; i < type.v.length; ++i) {
        if (Sk.misceval.isTrue(Sk.builtin.isinstance(obj, type.v[i]))) {
            return Sk.builtin.bool.true$;
        }
    }
    return Sk.builtin.bool.false$;
};

Sk.builtin.hash = function hash(value) {
    var junk;

    // Useless object to get compiler to allow check for __hash__ property
    junk = {
        __hash__: function () {
            return 0;
        },
    };

    if (value instanceof Object) {
        if (Sk.builtin.checkNone(value.tp$hash)) {
            // python sets the hash function to None , so we have to catch this case here
            throw new Sk.builtin.TypeError("unhashable type: '" + Sk.abstr.typeName(value) + "'");
        } else if (value.tp$hash !== undefined) {
            if (value.$savedHash_) {
                return value.$savedHash_;
            }
            value.$savedHash_ = value.tp$hash();
            return value.$savedHash_;
        } else {
            if (value.__hash === undefined) {
                Sk.builtin.hashCount += 1;
                value.__hash = Sk.builtin.hashCount;
            }
            return new Sk.builtin.int_(value.__hash);
        }
    } else if (typeof value === "number" || value === null || value === true || value === false) {
        throw new Sk.builtin.TypeError("unsupported Javascript type");
    }

    return new Sk.builtin.str(typeof value + " " + String(value));
    // todo; throw properly for unhashable types
};

Sk.builtin.getattr = function getattr(obj, pyName, default_) {
    if (!Sk.builtin.checkString(pyName)) {
        throw new Sk.builtin.TypeError("attribute name must be string");
    }
    const res = Sk.misceval.tryCatch(
        () => obj.tp$getattr(pyName, true),
        (e) => {
            if (e instanceof Sk.builtin.AttributeError) {
                return undefined;
            } else {
                throw e;
            }
        }
    );
    return Sk.misceval.chain(res, (r) => {
        if (r === undefined) {
            if (default_ !== undefined) {
                return default_;
            }
            throw new Sk.builtin.AttributeError("'" + Sk.abstr.typeName(obj) + "' object has no attribute " + pyName.$jsstr());
        }
        return r;
    });
};

Sk.builtin.setattr = function setattr(obj, pyName, value) {
    // cannot set or del attr from builtin type
    if (!Sk.builtin.checkString(pyName)) {
        throw new Sk.builtin.TypeError("attribute name must be string");
    }
    const res = obj.tp$setattr(pyName, value, true);
    return Sk.misceval.chain(res, () => {
        return Sk.builtin.none.none$;
    });
};

Sk.builtin.raw_input = function (prompt) {
    var lprompt = prompt ? prompt : "";

    return Sk.misceval.chain(Sk.importModule("sys", false, true), function (sys) {
        if (Sk.inputfunTakesPrompt) {
            return Sk.builtin.file.$readline(sys["$d"]["stdin"], null, lprompt);
        } else {
            return Sk.misceval.chain(
                undefined,
                function () {
                    return Sk.misceval.callsimOrSuspendArray(sys["$d"]["stdout"]["write"], [sys["$d"]["stdout"], new Sk.builtin.str(lprompt)]);
                },
                function () {
                    return Sk.misceval.callsimOrSuspendArray(sys["$d"]["stdin"]["readline"], [sys["$d"]["stdin"]]);
                }
            );
        }
    });
};

Sk.builtin.input = Sk.builtin.raw_input;

Sk.builtin.jseval = function jseval(evalcode) {
    var result = Sk.global["eval"](Sk.ffi.remapToJs(evalcode));
    try {
        return Sk.ffi.remapToPy(result);
    } catch (err) {
        if (err.constructor === Sk.asserts.AssertionError) {
            return Sk.builtin.none.none$;
        }

        throw err;
    }
};

/**
 * @deprecated
 */
Sk.builtin.jsmillis = function jsmillis() {
    console.warn("jsmillis is deprecated");
    var now = new Date();
    return now.valueOf();
};

Sk.builtin.eval_ = function eval_() {
    throw new Sk.builtin.NotImplementedError("eval is not yet implemented");
};

Sk.builtin.map = function map(fun, seq) {
    var retval = [];
    var next;
    var nones;
    var args;
    var argnum;
    var i;
    var iterables;
    var combined;
    Sk.builtin.pyCheckArgsLen("map", arguments.length, 2);

    if (arguments.length > 2) {
        // Pack sequences into one list of Javascript Arrays

        combined = [];
        iterables = Array.prototype.slice.apply(arguments).slice(1);
        for (i = 0; i < iterables.length; i++) {
            if (!Sk.builtin.checkIterable(iterables[i])) {
                argnum = parseInt(i, 10) + 2;
                throw new Sk.builtin.TypeError("argument " + argnum + " to map() must support iteration");
            }
            iterables[i] = Sk.abstr.iter(iterables[i]);
        }

        while (true) {
            args = [];
            nones = 0;
            for (i = 0; i < iterables.length; i++) {
                next = iterables[i].tp$iternext();
                if (next === undefined) {
                    args.push(Sk.builtin.none.none$);
                    nones++;
                } else {
                    args.push(next);
                }
            }
            if (nones !== iterables.length) {
                combined.push(args);
            } else {
                // All iterables are done
                break;
            }
        }
        seq = new Sk.builtin.list(combined);
    }

    if (!Sk.builtin.checkIterable(seq)) {
        throw new Sk.builtin.TypeError("'" + Sk.abstr.typeName(seq) + "' object is not iterable");
    }

    return Sk.misceval.chain(
        Sk.misceval.iterFor(Sk.abstr.iter(seq), function (item) {
            if (fun === Sk.builtin.none.none$) {
                if (item instanceof Array) {
                    // With None function and multiple sequences,
                    // map should return a list of tuples
                    item = new Sk.builtin.tuple(item);
                }
                retval.push(item);
            } else {
                if (!(item instanceof Array)) {
                    // If there was only one iterable, convert to Javascript
                    // Array for call to apply.
                    item = [item];
                }

                return Sk.misceval.chain(Sk.misceval.callsimOrSuspendArray(fun, item), function (result) {
                    retval.push(result);
                });
            }
        }),
        function () {
            return new Sk.builtin.list(retval);
        }
    );
};

Sk.builtin.reduce = function reduce(fun, seq, initializer) {
    var item;
    var accum_value;
    var iter;
    if (!Sk.builtin.checkIterable(seq)) {
        throw new Sk.builtin.TypeError("'" + Sk.abstr.typeName(seq) + "' object is not iterable");
    }

    iter = Sk.abstr.iter(seq);
    if (initializer === undefined) {
        initializer = iter.tp$iternext();
        if (initializer === undefined) {
            throw new Sk.builtin.TypeError("reduce() of empty sequence with no initial value");
        }
    }
    accum_value = initializer;
    for (item = iter.tp$iternext(); item !== undefined; item = iter.tp$iternext()) {
        accum_value = Sk.misceval.callsimArray(fun, [accum_value, item]);
    }

    return accum_value;
};

/**
 *
 * @param {pyObject} iterable
 * @param {*=} cmp
 * @param {*=} key
 * @param {*=} reverse
 */
Sk.builtin.sorted = function sorted(iterable, cmp, key, reverse) {
    const lst = Sk.misceval.arrayFromIterable(iterable, true);
    return Sk.misceval.chain(lst, (L) => {
        L = new Sk.builtin.list(L);
        L.$list_sort(cmp, key, reverse);
        return L;
    });
};

Sk.builtin.filter = function filter(fun, iterable) {
    var result;
    var iter, item;
    var retval;
    var ret;
    var add;
    var ctor;
    Sk.builtin.pyCheckArgsLen("filter", arguments.length, 2, 2);
    if (!Sk.builtin.checkIterable(iterable)) {
        throw new Sk.builtin.TypeError("'" + Sk.abstr.typeName(iterable) + "' object is not iterable");
    }
    ctor = function () {
        return [];
    };
    add = function (iter, item) {
        iter.push(item);
        return iter;
    };
    ret = function (iter) {
        return new Sk.builtin.list(iter);
    };

    if (iterable.ob$type === Sk.builtin.str) {
        ctor = function () {
            return new Sk.builtin.str("");
        };
        add = function (iter, item) {
            return iter.sq$concat(item);
        };
        ret = function (iter) {
            return iter;
        };
    } else if (iterable.ob$type === Sk.builtin.tuple) {
        ret = function (iter) {
            return new Sk.builtin.tuple(iter);
        };
    }

    retval = ctor();

    for (iter = Sk.abstr.iter(iterable), item = iter.tp$iternext(); item !== undefined; item = iter.tp$iternext()) {
        if (fun === Sk.builtin.none.none$) {
            result = new Sk.builtin.bool(item);
        } else {
            result = Sk.misceval.callsimArray(fun, [item]);
        }

        if (Sk.misceval.isTrue(result)) {
            retval = add(retval, item);
        }
    }

    return ret(retval);
};

Sk.builtin.hasattr = function hasattr(obj, pyName) {
    if (!Sk.builtin.checkString(pyName)) {
        throw new Sk.builtin.TypeError("hasattr(): attribute name must be string");
    }
    const res = Sk.misceval.tryCatch(
        () => obj.tp$getattr(pyName, true),
        (e) => {
            if (e instanceof Sk.builtin.AttributeError) {
                return undefined;
            } else {
                throw e;
            }
        }
    );
    return Sk.misceval.chain(res, (val) => (val === undefined ? Sk.builtin.bool.false$ : Sk.builtin.bool.true$));
};

Sk.builtin.pow = function pow(a, b, c) {
    var ret;
    var res;
    var right;
    var left;
    var c_num;
    var b_num;
    var a_num;

    if (c instanceof Sk.builtin.none) {
        c = undefined;
    }

    // add complex type hook here, builtin is messed up anyways
    if (Sk.builtin.checkComplex(a)) {
        return a.nb$power(b, c); // call complex pow function
    }

    a_num = Sk.builtin.asnum$(a);
    b_num = Sk.builtin.asnum$(b);
    c_num = Sk.builtin.asnum$(c);

    if (!Sk.builtin.checkNumber(a) || !Sk.builtin.checkNumber(b)) {
        if (c === undefined) {
            throw new Sk.builtin.TypeError(
                "unsupported operand type(s) for pow(): '" + Sk.abstr.typeName(a) + "' and '" + Sk.abstr.typeName(b) + "'"
            );
        }
        throw new Sk.builtin.TypeError(
            "unsupported operand type(s) for pow(): '" + Sk.abstr.typeName(a) + "', '" + Sk.abstr.typeName(b) + "', '" + Sk.abstr.typeName(c) + "'"
        );
    }
    if (a_num < 0 && b instanceof Sk.builtin.float_) {
        throw new Sk.builtin.ValueError("negative number cannot be raised to a fractional power");
    }

    if (c === undefined) {
        if (a instanceof Sk.builtin.float_ || b instanceof Sk.builtin.float_ || b_num < 0) {
            return new Sk.builtin.float_(Math.pow(a_num, b_num));
        }
        left = new Sk.builtin.int_(a_num);
        right = new Sk.builtin.int_(b_num);
        res = left.nb$power(right);
        return res;
    } else {
        if (!Sk.builtin.checkInt(a) || !Sk.builtin.checkInt(b) || !Sk.builtin.checkInt(c)) {
            throw new Sk.builtin.TypeError("pow() 3rd argument not allowed unless all arguments are integers");
        }
        if (b_num < 0) {
            if (Sk.__future__.exceptions) {
                throw new Sk.builtin.ValueError("pow() 2nd argument cannot be negative when 3rd argument specified");
            } else {
                throw new Sk.builtin.TypeError("pow() 2nd argument cannot be negative when 3rd argument specified");
            }
        }
        if (c_num === 0) {
            throw new Sk.builtin.ValueError("pow() 3rd argument cannot be 0");
        }
        if (a instanceof Sk.builtin.lng || b instanceof Sk.builtin.lng || c instanceof Sk.builtin.lng || Math.pow(a_num, b_num) === Infinity) {
            return a.nb$power(b, c);
        } else {
            ret = new Sk.builtin.int_(Math.pow(a_num, b_num));
            return ret.nb$remainder(c);
        }
    }
};

Sk.builtin.quit = function quit(msg) {
    var s = new Sk.builtin.str(msg).v;
    throw new Sk.builtin.SystemExit(s);
};

Sk.builtin.issubclass = function issubclass(c1, c2) {
    if (!Sk.builtin.checkClass(c1)) {
        throw new Sk.builtin.TypeError("issubclass() arg 1 must be a class");
    }
    let c2_isClass = Sk.builtin.checkClass(c2);
    if (!c2_isClass && !(c2 instanceof Sk.builtin.tuple)) {
        throw new Sk.builtin.TypeError("issubclass() arg 2 must be a class or tuple of classes");
    }
    if (c2_isClass) {
        return c1.$isSubType(c2) ? Sk.builtin.bool.true$ : Sk.builtin.bool.false$;
    }
    // Handle tuple type argument
    for (let i = 0; i < c2.v.length; ++i) {
        if (Sk.misceval.isTrue(Sk.builtin.issubclass(c1, c2.v[i]))) {
            return Sk.builtin.bool.true$;
        }
    }
    return Sk.misceval.bool.false$;
};

Sk.builtin.globals = function globals() {
    var i;
    var ret = new Sk.builtin.dict([]);
    for (i in Sk["globals"]) {
        ret.mp$ass_subscript(new Sk.builtin.str(i), Sk["globals"][i]);
    }

    return ret;
};

Sk.builtin.divmod = function divmod(a, b) {
    return Sk.abstr.numberBinOp(a, b, "DivMod");
};

/**
 * Convert a value to a “formatted” representation, as controlled by format_spec. The interpretation of format_spec
 * will depend on the type of the value argument, however there is a standard formatting syntax that is used by most
 * built-in types: Format Specification Mini-Language.
 */
Sk.builtin.format = function format(value, format_spec) {
    if (format_spec === undefined) {
        format_spec = Sk.builtin.str.$emptystr;
    }

    return Sk.abstr.objectFormat(value, format_spec);
};

Sk.builtin.id = function (obj) {
    if (obj.__id === undefined) {
        Sk.builtin.idCount += 1;
        obj.__id = Sk.builtin.idCount;
    }

    return new Sk.builtin.int_(obj.__id);
};

Sk.builtin.bytearray = function bytearray() {
    throw new Sk.builtin.NotImplementedError("bytearray is not yet implemented");
};

Sk.builtin.callable = function callable(obj) {
    // check num of args

    if (Sk.builtin.checkCallable(obj)) {
        return Sk.builtin.bool.true$;
    }
    return Sk.builtin.bool.false$;
};

Sk.builtin.delattr = function delattr(obj, attr) {
    return Sk.builtin.setattr(obj, attr, undefined);
};

Sk.builtin.execfile = function execfile() {
    throw new Sk.builtin.NotImplementedError("execfile is not yet implemented");
};

Sk.builtin.help = function help() {
    throw new Sk.builtin.NotImplementedError("help is not yet implemented");
};

Sk.builtin.iter = function iter(obj, sentinel) {
    if (arguments.length === 1) {
        return Sk.abstr.iter(obj);
    } else {
        return Sk.abstr.iter(new Sk.builtin.callable_iter_(obj, sentinel));
    }
};

Sk.builtin.locals = function locals() {
    throw new Sk.builtin.NotImplementedError("locals is not yet implemented");
};
Sk.builtin.memoryview = function memoryview() {
    throw new Sk.builtin.NotImplementedError("memoryview is not yet implemented");
};

Sk.builtin.next_ = function next_(iter, default_) {
    var nxt;
    if (!iter.tp$iternext) {
        throw new Sk.builtin.TypeError("'" + Sk.abstr.typeName(iter) + "' object is not an iterator");
    }
    nxt = iter.tp$iternext();
    if (nxt === undefined) {
        if (default_) {
            return default_;
        }
        throw new Sk.builtin.StopIteration();
    }
    return nxt;
};

Sk.builtin.reload = function reload() {
    throw new Sk.builtin.NotImplementedError("reload is not yet implemented");
};
Sk.builtin.vars = function vars() {
    throw new Sk.builtin.NotImplementedError("vars is not yet implemented");
};

Sk.builtin.apply_ = function apply_() {
    throw new Sk.builtin.NotImplementedError("apply is not yet implemented");
};
Sk.builtin.buffer = function buffer_() {
    throw new Sk.builtin.NotImplementedError("buffer is not yet implemented");
};
Sk.builtin.coerce = function coerce() {
    throw new Sk.builtin.NotImplementedError("coerce is not yet implemented");
};
Sk.builtin.intern = function intern() {
    throw new Sk.builtin.NotImplementedError("intern is not yet implemented");
};

/*
 Sk.builtinFiles = {};
 Sk.builtin.read = function read(x) {
 if (Sk.builtinFiles === undefined || Sk.builtinFiles["files"][x] === undefined)
 throw "File not found: '" + x + "'";
 return Sk.builtinFiles["files"][x];
 };
 Sk.builtinFiles = undefined;
 */<|MERGE_RESOLUTION|>--- conflicted
+++ resolved
@@ -187,14 +187,9 @@
     });
 };
 
-<<<<<<< HEAD
 Sk.builtin.min = function min(args, kwargs) {
     let iter;
     const nargs = args.length;
-=======
-Sk.builtin.min = function min($default, key, args) {
-    const nargs = args.sq$length();
->>>>>>> 429b031d
     if (!nargs) {
         throw new Sk.builtin.TypeError("min expected 1 argument, got 0");
     }
@@ -208,19 +203,10 @@
     }
 
     if (nargs == 1) {
-<<<<<<< HEAD
         iter = Sk.abstr.iter(args[0]);
     } else {
         iter = Sk.abstr.iter(new Sk.builtin.tuple(args));
     }
-=======
-        args = args.v[0];
-        if (!Sk.builtin.checkIterable(args)) {
-            throw new Sk.builtin.TypeError("'" + Sk.abstr.typeName(args) + "' object is not iterable");
-        }
-    }
-    let iter = Sk.abstr.iter(args);
->>>>>>> 429b031d
 
     if (!Sk.builtin.checkNone(key) && !Sk.builtin.checkCallable(key)) {
         throw new Sk.builtin.TypeError("'" + Sk.abstr.typeName(key) + "' object is not callable");
@@ -251,7 +237,6 @@
                         })
                     )
                 );
-<<<<<<< HEAD
             }
         },
         () => {
@@ -262,38 +247,15 @@
                     lowest = $default;
                 }
             }
-=======
-            }
-        },
-        () => {
-            if (lowest === undefined) {
-                if ($default === null) {
-                    throw new Sk.builtin.ValueError("min() arg is an empty sequence");
-                } else {
-                    lowest = $default;
-                }
-            }
->>>>>>> 429b031d
             return lowest;
         }
     );
 };
-<<<<<<< HEAD
 
 Sk.builtin.max = function max(args, kwargs) {
     let iter;
     const nargs = args.length;
 
-=======
-Sk.builtin.min.co_argcount = 0;
-Sk.builtin.min.co_kwonlyargcount = 2;
-Sk.builtin.min.$kwdefs = [null, Sk.builtin.none.none$];
-Sk.builtin.min.co_varnames = ["default", "key"];
-Sk.builtin.min.co_varargs = 1;
-
-Sk.builtin.max = function max($default, key, args) {
-    const nargs = args.sq$length();
->>>>>>> 429b031d
     if (!nargs) {
         throw new Sk.builtin.TypeError("max expected 1 argument, got 0");
     }
@@ -306,27 +268,15 @@
         throw new Sk.builtin.TypeError("Cannot specify a default for max() with multiple positional arguments");
     }
 
-<<<<<<< HEAD
     if (nargs === 1) {
         iter = Sk.abstr.iter(args[0]);
     } else {
         iter = Sk.abstr.iter(new Sk.builtin.tuple(args));
-=======
-    if (nargs == 1) {
-        args = args.v[0];
-        if (!Sk.builtin.checkIterable(args)) {
-            throw new Sk.builtin.TypeError("'" + Sk.abstr.typeName(args) + "' object is not iterable");
-        }
->>>>>>> 429b031d
     }
 
     if (!Sk.builtin.checkNone(key) && !Sk.builtin.checkCallable(key)) {
         throw new Sk.builtin.TypeError("'" + Sk.abstr.typeName(key) + "' object is not callable");
     }
-<<<<<<< HEAD
-
-=======
->>>>>>> 429b031d
     let highest;
     return Sk.misceval.chain(
         iter.tp$iternext(true),
@@ -352,7 +302,6 @@
                         })
                     )
                 );
-<<<<<<< HEAD
             }
         },
         () => {
@@ -363,18 +312,6 @@
                     highest = $default;
                 }
             }
-=======
-            }
-        },
-        () => {
-            if (highest === undefined) {
-                if ($default === null) {
-                    throw new Sk.builtin.ValueError("min() arg is an empty sequence");
-                } else {
-                    highest = $default;
-                }
-            }
->>>>>>> 429b031d
             return highest;
         }
     );
@@ -404,10 +341,6 @@
 
 Sk.builtin.sum = function sum(iter, start) {
     var tot;
-<<<<<<< HEAD
-=======
-    Sk.builtin.pyCheckArgsLen("sum", arguments.length, 1, 2);
->>>>>>> 429b031d
     // follows the order of CPython checks
     const it = Sk.abstr.iter(iter);
     if (start === undefined) {
@@ -423,11 +356,7 @@
             if (i.constructor === Sk.builtin.int_) {
                 tot = tot.nb$add(i);
             } else if (i.constructor === Sk.builtin.float_) {
-<<<<<<< HEAD
                 tot = tot.nb$float_().nb$add(i);
-=======
-                tot = new Sk.builtin.float_(tot).nb$add(i);
->>>>>>> 429b031d
                 return new Sk.misceval.Break("float");
             } else {
                 tot = Sk.abstr.numberBinOp(tot, i, "Add");
@@ -453,29 +382,6 @@
         });
     }
 
-<<<<<<< HEAD
-    let initValue;
-    if (start === undefined || tot.constructor === Sk.builtin.int_) {
-        initValue = fastSumInt();
-    } else if (tot.constructor === Sk.builtin.float_) {
-        initValue = "float";
-    } else {
-        initValue = "slow";
-    }
-
-    return Sk.misceval.chain(
-        initValue,
-        (brValue) => {
-            if (brValue === undefined) {
-                return;
-            } else if (brValue === "float") {
-                return fastSumFloat();
-            }
-            return brValue;
-        },
-        (brValue) => {
-            if (brValue !== undefined) {
-=======
     let sumType;
     if (start === undefined || start.constructor === Sk.builtin.int_) {
         sumType = fastSumInt();
@@ -495,7 +401,6 @@
         },
         (sumType) => {
             if (sumType === "slow") {
->>>>>>> 429b031d
                 return slowSum();
             }
         },
