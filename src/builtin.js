--- conflicted
+++ resolved
@@ -809,14 +809,8 @@
 Sk.builtin.raw_input = function (prompt) {
     var sys = Sk.importModule("sys");
     if (prompt) {
-<<<<<<< HEAD
-        Sk.misceval.callsimOrSuspend(sys["$d"]["stdout"]["write"], sys["$d"]["stdout"], prompt);
-    }
-
-=======
         Sk.misceval.callsimOrSuspend(sys["$d"]["stdout"]["write"], sys["$d"]["stdout"], new Sk.builtin.str(prompt));
     }
->>>>>>> ff147ab2
     return Sk.misceval.callsimOrSuspend(sys["$d"]["stdin"]["readline"], sys["$d"]["stdin"]);
 };
 
