--- conflicted
+++ resolved
@@ -16,18 +16,6 @@
     if (a === null) {
         return a;
     }
-<<<<<<< HEAD
-=======
-    if (a === Sk.builtin.none.none$) {
-        return null;
-    }
-    if (a instanceof Sk.builtin.bool) {
-        if (a.v) {
-            return 1;
-        }
-        return 0;
-    }
->>>>>>> e87e5eb6
     if (typeof a === "number") {
         return a;
     }
@@ -330,10 +318,6 @@
 };
 
 Sk.builtin.any = function any(iter) {
-<<<<<<< HEAD
-=======
-    Sk.builtin.pyCheckArgsLen("any", arguments.length, 1, 1);
->>>>>>> e87e5eb6
     return Sk.misceval.chain(
         Sk.misceval.iterFor(Sk.abstr.iter(iter), function (i) {
             if (Sk.misceval.isTrue(i)) {
@@ -345,10 +329,6 @@
 };
 
 Sk.builtin.all = function all(iter) {
-<<<<<<< HEAD
-=======
-    Sk.builtin.pyCheckArgsLen("all", arguments.length, 1, 1);
->>>>>>> e87e5eb6
     return Sk.misceval.chain(
         Sk.misceval.iterFor(Sk.abstr.iter(iter), function (i) {
             if (!Sk.misceval.isTrue(i)) {
@@ -466,12 +446,7 @@
     return new Sk.builtin.list(res);
 };
 
-<<<<<<< HEAD
 Sk.builtin.abs = function abs(x) {
-=======
-Sk.builtin.abs = function abs (x) {
-    Sk.builtin.pyCheckArgsLen("abs", arguments.length, 1, 1);
->>>>>>> e87e5eb6
     if (x.nb$abs) {
         return x.nb$abs();
     }
@@ -607,17 +582,6 @@
         throw new Sk.builtin.TypeError("isinstance() arg 2 must be a class, type, or tuple of classes and types");
     }
 
-<<<<<<< HEAD
-=======
-    if (type === Sk.builtin.none.prototype.ob$type) {
-        if (obj === Sk.builtin.none.none$) {
-            return Sk.builtin.bool.true$;
-        } else {
-            return Sk.builtin.bool.false$;
-        }
-    }
-
->>>>>>> e87e5eb6
     // Normal case
     if (!(type instanceof Sk.builtin.tuple)) {
         return obj.ob$type.$isSubType(type) ? Sk.builtin.bool.true$ : Sk.builtin.bool.false$;
@@ -666,7 +630,6 @@
     // todo; throw properly for unhashable types
 };
 
-<<<<<<< HEAD
 Sk.builtin.getattr = function getattr(obj, pyName, default_) {
     if (!Sk.builtin.checkString(pyName)) {
         throw new Sk.builtin.TypeError("attribute name must be string");
@@ -679,21 +642,6 @@
             } else {
                 throw e;
             }
-=======
-Sk.builtin.getattr = function getattr (obj, pyName, default_) {
-    var ret;
-    Sk.builtin.pyCheckArgsLen("getattr", arguments.length, 2, 3);
-    if (!Sk.builtin.checkString(pyName)) {
-        throw new Sk.builtin.TypeError("attribute name must be string");
-    }
-
-    ret = obj.tp$getattr(pyName);
-    if (ret === undefined) {
-        if (default_ !== undefined) {
-            return default_;
-        } else {
-            throw new Sk.builtin.AttributeError("'" + Sk.abstr.typeName(obj) + "' object has no attribute '" + pyName.$jsstr() + "'");
->>>>>>> e87e5eb6
         }
     );
     return Sk.misceval.chain(res, (r) => {
@@ -707,29 +655,15 @@
     });
 };
 
-<<<<<<< HEAD
 Sk.builtin.setattr = function setattr(obj, pyName, value) {
-=======
-Sk.builtin.setattr = function setattr (obj, pyName, value) {
-    Sk.builtin.pyCheckArgsLen("setattr", arguments.length, 3, 3);
->>>>>>> e87e5eb6
     // cannot set or del attr from builtin type
     if (!Sk.builtin.checkString(pyName)) {
         throw new Sk.builtin.TypeError("attribute name must be string");
     }
-<<<<<<< HEAD
     const res = obj.tp$setattr(pyName, value, true);
     return Sk.misceval.chain(res, () => {
         return Sk.builtin.none.none$;
     });
-=======
-    if (obj.tp$setattr) {
-        obj.tp$setattr(pyName, value);
-    } else {
-        throw new Sk.builtin.AttributeError("object has no attribute " + pyName.$jsstr());
-    }
-    return Sk.builtin.none.none$;
->>>>>>> e87e5eb6
 };
 
 Sk.builtin.raw_input = function (prompt) {
@@ -754,23 +688,9 @@
 
 Sk.builtin.input = Sk.builtin.raw_input;
 
-<<<<<<< HEAD
-Sk.builtin.jseval = function jseval(evalcode) {
-    var result = Sk.global["eval"](Sk.ffi.remapToJs(evalcode));
-    try {
-        return Sk.ffi.remapToPy(result);
-    } catch (err) {
-        if (err.constructor === Sk.asserts.AssertionError) {
-            return Sk.builtin.none.none$;
-        }
-
-        throw err;
-    }
-=======
 Sk.builtin.jseval = function jseval (evalcode) {
     const result = Sk.global["eval"](Sk.ffi.remapToJs(evalcode));
     return Sk.ffi.remapToPy(result);
->>>>>>> e87e5eb6
 };
 
 /**
@@ -957,14 +877,8 @@
     return ret(retval);
 };
 
-<<<<<<< HEAD
 Sk.builtin.hasattr = function hasattr(obj, pyName) {
     if (!Sk.builtin.checkString(pyName)) {
-=======
-Sk.builtin.hasattr = function hasattr (obj, attr) {
-    Sk.builtin.pyCheckArgsLen("hasattr", arguments.length, 2, 2);
-    if (!Sk.builtin.checkString(attr)) {
->>>>>>> e87e5eb6
         throw new Sk.builtin.TypeError("hasattr(): attribute name must be string");
     }
     const res = Sk.misceval.tryCatch(
@@ -1072,13 +986,8 @@
     return Sk.misceval.bool.false$;
 };
 
-<<<<<<< HEAD
-Sk.builtin.globals = function globals() {
-    var i;
-=======
 Sk.builtin.globals = function globals () {
     var i, unmangled;
->>>>>>> e87e5eb6
     var ret = new Sk.builtin.dict([]);
     for (i in Sk["globals"]) {
         unmangled = Sk.unfixReserved(i);
@@ -1127,41 +1036,8 @@
     return Sk.builtin.bool.false$;
 };
 
-<<<<<<< HEAD
 Sk.builtin.delattr = function delattr(obj, attr) {
     return Sk.builtin.setattr(obj, attr, undefined);
-=======
-Sk.builtin.delattr = function delattr (obj, attr) {
-    Sk.builtin.pyCheckArgsLen("delattr", arguments.length, 2, 2);
-    if (obj["$d"][attr.v] !== undefined) {
-        var ret = Sk.misceval.tryCatch(function() {
-            var try1 = Sk.builtin.setattr(obj, attr, undefined);
-            return try1;
-        }, function(e) {
-            Sk.misceval.tryCatch(function() {
-                var try2 = Sk.builtin.setattr(obj["$d"], attr, undefined);
-
-                return try2;
-            }, function(e) {
-                if (e instanceof Sk.builtin.AttributeError) {
-                    throw new Sk.builtin.AttributeError(Sk.abstr.typeName(obj) + " instance has no attribute '"+ attr.v+ "'");
-                } else {
-                    throw e;
-                }
-            });
-        });
-        return ret;
-    } // cannot set or del attr from builtin type
-    if (obj["$r"]().v.slice(1,5) !== "type") {
-        if (obj.ob$type === Sk.builtin.type && obj[attr.v] !== undefined) {
-            obj[attr.v] = undefined;
-            return Sk.builtin.none.none$;
-        }
-        throw new Sk.builtin.AttributeError(Sk.abstr.typeName(obj) + " instance has no attribute '"+ attr.v+ "'");
-    }
-    // if we're here then we're a builtin type
-    throw new Sk.builtin.TypeError("can't set attributes of built-in/extension type '" + obj.prototype.tp$name + "'");
->>>>>>> e87e5eb6
 };
 
 Sk.builtin.execfile = function execfile() {
