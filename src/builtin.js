--- conflicted
+++ resolved
@@ -797,7 +797,6 @@
 
 Sk.builtin.setattr = function setattr (obj, name, value) {
     Sk.builtin.pyCheckArgs("setattr", arguments, 3, 3);
-<<<<<<< HEAD
     // cannot set or del attr from builtin type
     if (obj === undefined || obj["$r"] === undefined || obj["$r"]().v.slice(1,5) !== "type") {
         if (!Sk.builtin.checkString(name)) {
@@ -809,15 +808,6 @@
             throw new Sk.builtin.AttributeError("object has no attribute " + Sk.ffi.remapToJs(name));
         }
         return Sk.builtin.none.none$;
-=======
-    if (!Sk.builtin.checkString(name)) {
-        throw new Sk.builtin.TypeError("attribute name must be string");
-    }
-    if (obj.tp$setattr) {
-        obj.tp$setattr(Sk.fixReservedWords(Sk.ffi.remapToJs(name)), value);
-    } else {
-        throw new Sk.builtin.AttributeError("object has no attribute " + Sk.ffi.remapToJs(name));
->>>>>>> 63b9e2a6
     }
 
     throw new Sk.builtin.TypeError("can't set attributes of built-in/extension type '" + obj.tp$name + "'");
