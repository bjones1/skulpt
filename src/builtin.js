// builtins are supposed to come from the __builtin__ module, but we don't do
// that yet.
Sk.builtin = {};

// todo; these should all be func objects too, otherwise str() of them won't
// work, etc.

<<<<<<< HEAD
Sk.builtin.range = function range(start, stop, step)
{
    var ret = [];
    var i;

    Sk.builtin.pyCheckArgs("range", arguments, 1, 3);
    Sk.builtin.pyCheckType("start", "number", Sk.builtin.checkNumber(start));
    if (stop !== undefined) {
        Sk.builtin.pyCheckType("stop", "number", Sk.builtin.checkNumber(stop));
    };
    if (step !== undefined) {
        Sk.builtin.pyCheckType("step", "number", Sk.builtin.checkNumber(step));
    };

    if ((stop === undefined) && (step === undefined)) {
        stop = start;
        start = 0;
        step = 1;
    } else if (step === undefined) {
        step = 1;
    };

    if (step === 0) {
        throw new Sk.builtin.ValueError("range() step argument must not be zero");
    };

    if (step > 0) {
        for (i=start; i<stop; i+=step) {
            ret.push(i);
        };
    } else {
        for (i=start; i>stop; i+=step) {
            ret.push(i);
        };        
    };

=======
Sk.builtin.asnum$ = function(a) {
	if (a === undefined) return a;
	if (a === null) return a;
	if (typeof a === "number") return a;
	if (typeof a === "string") return a;
	if (a.constructor === Sk.builtin.nmber) return a.v;
	if (a.constructor === Sk.builtin.lng)   return a.str$(10, true);
	if (a.constructor === Sk.builtin.biginteger) return a.toString();

	return a;
}
goog.exportSymbol("Sk.builtin.asnum$", Sk.builtin.asnum$);

Sk.builtin.assk$ = function(a, b) {
	return new Sk.builtin.nmber(a, b);
}
goog.exportSymbol("Sk.builtin.assk$", Sk.builtin.assk$);

Sk.builtin.asnum$nofloat = function(a) {
	if (a === undefined) return a;
	if (a === null) return a;
	if (typeof a === "number") a = a.toString();
	if (a.constructor === Sk.builtin.nmber) a = a.v.toString();
	if (a.constructor === Sk.builtin.lng)   a = a.str$(10, true);
	if (a.constructor === Sk.builtin.biginteger) a = a.toString();

//	Sk.debugout("INITIAL: " + a);

	//	If not a float, great, just return this
	if (a.indexOf('.') < 0 && a.indexOf('e') < 0 && a.indexOf('E') < 0)
		return a;

	var expon=0;
	var mantissa;

	if (a.indexOf('e') >= 0) {
		mantissa = a.substr(0,a.indexOf('e'));
		expon = a.substr(a.indexOf('e')+1);
	} else if (a.indexOf('E') >= 0) {
		mantissa = a.substr(0,a.indexOf('e'));
		expon = a.substr(a.indexOf('E')+1);
	} else {
		mantissa = a;
	}

//	Sk.debugout("e:" + expon);

	expon = parseInt(expon, 10);

//	Sk.debugout("MANTISSA:" + mantissa);
//	Sk.debugout("EXPONENT:" + expon);

	var decimal = mantissa.indexOf('.');

//	Sk.debugout("DECIMAL: " + decimal);

	//	Simplest case, no decimal
	if (decimal < 0) {
		if (expon >= 0) {
			// Just add more zeroes and we're done
			while (expon-- > 0)
				mantissa += "0";
			return mantissa;	
		} else {
			if (mantissa.length > -expon)
				return mantissa.substr(0,mantissa.length + expon);
			else
				return 0;
		}
	}

	//	Negative exponent OR decimal (neg or pos exp)
	if (decimal == 0)
		mantissa = mantissa.substr(1);
	else if (decimal < mantissa.length)
		mantissa = mantissa.substr(0,decimal) + mantissa.substr(decimal+1);
	else
		mantissa = mantissa.substr(0,decimal);

//	Sk.debugout("NO DECIMAL: " + mantissa);

	decimal = decimal + expon;

//	Sk.debugout("MOVE DECIM: " + decimal);

	while (decimal > mantissa.length)
		mantissa += "0";

//	Sk.debugout("PADDED    : " + mantissa);

	if (decimal <= 0) {
		mantissa = 0;
	} else {
		mantissa = mantissa.substr(0,decimal);
	}

//	Sk.debugout("LENGTH: " + mantissa.length);
//	Sk.debugout("RETURN: " + mantissa);

	return mantissa;
}
goog.exportSymbol("Sk.builtin.asnum$nofloat", Sk.builtin.asnum$nofloat);

Sk.builtin.range = function(start, stop, step)
{
    var ret = [];
    var s = new Sk.builtin.slice(Sk.builtin.asnum$(start), Sk.builtin.asnum$(stop), Sk.builtin.asnum$(step));
    s.sssiter$(0, function(i) { ret.push(new Sk.builtin.nmber(i,undefined)); });
>>>>>>> d2ff969a
    return new Sk.builtin.list(ret);
};

Sk.builtin.round = function round(number, ndigits)
{
    var result, multiplier;

    Sk.builtin.pyCheckArgs("round", arguments, 1, 2);
    Sk.builtin.pyCheckType("number", "number", Sk.builtin.checkNumber(number));
    if (ndigits !== undefined) {
        Sk.builtin.pyCheckType("ndigits", "number", Sk.builtin.checkNumber(ndigits));
    };

    if (ndigits === undefined) {
        ndigits = 0;
    };

    multiplier = Math.pow(10, ndigits);
    result = Math.round(number * multiplier) / multiplier;

    return result;
};

Sk.builtin.len = function len(item)
{
    Sk.builtin.pyCheckArgs("len", arguments, 1, 1);

    if (item.sq$length)
        return new Sk.builtin.nmber(item.sq$length(),undefined);
    
    if (item.mp$length)
        return new Sk.builtin.nmber(item.mp$length(),undefined);

    if (item.tp$length)
	return item.tp$length();

    throw new Sk.builtin.TypeError("object of type '" + Sk.abstr.typeName(item) + "' has no len()");
};

Sk.builtin.min = function min()
{
    Sk.builtin.pyCheckArgs("min", arguments, 1);

    arguments = Sk.misceval.arrayFromArguments(arguments);
    var lowest = arguments[0];
    for (var i = 1; i < arguments.length; ++i)
    {
        if (Sk.misceval.richCompareBool(arguments[i], lowest, 'Lt'))
            lowest = arguments[i];
    }
    return lowest;
};

Sk.builtin.max = function max()
{
    Sk.builtin.pyCheckArgs("max", arguments, 1);

    arguments = Sk.misceval.arrayFromArguments(arguments);
    var highest = arguments[0];
    for (var i = 1; i < arguments.length; ++i)
    {
        if (Sk.misceval.richCompareBool(arguments[i], highest, 'Gt'))
            highest = arguments[i];
    }
    return highest;
};

Sk.builtin.any = function any(iter)
{
    var it, i;

    Sk.builtin.pyCheckArgs("any", arguments, 1);
    Sk.builtin.pyCheckType("iter", "iterable", Sk.builtin.checkIterable(iter));

    if (!iter.tp$iter) {
        throw "TypeError: object is not iterable";
    }

    it = iter.tp$iter();
    for (i = it.tp$iternext(); i !== undefined; i = it.tp$iternext()) {
        if (Sk.builtin.bool(i)) {
            return true;
        }
    }

    return false;
}

Sk.builtin.all = function all(iter)
{
    var it, i;

    Sk.builtin.pyCheckArgs("all", arguments, 1);
    Sk.builtin.pyCheckType("iter", "iterable", Sk.builtin.checkIterable(iter));

    if (!iter.tp$iter) {
        throw "TypeError: object is not iterable";
    }

    it = iter.tp$iter();
    for (i = it.tp$iternext(); i !== undefined; i = it.tp$iternext()) {
        if (!Sk.builtin.bool(i)) {
            return false;
        }
    }

    return true;
}

Sk.builtin.sum = function sum(iter,start)
{
    var tot = 0;
<<<<<<< HEAD
    var it, i;

    Sk.builtin.pyCheckArgs("sum", arguments, 1, 2);
    Sk.builtin.pyCheckType("iter", "iterable", Sk.builtin.checkIterable(iter));
    if (start !== undefined) {        
        Sk.builtin.pyCheckType("start", "number", Sk.builtin.checkNumber(start));
    };

    if (start === undefined ) {
        start = 0;
    }

    tot += start;

    if (!iter.tp$iter) {
        throw "TypeError: object is not iterable";
    }

    it = iter.tp$iter();
    for (i = it.tp$iternext(); i !== undefined; i = it.tp$iternext()) {
        if (typeof i !== "number") {
            throw "TypeError: a number is required";
        }
        tot += i;
    }

    return tot;
=======
    if (iter instanceof Sk.builtin.list) {
        iter = iter.v;
    } else {
        throw "TypeError: an iterable is required";
    }
    if (start === undefined ) {
        start = 0;
    } else {
		start = Sk.builtin.asnum$(start);
	}
    for (var i = start; i < iter.length; ++i) {
		var tmp = Sk.builtin.asnum$(iter[i]);
        if (typeof tmp !== "number")
        {
            throw "TypeError: an number is required";
        }
        tot = tot + tmp;
    }
    return new Sk.builtin.nmber(tot,undefined);
>>>>>>> d2ff969a
};

Sk.builtin.zip = function zip()
{
    if (arguments.length === 0)
    {
        return new Sk.builtin.list([]);        
    }

    var iters = [];
    for (var i = 0; i < arguments.length; i++)
    {
        if (arguments[i].tp$iter)
        {
            iters.push(arguments[i].tp$iter());
        }
        else
        {
            throw "TypeError: argument " + i + " must support iteration";    
        }
    }
    var res = [];
    var done = false;
    while (!done)
    {
        var tup = [];
        for (i = 0; i < arguments.length; i++)
        {
            var el = iters[i].tp$iternext();
            if (el === undefined)
            {
                done = true;
                break;
            }
            tup.push(el);
        }
        if (!done)
        {
            res.push(new Sk.builtin.tuple(tup));    
        }
    }
    return new Sk.builtin.list(res);
}

Sk.builtin.abs = function abs(x)
{
<<<<<<< HEAD
    Sk.builtin.pyCheckArgs("abs", arguments, 1, 1);
    Sk.builtin.pyCheckType("x", "number", Sk.builtin.checkNumber(x));

    return Math.abs(x);
=======
    return new Sk.builtin.nmber(Math.abs(Sk.builtin.asnum$(x)),undefined);
};

// http://stackoverflow.com/questions/11832914/round-up-to-2-decimal-places-in-javascript
Sk.builtin.round = function round(x,digits)
{	
	x = Sk.builtin.asnum$(x);	//	This is the lazy way...the right way implements a round routine based on nmber
	digits = Sk.builtin.asnum$(digits);
    if (typeof x != "number" ) {
        throw "TypeError: a float is required";
    }

    if(typeof digits === "undefined") {
        return Sk.builtin.assk$(Math.round(x), Sk.builtin.nmber.float$);
    } else {
        var multiplier = Math.pow(10, digits);
        return Sk.builtin.assk$((Math.round(x * multiplier) / multiplier), Sk.builtin.nmber.float$);
    }
>>>>>>> d2ff969a
};

Sk.builtin.ord = function ord(x)
{
    Sk.builtin.pyCheckArgs("ord", arguments, 1, 1);

    if (x.constructor !== Sk.builtin.str || x.v.length !== 1)
    {
        throw "ord() expected string of length 1";
    }
    return (x.v).charCodeAt(0);
};

Sk.builtin.chr = function chr(x)
{
<<<<<<< HEAD
    Sk.builtin.pyCheckArgs("chr", arguments, 1, 1);

=======
	x = Sk.builtin.asnum$(x);
>>>>>>> d2ff969a
    if (typeof x !== "number")
    {
        throw new Sk.builtin.TypeError("an integer is required");
    }

    if ((x < 0) || (x > 255))
    {
        throw new Sk.builtin.ValueError("chr() arg not in range(256)");
    }

    return new Sk.builtin.str(String.fromCharCode(x));
};

Sk.builtin.hex = function hex(x)
{
    if (typeof x !== "number")
    {
        throw "TypeError: an integer is required";
    }
    return new Sk.builtin.str('0x'+x.toString(16));
};

Sk.builtin.oct = function oct(x)
{
    if (typeof x !== "number")
    {
        throw "TypeError: an integer is required";
    }
    return new Sk.builtin.str('0'+x.toString(8));
};

Sk.builtin.bin = function bin(x)
{
    if (typeof x !== "number")
    {
        throw "TypeError: an integer is required";
    }
    return new Sk.builtin.str('0b'+x.toString(2));
};

Sk.builtin.dir = function dir(x)
{
    Sk.builtin.pyCheckArgs("dir", arguments, 1, 1);

    var getName = function (k) {
        var s = null;
        var internal = ["__bases__", "__mro__", "__class__"];
        if (internal.indexOf(k) !== -1)
            return null;
        if (k.indexOf('$') !== -1)
            s = Sk.builtin.dir.slotNameToRichName(k);
        else if (k.charAt(k.length - 1) !== '_')
            s = k;
        else if (k.charAt(0) === '_')
            s = k;
        return s;
    };

    var names = [];
    var k;
    var s;
    var i;
    var mro;
    var base;
    var prop;

    // Add all object properties
    for (k in x.constructor.prototype)
    {
        s = getName(k);
        if (s)
            names.push(new Sk.builtin.str(s));
    }

    // Add all attributes
    if (x['$d']) 
    {
        if (x['$d'].tp$iter)
        {
            // Dictionary
            var it = x['$d'].tp$iter();
            var i;
            for (i = it.tp$iternext(); i !== undefined; i = it.tp$iternext())
            {
                s = new Sk.builtin.str(i);
                s = getName(s.v);
                if (s)
                    names.push(new Sk.builtin.str(s));
            }
        }
        else
        {
            // Object
            for (s in x['$d'])
            {
                names.push(new Sk.builtin.str(s));
            }
        }
    }

    // Add all class attributes
    mro = x.tp$mro;
    if (mro)
    {
        mro = x.tp$mro;
        for (i = 0; i < mro.v.length; ++i)
        {
            base = mro.v[i];
            for (prop in base)
            {
                if (base.hasOwnProperty(prop))
                {
                    s = getName(prop);
                    if (s)
                        names.push(new Sk.builtin.str(s));
                }
            }
        }
    }
        
    // Sort results
    names.sort(function(a, b) { return (a.v > b.v) - (a.v < b.v); });

    // Get rid of duplicates before returning, as duplicates should
    //  only occur when they are shadowed
    var last = function(value, index, self) {
	// Returns true iff the value is not the same as the next value
	return value !== self[index+1];
    };
    return new Sk.builtin.list(names.filter(last));
};

Sk.builtin.dir.slotNameToRichName = function(k)
{
    // todo; map tp$xyz to __xyz__ properly
    return undefined;
};

Sk.builtin.repr = function repr(x)
{
    Sk.builtin.pyCheckArgs("repr", arguments, 1, 1);

    return Sk.misceval.objectRepr(x);
};

Sk.builtin.open = function open(filename, mode, bufsize)
{
    if (mode === undefined) mode = new Sk.builtin.str("r");
    if (mode.v !== "r" && mode.v !== "rb") throw "todo; haven't implemented non-read opens";
    return new Sk.builtin.file(filename, mode, bufsize);
};

Sk.builtin.isinstance = function isinstance(obj, type)
{
    Sk.builtin.pyCheckArgs("isinstance", arguments, 2, 2);

    // Handle types that are represented as native javascript objects
    if (type === Sk.builtin.int_) {
        if (typeof obj === "number") {
            return (Math.floor(obj) === obj);
        }
    }

    if (type === Sk.builtin.float_) {
        return (typeof obj === "number");        
    }

    if (type === Sk.builtin.NoneObj.prototype.ob$type) {
        return obj === null;
    }

    if (type === Sk.builtin.bool.prototype.ob$type) {
        return (obj === true) || (obj === false);
    }

    // Normal case
    if (obj.ob$type === type) return true;

    // Handle tuple type argument
    if (type instanceof Sk.builtin.tuple)
    {
        for (var i = 0; i < type.v.length; ++i)
        {
            if (Sk.builtin.isinstance(obj, type.v[i]))
                return true;
        }
        return false;
    }

    var issubclass = function(klass, base)
    {
        if (klass === base) return true;
        if (klass['$d'] === undefined) return false;
        var bases = klass['$d'].mp$subscript(Sk.builtin.type.basesStr_);
        for (var i = 0; i < bases.v.length; ++i)
        {
            if (issubclass(bases.v[i], base))
                return true;
        }
        return false;
    };

    return issubclass(obj.ob$type, type);
};

Sk.builtin.hashCount = 0;
Sk.builtin.hash = function hash(value)
{
    Sk.builtin.pyCheckArgs("hash", arguments, 1, 1);

    // Useless object to get compiler to allow check for __hash__ property
    var junk = {__hash__: function() {return 0;}}

    if ((value instanceof Object) && (value.tp$hash !== undefined))
    {
        if (value.$savedHash_) return value.$savedHash_;
        value.$savedHash_ = value.tp$hash();
        return value.$savedHash_;
    }
    else if ((value instanceof Object) && (value.__hash__ !== undefined))
    {
        return Sk.misceval.callsim(value.__hash__, value);
    }
    else if (value instanceof Object)
    {
        if (value.__id === undefined)
        {
            Sk.builtin.hashCount += 1;
            value.__id = Sk.builtin.hashCount;
        }
        return value.__id;
    }
    else if (typeof value === "number")
    {
        return value;
    }
    else if (value === null)
    {
	return 0;  // what should this be?
    }
    else if (value === true)
    {
	return 1;
    }
    else if (value === false)
    {
	return 0;
    }

    return (typeof value) + ' ' + String(value);
    // todo; throw properly for unhashable types
};

Sk.builtin.getattr = function getattr(obj, name, default_)
{
    Sk.builtin.pyCheckArgs("getattr", arguments, 2, 3);
    Sk.builtin.pyCheckType("name", "string", Sk.builtin.checkString(name));

    var ret = obj.tp$getattr(name.v);
    if (ret === undefined)
    {
        if (default_ !== undefined)
            return default_;
        else
            throw new Sk.builtin.AttributeError();
    }
    return ret;
};

<<<<<<< HEAD
Sk.builtin.input = function input(obj, name, default_)
=======
Sk.builtin.raw_input = function(obj, name, default_)
{
    var x = prompt(obj.v);
    return new Sk.builtin.str(x);
};

Sk.builtin.input = function(obj, name, default_)
>>>>>>> d2ff969a
{
    var x = prompt(obj.v);
    return new Sk.builtin.str(x);
};

Sk.builtin.jseval = function jseval(evalcode)
{
    goog.global.eval(evalcode);
};

Sk.builtin.jsmillis = function jsmillis()
{
	var now = new Date()
	return now.valueOf();
};

Sk.builtin.all =  function all()
{
    if (arguments.length == 0) {
        throw new Sk.builtin.TypeError("all() takes exactly one argument (0 given)")
    }
    arguments = Sk.misceval.arrayFromArguments(arguments);
    var lowest = arguments[0];
    for (var i = 0; i < arguments.length; ++i)
    {
        if (! Sk.misceval.isTrue(arguments[i]))
            return false;
    }
    return true;
};

Sk.builtin.any =  function any()
{
    if (arguments.length == 0) {
        throw new Sk.builtin.TypeError("any() takes exactly one argument (0 given)")
    }
    arguments = Sk.misceval.arrayFromArguments(arguments);
    var lowest = arguments[0];
    for (var i = 0; i < arguments.length; ++i)
    {
        if (Sk.misceval.isTrue(arguments[i]))
            return true;
    }
    return false;
};


Sk.builtin.superbi =  function superbi()
{
    throw new Sk.builtin.NotImplementedError("Super is not yet implemented, please report your use case as a github issue.");
}

Sk.builtin.hasattr = function hasattr(obj,attr) {
    if (typeof attr.v !== "string") 
        throw new Sk.builtin.TypeError('hasattr() attribute name must be a string')
    
    if (obj.tp$getattr) {
        if (obj.tp$getattr(attr.v)) {
            return true;
        } else
            return false;
    } else
        throw new Sk.builtin.AttributeError('Object has no tp$getattr method')
}

/*
Sk.builtinFiles = {};
Sk.builtin.read = function read(x) {
    if (Sk.builtinFiles === undefined || Sk.builtinFiles["files"][x] === undefined)
        throw "File not found: '" + x + "'";
    return Sk.builtinFiles["files"][x];
};
Sk.builtinFiles = undefined;
*/<|MERGE_RESOLUTION|>--- conflicted
+++ resolved
@@ -5,7 +5,6 @@
 // todo; these should all be func objects too, otherwise str() of them won't
 // work, etc.
 
-<<<<<<< HEAD
 Sk.builtin.range = function range(start, stop, step)
 {
     var ret = [];
@@ -19,6 +18,10 @@
     if (step !== undefined) {
         Sk.builtin.pyCheckType("step", "number", Sk.builtin.checkNumber(step));
     };
+
+    start = Sk.builtin.asnum$(start);
+    stop = Sk.builtin.asnum$(stop);
+    step = Sk.builtin.asnum$(step);
 
     if ((stop === undefined) && (step === undefined)) {
         stop = start;
@@ -34,15 +37,17 @@
 
     if (step > 0) {
         for (i=start; i<stop; i+=step) {
-            ret.push(i);
+            ret.push(new Sk.builtin.nmber(i, Sk.builtin.nmber.int$));
         };
     } else {
         for (i=start; i>stop; i+=step) {
-            ret.push(i);
+            ret.push(new Sk.builtin.nmber(i, Sk.builtin.nmber.int$));
         };        
     };
 
-=======
+    return new Sk.builtin.list(ret);
+};
+
 Sk.builtin.asnum$ = function(a) {
 	if (a === undefined) return a;
 	if (a === null) return a;
@@ -105,7 +110,7 @@
 			// Just add more zeroes and we're done
 			while (expon-- > 0)
 				mantissa += "0";
-			return mantissa;	
+			return mantissa;
 		} else {
 			if (mantissa.length > -expon)
 				return mantissa.substr(0,mantissa.length + expon);
@@ -146,15 +151,6 @@
 }
 goog.exportSymbol("Sk.builtin.asnum$nofloat", Sk.builtin.asnum$nofloat);
 
-Sk.builtin.range = function(start, stop, step)
-{
-    var ret = [];
-    var s = new Sk.builtin.slice(Sk.builtin.asnum$(start), Sk.builtin.asnum$(stop), Sk.builtin.asnum$(step));
-    s.sssiter$(0, function(i) { ret.push(new Sk.builtin.nmber(i,undefined)); });
->>>>>>> d2ff969a
-    return new Sk.builtin.list(ret);
-};
-
 Sk.builtin.round = function round(number, ndigits)
 {
     var result, multiplier;
@@ -169,10 +165,13 @@
         ndigits = 0;
     };
 
+    number = Sk.builtin.asnum$(number);
+    ndigits = Sk.builtin.asnum$(ndigits);
+
     multiplier = Math.pow(10, ndigits);
     result = Math.round(number * multiplier) / multiplier;
 
-    return result;
+    return new Sk.builtin.nmber(result, Sk.builtin.nmber.float$);
 };
 
 Sk.builtin.len = function len(item)
@@ -264,13 +263,13 @@
 Sk.builtin.sum = function sum(iter,start)
 {
     var tot = 0;
-<<<<<<< HEAD
     var it, i;
 
     Sk.builtin.pyCheckArgs("sum", arguments, 1, 2);
     Sk.builtin.pyCheckType("iter", "iterable", Sk.builtin.checkIterable(iter));
     if (start !== undefined) {        
         Sk.builtin.pyCheckType("start", "number", Sk.builtin.checkNumber(start));
+	start = Sk.builtin.asnum$(start);
     };
 
     if (start === undefined ) {
@@ -285,34 +284,13 @@
 
     it = iter.tp$iter();
     for (i = it.tp$iternext(); i !== undefined; i = it.tp$iternext()) {
-        if (typeof i !== "number") {
+        if (!Sk.builtin.checkNumber(i)) {
             throw "TypeError: a number is required";
         }
-        tot += i;
-    }
-
-    return tot;
-=======
-    if (iter instanceof Sk.builtin.list) {
-        iter = iter.v;
-    } else {
-        throw "TypeError: an iterable is required";
-    }
-    if (start === undefined ) {
-        start = 0;
-    } else {
-		start = Sk.builtin.asnum$(start);
-	}
-    for (var i = start; i < iter.length; ++i) {
-		var tmp = Sk.builtin.asnum$(iter[i]);
-        if (typeof tmp !== "number")
-        {
-            throw "TypeError: an number is required";
-        }
-        tot = tot + tmp;
-    }
-    return new Sk.builtin.nmber(tot,undefined);
->>>>>>> d2ff969a
+        tot += Sk.builtin.asnum$(i);
+    }
+
+    return new Sk.builtin.nmber(tot, undefined);
 };
 
 Sk.builtin.zip = function zip()
@@ -359,31 +337,10 @@
 
 Sk.builtin.abs = function abs(x)
 {
-<<<<<<< HEAD
     Sk.builtin.pyCheckArgs("abs", arguments, 1, 1);
     Sk.builtin.pyCheckType("x", "number", Sk.builtin.checkNumber(x));
 
-    return Math.abs(x);
-=======
-    return new Sk.builtin.nmber(Math.abs(Sk.builtin.asnum$(x)),undefined);
-};
-
-// http://stackoverflow.com/questions/11832914/round-up-to-2-decimal-places-in-javascript
-Sk.builtin.round = function round(x,digits)
-{	
-	x = Sk.builtin.asnum$(x);	//	This is the lazy way...the right way implements a round routine based on nmber
-	digits = Sk.builtin.asnum$(digits);
-    if (typeof x != "number" ) {
-        throw "TypeError: a float is required";
-    }
-
-    if(typeof digits === "undefined") {
-        return Sk.builtin.assk$(Math.round(x), Sk.builtin.nmber.float$);
-    } else {
-        var multiplier = Math.pow(10, digits);
-        return Sk.builtin.assk$((Math.round(x * multiplier) / multiplier), Sk.builtin.nmber.float$);
-    }
->>>>>>> d2ff969a
+    return new Sk.builtin.nmber(Math.abs(Sk.builtin.asnum$(x)),x.skType);
 };
 
 Sk.builtin.ord = function ord(x)
@@ -399,12 +356,9 @@
 
 Sk.builtin.chr = function chr(x)
 {
-<<<<<<< HEAD
     Sk.builtin.pyCheckArgs("chr", arguments, 1, 1);
-
-=======
 	x = Sk.builtin.asnum$(x);
->>>>>>> d2ff969a
+
     if (typeof x !== "number")
     {
         throw new Sk.builtin.TypeError("an integer is required");
@@ -674,9 +628,6 @@
     return ret;
 };
 
-<<<<<<< HEAD
-Sk.builtin.input = function input(obj, name, default_)
-=======
 Sk.builtin.raw_input = function(obj, name, default_)
 {
     var x = prompt(obj.v);
@@ -684,7 +635,6 @@
 };
 
 Sk.builtin.input = function(obj, name, default_)
->>>>>>> d2ff969a
 {
     var x = prompt(obj.v);
     return new Sk.builtin.str(x);
@@ -738,9 +688,9 @@
 }
 
 Sk.builtin.hasattr = function hasattr(obj,attr) {
-    if (typeof attr.v !== "string") 
+    if (typeof attr.v !== "string")
         throw new Sk.builtin.TypeError('hasattr() attribute name must be a string')
-    
+
     if (obj.tp$getattr) {
         if (obj.tp$getattr(attr.v)) {
             return true;
