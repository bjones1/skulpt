// builtins are supposed to come from the __builtin__ module, but we don't do
// that yet.
Sk.builtin = {};

// todo; these should all be func objects too, otherwise str() of them won't
// work, etc.

Sk.builtin.range = function(start, stop, step)
{
    var ret = [];
    var s = new Sk.builtin.slice(start, stop, step);
    s.sssiter$(0, function(i) { ret.push(i); });
    return new Sk.builtin.list(ret);
};

Sk.builtin.len = function(item)
{
    if (item.sq$length)
        return item.sq$length();
    
    if (item.mp$length)
        return item.mp$length();

    throw new Sk.builtin.TypeError("object of type '" + item.tp$name + "' has no len()");
};

Sk.builtin.min = function min()
{
    // todo; throw if no args
<<<<<<< HEAD
    // If args is a single list or tuple, convert to array
    if (arguments.length == 1 && (arguments[0] instanceof Sk.builtin.list || arguments[0] instanceof Sk.builtin.tuple))
    {
        arguments = arguments[0].v
    }
=======
    arguments = Sk.misceval.arrayFromArguments(arguments);
>>>>>>> 8cb5bc36
    var lowest = arguments[0];
    for (var i = 1; i < arguments.length; ++i)
    {
        if (Sk.misceval.richCompareBool(arguments[i], lowest, 'Lt'))
            lowest = arguments[i];
    }
    return lowest;
};

Sk.builtin.max = function max()
{
    // todo; throw if no args
<<<<<<< HEAD
    // If args is a single list or tuple, convert to array
    if (arguments.length == 1 && (arguments[0] instanceof Sk.builtin.list || arguments[0] instanceof Sk.builtin.tuple))
    {
        arguments = arguments[0].v
    }
=======
    arguments = Sk.misceval.arrayFromArguments(arguments);
>>>>>>> 8cb5bc36
    var highest = arguments[0];
    for (var i = 1; i < arguments.length; ++i)
    {
        if (Sk.misceval.richCompareBool(arguments[i], highest, 'Gt'))
            highest = arguments[i];
    }
    return highest;
};

Sk.builtin.abs = function abs(x)
{
    return Math.abs(x);
};

Sk.builtin.ord = function ord(x)
{
    if (x.constructor !== Sk.builtin.str || x.v.length !== 1)
    {
        throw "ord() expected string of length 1";
    }
    return (x.v).charCodeAt(0);
};

Sk.builtin.chr = function chr(x)
{
    if (typeof x !== "number")
    {
        throw "TypeError: an integer is required";
    }
    return new Sk.builtin.str(String.fromCharCode(x));
};

Sk.builtin.dir = function dir(x)
{
    var names = [];
    for (var k in x.constructor.prototype)
    {
        var s;
        if (k.indexOf('$') !== -1)
            s = Sk.builtin.dir.slotNameToRichName(k);
        else if (k.charAt(k.length - 1) !== '_')
            s = k;
        if (s)
            names.push(new Sk.builtin.str(s));
    }
    names.sort(function(a, b) { return (a.v > b.v) - (a.v < b.v); });
    return new Sk.builtin.list(names);
};

Sk.builtin.dir.slotNameToRichName = function(k)
{
    // todo; map tp$xyz to __xyz__ properly
    return undefined;
};

Sk.builtin.repr = function repr(x)
{
    return Sk.misceval.objectRepr(x);
};

Sk.builtin.open = function open(filename, mode, bufsize)
{
    if (mode === undefined) mode = "r";
    if (mode !== "r" && mode !== "rb") throw "todo; haven't implemented non-read opens";
    return new Sk.builtin.file(filename, mode, bufsize);
};

Sk.builtin.isinstance = function(obj, type)
{
    if (obj.ob$type === type) return true;

    if (type instanceof Sk.builtin.tuple)
    {
        for (var i = 0; i < type.v.length; ++i)
        {
            if (Sk.builtin.isinstance(obj, type.v[i]))
                return true;
        }
        return false;
    }

    var issubclass = function(klass, base)
    {
        if (klass === base) return true;
        if (klass['$d'] === undefined) return false;
        var bases = klass['$d'].mp$subscript(Sk.builtin.type.basesStr_);
        for (var i = 0; i < bases.v.length; ++i)
        {
            if (issubclass(bases.v[i], base))
                return true;
        }
        return false;
    };

    return issubclass(obj.ob$type, type);
};

Sk.builtin.hashCount = 0;
Sk.builtin.hash = function hash(value)
{
    if (value instanceof Object && value.tp$hash !== undefined)
    {
        if (value.$savedHash_) return value.$savedHash_;
        value.$savedHash_ = 'custom ' + value.tp$hash();
        return value.$savedHash_;
    }

    if (value instanceof Object)
    {
        if (value.__id === undefined)
        {
            Sk.builtin.hashCount += 1;
            value.__id = 'object ' + Sk.builtin.hashCount;
        }
        return value.__id;
    }
    return (typeof value) + ' ' + String(value);

    // todo; throw properly for unhashable types
};

Sk.builtin.getattr = function(obj, name, default_)
{
    var ret = obj.tp$getattr(name.v);
    if (ret === undefined)
    {
        if (default_ !== undefined)
            return default_;
        else
            throw new Sk.builtin.AttributeError();
    }
    return ret;
};<|MERGE_RESOLUTION|>--- conflicted
+++ resolved
@@ -27,15 +27,7 @@
 Sk.builtin.min = function min()
 {
     // todo; throw if no args
-<<<<<<< HEAD
-    // If args is a single list or tuple, convert to array
-    if (arguments.length == 1 && (arguments[0] instanceof Sk.builtin.list || arguments[0] instanceof Sk.builtin.tuple))
-    {
-        arguments = arguments[0].v
-    }
-=======
     arguments = Sk.misceval.arrayFromArguments(arguments);
->>>>>>> 8cb5bc36
     var lowest = arguments[0];
     for (var i = 1; i < arguments.length; ++i)
     {
@@ -48,15 +40,7 @@
 Sk.builtin.max = function max()
 {
     // todo; throw if no args
-<<<<<<< HEAD
-    // If args is a single list or tuple, convert to array
-    if (arguments.length == 1 && (arguments[0] instanceof Sk.builtin.list || arguments[0] instanceof Sk.builtin.tuple))
-    {
-        arguments = arguments[0].v
-    }
-=======
     arguments = Sk.misceval.arrayFromArguments(arguments);
->>>>>>> 8cb5bc36
     var highest = arguments[0];
     for (var i = 1; i < arguments.length; ++i)
     {
