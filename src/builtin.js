// builtins are supposed to come from the __builtin__ module, but we don't do
// that yet.
Sk.builtin = {};

// todo; these should all be func objects too, otherwise str() of them won't
// work, etc.

Sk.builtin.asnum$ = function(a) {
	if (a === undefined) return a;
	if (a === null) return a;
	if (typeof a === "number") return a;
	if (typeof a === "string") return a;
	if (a.constructor === Sk.builtin.nmber) return a.v;
	if (a.constructor === Sk.builtin.lng)   return a.str$(10, true);
	if (a.constructor === Sk.builtin.biginteger) return a.toString();

	return a;
}
goog.exportSymbol("Sk.builtin.asnum$", Sk.builtin.asnum$);

Sk.builtin.assk$ = function(a, b) {
	return new Sk.builtin.nmber(a, b);
}
goog.exportSymbol("Sk.builtin.assk$", Sk.builtin.assk$);

Sk.builtin.asnum$nofloat = function(a) {
	if (a === undefined) return a;
	if (a === null) return a;
	if (typeof a === "number") a = a.toString();
	if (a.constructor === Sk.builtin.nmber) a = a.v.toString();
	if (a.constructor === Sk.builtin.lng)   a = a.str$(10, true);
	if (a.constructor === Sk.builtin.biginteger) a = a.toString();

//	Sk.debugout("INITIAL: " + a);

	//	If not a float, great, just return this
	if (a.indexOf('.') < 0 && a.indexOf('e') < 0 && a.indexOf('E') < 0)
		return a;

	var expon=0;
	var mantissa;

	if (a.indexOf('e') >= 0) {
		mantissa = a.substr(0,a.indexOf('e'));
		expon = a.substr(a.indexOf('e')+1);
	} else if (a.indexOf('E') >= 0) {
		mantissa = a.substr(0,a.indexOf('e'));
		expon = a.substr(a.indexOf('E')+1);
	} else {
		mantissa = a;
	}

//	Sk.debugout("e:" + expon);

	expon = parseInt(expon, 10);

//	Sk.debugout("MANTISSA:" + mantissa);
//	Sk.debugout("EXPONENT:" + expon);

	var decimal = mantissa.indexOf('.');

//	Sk.debugout("DECIMAL: " + decimal);

	//	Simplest case, no decimal
	if (decimal < 0) {
		if (expon >= 0) {
			// Just add more zeroes and we're done
			while (expon-- > 0)
				mantissa += "0";
			return mantissa;	
		} else {
			if (mantissa.length > -expon)
				return mantissa.substr(0,mantissa.length + expon);
			else
				return 0;
		}
	}

	//	Negative exponent OR decimal (neg or pos exp)
	if (decimal == 0)
		mantissa = mantissa.substr(1);
	else if (decimal < mantissa.length)
		mantissa = mantissa.substr(0,decimal) + mantissa.substr(decimal+1);
	else
		mantissa = mantissa.substr(0,decimal);

//	Sk.debugout("NO DECIMAL: " + mantissa);

	decimal = decimal + expon;

//	Sk.debugout("MOVE DECIM: " + decimal);

	while (decimal > mantissa.length)
		mantissa += "0";

//	Sk.debugout("PADDED    : " + mantissa);

	if (decimal <= 0) {
		mantissa = 0;
	} else {
		mantissa = mantissa.substr(0,decimal);
	}

//	Sk.debugout("LENGTH: " + mantissa.length);
//	Sk.debugout("RETURN: " + mantissa);

	return mantissa;
}
goog.exportSymbol("Sk.builtin.asnum$nofloat", Sk.builtin.asnum$nofloat);

Sk.builtin.range = function(start, stop, step)
{
    var ret = [];
    var s = new Sk.builtin.slice(Sk.builtin.asnum$(start), Sk.builtin.asnum$(stop), Sk.builtin.asnum$(step));
    s.sssiter$(0, function(i) { ret.push(new Sk.builtin.nmber(i,undefined)); });
    return new Sk.builtin.list(ret);
};

Sk.builtin.len = function(item)
{
    if (item.sq$length)
<<<<<<< HEAD
        return item.sq$length();

=======
        return new Sk.builtin.nmber(item.sq$length(),undefined);
    
>>>>>>> 27b14ecb
    if (item.mp$length)
        return new Sk.builtin.nmber(item.mp$length(),undefined);

    throw new Sk.builtin.TypeError("object of type '" + item.tp$name + "' has no len()");
};

Sk.builtin.min = function min()
{
    // todo; throw if no args
    arguments = Sk.misceval.arrayFromArguments(arguments);
    var lowest = arguments[0];
    for (var i = 1; i < arguments.length; ++i)
    {
        if (Sk.misceval.richCompareBool(arguments[i], lowest, 'Lt'))
            lowest = arguments[i];
    }
    return lowest;
};

Sk.builtin.max = function max()
{
    // todo; throw if no args
    arguments = Sk.misceval.arrayFromArguments(arguments);
    var highest = arguments[0];
    for (var i = 1; i < arguments.length; ++i)
    {
        if (Sk.misceval.richCompareBool(arguments[i], highest, 'Gt'))
            highest = arguments[i];
    }
    return highest;
};

Sk.builtin.sum = function sum(iter,start)
{
    var tot = 0;
    if (iter instanceof Sk.builtin.list) {
        iter = iter.v;
    } else {
        throw "TypeError: an iterable is required";
    }
    if (start === undefined ) {
        start = 0;
    } else {
		start = Sk.builtin.asnum$(start);
	}
    for (var i = start; i < iter.length; ++i) {
		var tmp = Sk.builtin.asnum$(iter[i]);
        if (typeof tmp !== "number")
        {
            throw "TypeError: an number is required";
        }
        tot = tot + tmp;
    }
    return new Sk.builtin.nmber(tot,undefined);
};

Sk.builtin.abs = function abs(x)
{
    return new Sk.builtin.nmber(Math.abs(Sk.builtin.asnum$(x)),undefined);
};

// http://stackoverflow.com/questions/11832914/round-up-to-2-decimal-places-in-javascript
Sk.builtin.round = function round(x,digits)
{	
	x = Sk.builtin.asnum$(x);	//	This is the lazy way...the right way implements a round routine based on nmber
	digits = Sk.builtin.asnum$(digits);
    if (typeof x != "number" ) {
        throw "TypeError: a float is required";
    }

    if(typeof digits === "undefined") {
        return Sk.builtin.assk$(Math.round(x), Sk.builtin.nmber.float$);
    } else {
        var multiplier = Math.pow(10, digits);
        return Sk.builtin.assk$((Math.round(x * multiplier) / multiplier), Sk.builtin.nmber.float$);
    }
};

Sk.builtin.ord = function ord(x)
{
    if (x.constructor !== Sk.builtin.str || x.v.length !== 1)
    {
        throw "ord() expected string of length 1";
    }
    return (x.v).charCodeAt(0);
};

Sk.builtin.chr = function chr(x)
{
	x = Sk.builtin.asnum$(x);
    if (typeof x !== "number")
    {
        throw "TypeError: an integer is required";
    }
    return new Sk.builtin.str(String.fromCharCode(x));
};

Sk.builtin.hex = function hex(x)
{
    if (typeof x !== "number")
    {
        throw "TypeError: an integer is required";
    }
    return new Sk.builtin.str('0x'+x.toString(16));
};

Sk.builtin.oct = function oct(x)
{
    if (typeof x !== "number")
    {
        throw "TypeError: an integer is required";
    }
    return new Sk.builtin.str('0'+x.toString(8));
};

Sk.builtin.bin = function bin(x)
{
    if (typeof x !== "number")
    {
        throw "TypeError: an integer is required";
    }
    return new Sk.builtin.str('0b'+x.toString(2));
};

Sk.builtin.dir = function dir(x)
{
    var names = [];
    for (var k in x.constructor.prototype)
    {
        var s;
        if (k.indexOf('$') !== -1)
            s = Sk.builtin.dir.slotNameToRichName(k);
        else if (k.charAt(k.length - 1) !== '_')
            s = k;
        if (s)
            names.push(new Sk.builtin.str(s));
    }
    names.sort(function(a, b) { return (a.v > b.v) - (a.v < b.v); });
    return new Sk.builtin.list(names);
};

Sk.builtin.dir.slotNameToRichName = function(k)
{
    // todo; map tp$xyz to __xyz__ properly
    return undefined;
};

Sk.builtin.repr = function repr(x)
{
    return Sk.misceval.objectRepr(x);
};

Sk.builtin.open = function open(filename, mode, bufsize)
{
    if (mode === undefined) mode = new Sk.builtin.str("r");
    if (mode.v !== "r" && mode.v !== "rb") throw "todo; haven't implemented non-read opens";
    return new Sk.builtin.file(filename, mode, bufsize);
};

Sk.builtin.isinstance = function(obj, type)
{
    if (obj.ob$type === type) return true;

    if (type instanceof Sk.builtin.tuple)
    {
        for (var i = 0; i < type.v.length; ++i)
        {
            if (Sk.builtin.isinstance(obj, type.v[i]))
                return true;
        }
        return false;
    }

    var issubclass = function(klass, base)
    {
        if (klass === base) return true;
        if (klass['$d'] === undefined) return false;
        var bases = klass['$d'].mp$subscript(Sk.builtin.type.basesStr_);
        for (var i = 0; i < bases.v.length; ++i)
        {
            if (issubclass(bases.v[i], base))
                return true;
        }
        return false;
    };

    return issubclass(obj.ob$type, type);
};

Sk.builtin.hashCount = 0;
Sk.builtin.hash = function hash(value)
{
    if (value instanceof Object && value.tp$hash !== undefined)
    {
        if (value.$savedHash_) return value.$savedHash_;
        value.$savedHash_ = 'custom ' + value.tp$hash();
        return value.$savedHash_;
    }

    if (value instanceof Object)
    {
        if (value.__id === undefined)
        {
            Sk.builtin.hashCount += 1;
            value.__id = 'object ' + Sk.builtin.hashCount;
        }
        return value.__id;
    }
    return (typeof value) + ' ' + String(value);

    // todo; throw properly for unhashable types
};

Sk.builtin.getattr = function(obj, name, default_)
{
    var ret = obj.tp$getattr(name.v);
    if (ret === undefined)
    {
        if (default_ !== undefined)
            return default_;
        else
            throw new Sk.builtin.AttributeError();
    }
    return ret;
};

Sk.builtin.raw_input = function(obj, name, default_)
{
    var x = prompt(obj.v);
    return new Sk.builtin.str(x);
};

Sk.builtin.input = function(obj, name, default_)
{
    var x = prompt(obj.v);
    return new Sk.builtin.str(x);
};

Sk.builtin.jseval = function jseval(evalcode)
{
    goog.global.eval(evalcode);
};

Sk.builtin.jsmillis = function jsmillis()
{
	var now = new Date()
	return now.valueOf();
};

Sk.builtin.all =  function all()
{
    if (arguments.length == 0) {
        throw new Sk.builtin.TypeError("all() takes exactly one argument (0 given)")
    }
    arguments = Sk.misceval.arrayFromArguments(arguments);
    var lowest = arguments[0];
    for (var i = 0; i < arguments.length; ++i)
    {
        if (! Sk.misceval.isTrue(arguments[i]))
            return false;
    }
    return true;
};

Sk.builtin.any =  function any()
{
    if (arguments.length == 0) {
        throw new Sk.builtin.TypeError("any() takes exactly one argument (0 given)")
    }
    arguments = Sk.misceval.arrayFromArguments(arguments);
    var lowest = arguments[0];
    for (var i = 0; i < arguments.length; ++i)
    {
        if (Sk.misceval.isTrue(arguments[i]))
            return true;
    }
    return false;
};


Sk.builtin.superbi =  function superbi()
{
    throw new Sk.builtin.NotImplementedError("Super is not yet implemented, please report your use case as a github issue.");
}
/*
Sk.builtinFiles = {};
Sk.builtin.read = function read(x) {
    if (Sk.builtinFiles === undefined || Sk.builtinFiles["files"][x] === undefined)
        throw "File not found: '" + x + "'";
    return Sk.builtinFiles["files"][x];
};
Sk.builtinFiles = undefined;
*/<|MERGE_RESOLUTION|>--- conflicted
+++ resolved
@@ -119,13 +119,8 @@
 Sk.builtin.len = function(item)
 {
     if (item.sq$length)
-<<<<<<< HEAD
-        return item.sq$length();
-
-=======
         return new Sk.builtin.nmber(item.sq$length(),undefined);
     
->>>>>>> 27b14ecb
     if (item.mp$length)
         return new Sk.builtin.nmber(item.mp$length(),undefined);
 
@@ -187,21 +182,21 @@
     return new Sk.builtin.nmber(Math.abs(Sk.builtin.asnum$(x)),undefined);
 };
 
-// http://stackoverflow.com/questions/11832914/round-up-to-2-decimal-places-in-javascript
-Sk.builtin.round = function round(x,digits)
+// http://stackoverflow.com/questions/11832914/round-up-to-2-decimal-places-in-javascript+Sk.builtin.round = function round(x,digits) {	
 	x = Sk.builtin.asnum$(x);	//	This is the lazy way...the right way implements a round routine based on nmber
-	digits = Sk.builtin.asnum$(digits);
-    if (typeof x != "number" ) {
-        throw "TypeError: a float is required";
-    }
-
-    if(typeof digits === "undefined") {
-        return Sk.builtin.assk$(Math.round(x), Sk.builtin.nmber.float$);
-    } else {
-        var multiplier = Math.pow(10, digits);
-        return Sk.builtin.assk$((Math.round(x * multiplier) / multiplier), Sk.builtin.nmber.float$);
-    }
+	digits = Sk.builtin.asnum$(digits);+    if (typeof x != "number" ) {+        throw "TypeError: a float is required";+    }++    if(typeof digits === "undefined") {+        return Sk.builtin.assk$(Math.round(x), Sk.builtin.nmber.float$);+    } else {+        var multiplier = Math.pow(10, digits);+        return Sk.builtin.assk$((Math.round(x * multiplier) / multiplier), Sk.builtin.nmber.float$);+    } };
 
 Sk.builtin.ord = function ord(x)
