--- conflicted
+++ resolved
@@ -86,11 +86,7 @@
                 if (container instanceof Sk.builtin.dict) {
                     value = Sk.abstr.objectGetItem(container, new Sk.builtin.str(element_index), false);
                 } else {
-<<<<<<< HEAD
-                    value = Sk.abstr.objectGetItem(container, new Sk.builtin.int_(new Sk.builtin.str(element_index)), false);
-=======
                     value = Sk.abstr.objectGetItem(container, new Sk.builtin.int_(parseInt(element_index, 10)), false);
->>>>>>> 891dcbe9
                 }
             }
             index++;
