--- conflicted
+++ resolved
@@ -25,7 +25,6 @@
  * to access them via dict-style lookup for closure.
  *
  */
-<<<<<<< HEAD
 Sk.builtin.func = Sk.abstr.buildNativeClass("function", {
     constructor: function func(code, globals, closure, closure2) {
         Sk.asserts.assert(this instanceof Sk.builtin.func, "builtin func should be called as a class with `new`");
@@ -46,6 +45,12 @@
             }
         }
         this.func_closure = closure;
+        this.$memoiseFlags();
+        this.memoised = code.co_fastcall;
+        if (code.co_fastcall) {
+            this.tp$call = code;
+        }
+        
     },
     slots: {
         tp$getattr: Sk.generic.getAttr,
@@ -96,50 +101,6 @@
         },
     },
 });
-=======
-Sk.builtin.func = function (code, globals, closure, closure2) {
-    if (!(this instanceof Sk.builtin.func)) {
-        // otherwise it assigned .func_code and .func_globals somewhere and in certain
-        // situations that will cause a lot of strange errors.
-        throw new Error("builtin func should be called as a class with `new`");
-    }
-
-    var k;
-    this.func_code = code;
-    this.func_globals = globals || null;
-    if (closure2 !== undefined) {
-        // todo; confirm that modification here can't cause problems
-        for (k in closure2) {
-            closure[k] = closure2[k];
-        }
-    }
-
-    this["$d"] = {
-        "__name__": code["co_name"],
-        "__class__": Sk.builtin.func
-    };
-    this.func_closure = closure;
-    this.tp$name = (this.func_code && this.func_code["co_name"] && this.func_code["co_name"].v) || this.func_code.name || "<native JS>";
-
-    // Because our external API allows you to set these flags
-    // *after* constructing the function (grr), we can only
-    // currently rely on this memoisation in fast-call mode.
-    // (but we set the values anyway so V8 knows the object's
-    // shape)
-    this.$memoiseFlags();
-    this.memoised = code.co_fastcall;
-
-    if (code.co_fastcall) {
-        this.tp$call = code;
-    }
-    return this;
-};
-
-Sk.abstr.setUpInheritance("function", Sk.builtin.func, Sk.builtin.object);
-
-Sk.exportSymbol("Sk.builtin.func", Sk.builtin.func);
-
-Sk.builtin.func.prototype.tp$name = "function";
 
 Sk.builtin.func.prototype.$memoiseFlags = function() {
     this.co_varnames = this.func_code.co_varnames;
@@ -154,29 +115,6 @@
     this.$kwdefs = this.func_code.$kwdefs || [];
 };
 
-Sk.builtin.func.prototype.tp$descr_get = function (obj, objtype) {
-    Sk.asserts.assert(!(obj === undefined && objtype === undefined));
-    if (objtype && objtype.tp$name in Sk.builtin && Sk.builtin[objtype.tp$name] === objtype) {
-        // it's a builtin
-        return new Sk.builtin.method(this, obj, objtype, true);
-    }
-    return new Sk.builtin.method(this, obj, objtype);
-};
-
-Sk.builtin.func.pythonFunctions = ["__get__"];
-
-Sk.builtin.func.prototype.__get__ = function __get__(self, instance, owner) {
-    Sk.builtin.pyCheckArgsLen("__get__", arguments.length, 1, 2, false, true);
-    if (instance === Sk.builtin.none.none$ && owner === Sk.builtin.none.none$) {
-        throw new Sk.builtin.TypeError("__get__(None, None) is invalid");
-    }
-
-    return self.tp$descr_get(instance, owner);
-};
-
-Sk.builtin.func.prototype.tp$getname = function () {
-    return (this.func_code && this.func_code["co_name"] && this.func_code["co_name"].v) || this.func_code.name || "<native JS>";
-};
 
 Sk.builtin.func.prototype.$resolveArgs = function (posargs, kw) {
     // The rest of this function is a logical Javascript port of
@@ -349,15 +287,4 @@
     // note: functions expect 'this' to be globals to avoid having to
     // slice/unshift onto the main args
     return this.func_code.apply(this.func_globals, args);
-};
-
-
-Sk.builtin.func.prototype["$r"] = function () {
-    var name = this.tp$getname();
-    if (name in Sk.builtins && this === Sk.builtins[name]) {
-        return new Sk.builtin.str("<built-in function " + name + ">");
-    } else {
-        return new Sk.builtin.str("<function " + name + ">");
-    }
-};
->>>>>>> 9c92730e
+};