if(Sk.builtin === undefined) {
    Sk.builtin = {};
}

<<<<<<< HEAD
=======
/**
 * Maps Python dunder names to the Skulpt Javascript function names that
 * implement them.
 *
 * Note: __add__, __mul__, and __rmul__ can be used for either numeric or
 * sequence types. Here, they default to the numeric versions (i.e. nb$add,
 * nb$multiply, and nb$reflected_multiply). This works because Sk.abstr.binary_op_
 * checks for the numeric shortcuts and not the sequence shortcuts when computing
 * a binary operation.
 *
 * @type {Object}
 */
Sk.dunderToSkulpt = {
    "__eq__": "ob$eq",
    "__ne__": "ob$ne",
    "__lt__": "ob$lt",
    "__le__": "ob$le",
    "__gt__": "ob$gt",
    "__ge__": "ob$ge",
    "__hash__": "tp$hash",
    "__abs__": "nb$abs",
    "__neg__": "nb$negative",
    "__pos__": "nb$positive",
    "__int__": "nb$int_",
    "__long__": "nb$lng",
    "__float__": "nb$float_",
    "__add__": "nb$add",
    "__radd__": "nb$reflected_add",
    "__sub__": "nb$subtract",
    "__rsub__": "nb$reflected_subtract",
    "__mul__": "nb$multiply",
    "__rmul__": "nb$reflected_multiply",
    "__div__": "nb$divide",
    "__rdiv__": "nb$reflected_divide",
    "__floordiv__": "nb$floor_divide",
    "__rfloordiv__": "nb$reflected_floor_divide",
    "__mod__": "nb$remainder",
    "__rmod__": "nb$reflected_remainder",
    "__divmod__": "nb$divmod",
    "__rdivmod__": "nb$reflected_divmod",
    "__pow__": "nb$power",
    "__rpow__": "nb$reflected_power",
    "__contains__": "sq$contains",
    "__len__": "sq$length"
};

>>>>>>> 3f4a59d1
/**
 *
 * @constructor
 *
 * @param {*} name name or object to get type of, if only one arg
 *
 * @param {Sk.builtin.tuple=} bases
 *
 * @param {Object=} dict
 *
 *
 * This type represents the type of `type'. *Calling* an instance of
 * this builtin type named "type" creates class objects. The resulting
 * class objects will have various tp$xyz attributes on them that allow
 * for the various operations on that object.
 *
 * calling the type or calling an instance of the type? or both?
 */
Sk.builtin.type = function (name, bases, dict) {
    var mro;
    var obj;
    var klass;
    var v;
    if (bases === undefined && dict === undefined) {
        // 1 arg version of type()
        // the argument is an object, not a name and returns a type object
        obj = name;
        return obj.ob$type;
    } else {

        // argument dict must be of type dict
        if(dict.tp$name !== "dict") {
            throw new Sk.builtin.TypeError("type() argument 3 must be dict, not " + Sk.abstr.typeName(dict));
        }

        // checks if name must be string
        if(!Sk.builtin.checkString(name)) {
            throw new Sk.builtin.TypeError("type() argument 1 must be str, not " + Sk.abstr.typeName(name));
        }

        // argument bases must be of type tuple
        if(bases.tp$name !== "tuple") {
            throw new Sk.builtin.TypeError("type() argument 2 must be tuple, not " + Sk.abstr.typeName(bases));
        }

        // type building version of type

        // dict is the result of running the classes code object
        // (basically the dict of functions). those become the prototype
        // object of the class).
        /**
        * @constructor
        */
        klass = function (kwdict, varargseq, kws, args, canSuspend) {
            var init;
            var self = this;
            var s;
            var args_copy;
            if (!(this instanceof klass)) {
                return new klass(kwdict, varargseq, kws, args, canSuspend);
            }

            args = args || [];
            self["$d"] = new Sk.builtin.dict([]);

            if (klass.prototype.tp$base !== undefined) {
                if (klass.prototype.tp$base.sk$klass) {
                    klass.prototype.tp$base.call(this, kwdict, varargseq, kws, args.slice(), canSuspend);
                } else {
                    // Call super constructor if subclass of a builtin
                    args_copy = args.slice();
                    args_copy.unshift(klass, this);
                    Sk.abstr.superConstructor.apply(undefined, args_copy);
                }
            }

            init = Sk.builtin.type.typeLookup(self.ob$type, "__init__");
            if (init !== undefined) {
                // return should be None or throw a TypeError otherwise
                args.unshift(self);
                s = Sk.misceval.applyOrSuspend(init, kwdict, varargseq, kws, args);

                return (function doSusp(s) {
                    if (s instanceof Sk.misceval.Suspension) {
                        // TODO I (Meredydd) don't know whether we are ever called
                        // from anywhere except Sk.misceval.applyOrSuspend().
                        // If we're not, we don't need a canSuspend parameter at all.
                        if (canSuspend) {
                            return new Sk.misceval.Suspension(doSusp, s);
                        } else {
                            return Sk.misceval.retryOptionalSuspensionOrThrow(s);
                        }
                    } else {
                        return self;
                    }
                })(s);
            }

            return self;
        };

        var _name = Sk.ffi.remapToJs(name); // unwrap name string to js for latter use

        var inheritsFromObject = false, inheritsBuiltin = false;

        if (bases.v.length === 0 && Sk.python3) {
            // new style class, inherits from object by default
            inheritsFromObject = true;
            Sk.abstr.setUpInheritance(_name, klass, Sk.builtin.object);
        }

        var parent, it, firstAncestor, builtin_bases = [];
        // Set up inheritance from any builtins
        for (it = bases.tp$iter(), parent = it.tp$iternext(); parent !== undefined; parent = it.tp$iternext()) {
            if (firstAncestor === undefined) {
                firstAncestor = parent;
            }
            if (parent.prototype instanceof Sk.builtin.object || parent === Sk.builtin.object) {

                while (parent.sk$klass && parent.prototype.tp$base) {
                    parent = parent.prototype.tp$base;
                }

                if (!parent.sk$klass && builtin_bases.indexOf(parent) < 0) {
                    builtin_bases.push(parent);
                }

                // This class inherits from Sk.builtin.object at some level
                inheritsFromObject = true;
            }
        }

        if (builtin_bases.length > 1) {
            throw new Sk.builtin.TypeError("Multiple inheritance with more than one builtin type is unsupported");
        }

        // Javascript does not support multiple inheritance, so only the first
        // base (if any) will directly inherit in Javascript
        if (firstAncestor !== undefined) {
            goog.inherits(klass, firstAncestor);

            if (firstAncestor.prototype instanceof Sk.builtin.object || firstAncestor === Sk.builtin.object) {
                klass.prototype.tp$base = firstAncestor;
            }
        }

        klass.prototype.tp$name = _name;
        klass.prototype.ob$type = Sk.builtin.type.makeIntoTypeObj(_name, klass);

        if (!inheritsFromObject) {
            // old style class, does not inherit from object
            klass.prototype.tp$getattr = Sk.builtin.object.prototype.GenericGetAttr;
            klass.prototype.tp$setattr = Sk.builtin.object.prototype.GenericSetAttr;
        }

        // set __module__ if not present (required by direct type(name, bases, dict) calls)
        var module_lk = new Sk.builtin.str("__module__");
        if(dict.mp$lookup(module_lk) === undefined) {
            dict.mp$ass_subscript(module_lk, Sk.globals["__name__"]);
        }

        // copy properties into our klass object
        // uses python iter methods
        var k;
        for (it = dict.tp$iter(), k = it.tp$iternext(); k !== undefined; k = it.tp$iternext()) {
            v = dict.mp$subscript(k);
            if (v === undefined) {
                v = null;
            }
            klass.prototype[k.v] = v;
            klass[k.v] = v;
        }

        klass["__class__"] = klass;
        klass["__name__"] = name;
        klass.sk$klass = true;
        klass.prototype.tp$descr_get = function () {
            goog.asserts.fail("in type tp$descr_get");
        };
        klass.prototype["$r"] = function () {
            var cname;
            var mod;
            var reprf = this.tp$getattr("__repr__");
            if (reprf !== undefined && reprf.im_func !== Sk.builtin.object.prototype["__repr__"]) {
                return Sk.misceval.apply(reprf, undefined, undefined, undefined, []);
            }

            if ((klass.prototype.tp$base !== undefined) &&
                (klass.prototype.tp$base !== Sk.builtin.object) &&
                (klass.prototype.tp$base.prototype["$r"] !== undefined)) {
                // If subclass of a builtin which is not object, use that class' repr
                return klass.prototype.tp$base.prototype["$r"].call(this);
            } else {
                // Else, use default repr for a user-defined class instance
                mod = dict.mp$subscript(module_lk); // lookup __module__
                cname = "";
                if (mod) {
                    cname = mod.v + ".";
                }
                return new Sk.builtin.str("<" + cname + _name + " object>");
            }
        };
        klass.prototype.tp$str = function () {
            var strf = this.tp$getattr("__str__");
            if (strf !== undefined && strf.im_func !== Sk.builtin.object.prototype["__str__"]) {
                return Sk.misceval.apply(strf, undefined, undefined, undefined, []);
            }
            if ((klass.prototype.tp$base !== undefined) &&
                (klass.prototype.tp$base !== Sk.builtin.object) &&
                (klass.prototype.tp$base.prototype.tp$str !== undefined)) {
                // If subclass of a builtin which is not object, use that class' repr
                return klass.prototype.tp$base.prototype.tp$str.call(this);
            }
            return this["$r"]();
        };
        klass.prototype.tp$length = function () {
            var tname;
            var lenf = this.tp$getattr("__len__");
            if (lenf !== undefined) {
                return Sk.misceval.apply(lenf, undefined, undefined, undefined, []);
            }
            tname = Sk.abstr.typeName(this);
            throw new Sk.builtin.AttributeError(tname + " instance has no attribute '__len__'");
        };
        klass.prototype.tp$call = function (args, kw) {
            var callf = this.tp$getattr("__call__");
            /* todo; vararg kwdict */
            if (callf) {
                return Sk.misceval.apply(callf, undefined, undefined, kw, args);
            }
            throw new Sk.builtin.TypeError("'" + Sk.abstr.typeName(this) + "' object is not callable");
        };
        klass.prototype.tp$iter = function () {
            var ret;
            var iterf = this.tp$getattr("__iter__");
            var tname = Sk.abstr.typeName(this);
            if (iterf) {
                ret = Sk.misceval.callsim(iterf);
                return ret;
            }
            throw new Sk.builtin.TypeError("'" + tname + "' object is not iterable");
        };
        klass.prototype.tp$iternext = function () {
            var iternextf = this.tp$getattr("next");
            var ret;
            if (iternextf) {
                try {
                    ret = Sk.misceval.callsim(iternextf);
                } catch (e) {
                    if (e instanceof Sk.builtin.StopIteration) {
                        ret = undefined;
                    } else {
                        throw e;
                    }
                }
                return ret;
            }
        };

        klass.prototype.tp$getitem = function (key, canSuspend) {
            var getf = this.tp$getattr("__getitem__"), r;
            if (getf !== undefined) {
                r = Sk.misceval.applyOrSuspend(getf, undefined, undefined, undefined, [key]);
                return canSuspend ? r : Sk.misceval.retryOptionalSuspensionOrThrow(r);
            }
            throw new Sk.builtin.TypeError("'" + Sk.abstr.typeName(this) + "' object does not support indexing");
        };
        klass.prototype.tp$setitem = function (key, value, canSuspend) {
            var setf = this.tp$getattr("__setitem__"), r;
            if (setf !== undefined) {
                r = Sk.misceval.applyOrSuspend(setf, undefined, undefined, undefined, [key, value]);
                return canSuspend ? r : Sk.misceval.retryOptionalSuspensionOrThrow(r);
            }
            throw new Sk.builtin.TypeError("'" + Sk.abstr.typeName(this) + "' object does not support item assignment");
        };

        if (bases) {
            //print("building mro for", name);
            //for (var i = 0; i < bases.length; ++i)
            //print("base[" + i + "]=" + bases[i].tp$name);
            klass["$d"] = new Sk.builtin.dict([]);
            klass["$d"].mp$ass_subscript(Sk.builtin.type.basesStr_, bases);
            mro = Sk.builtin.type.buildMRO(klass);
            klass["$d"].mp$ass_subscript(Sk.builtin.type.mroStr_, mro);
            klass.tp$mro = mro;
            //print("mro result", Sk.builtin.repr(mro).v);
        }

        // fix for class attributes
        klass.tp$setattr = Sk.builtin.type.prototype.tp$setattr;

        var shortcutDunder = function (skulpt_name, magic_name, magic_func) {
            klass.prototype[skulpt_name] = function () {
                var args = Array.prototype.slice.call(arguments);
                args.unshift(magic_func, this);
                return Sk.misceval.callsim.apply(undefined, args);
            };
        };

        // Register skulpt shortcuts to magic methods defined by this class
        var dunder, skulpt_name;
        for (dunder in Sk.dunderToSkulpt) {
            skulpt_name = Sk.dunderToSkulpt[dunder];

            if (klass[dunder]) {
                // scope workaround
                shortcutDunder(skulpt_name, dunder, klass[dunder]);
            }
        }

        return klass;
    }

};

/**
 *
 */
Sk.builtin.type.makeTypeObj = function (name, newedInstanceOfType) {
    Sk.builtin.type.makeIntoTypeObj(name, newedInstanceOfType);
    return newedInstanceOfType;
};

Sk.builtin.type.makeIntoTypeObj = function (name, t) {
    goog.asserts.assert(name !== undefined);
    goog.asserts.assert(t !== undefined);
    t.ob$type = Sk.builtin.type;
    t.tp$name = name;
    t["$r"] = function () {
        var ctype;
        var mod = t.__module__;
        var cname = "";
        if (mod) {
            cname = mod.v + ".";
        }
        ctype = "class";
        if (!mod && !t.sk$klass && !Sk.python3) {
            ctype = "type";
        }
        return new Sk.builtin.str("<" + ctype + " '" + cname + t.tp$name + "'>");
    };
    t.tp$str = undefined;
    t.tp$getattr = Sk.builtin.type.prototype.tp$getattr;
    t.tp$setattr = Sk.builtin.object.prototype.GenericSetAttr;
    t.tp$richcompare = Sk.builtin.type.prototype.tp$richcompare;
    t.sk$type = true;

    return t;
};

Sk.builtin.type.ob$type = Sk.builtin.type;
Sk.builtin.type.tp$name = "type";
Sk.builtin.type["$r"] = function () {
    if(Sk.python3) {
        return new Sk.builtin.str("<class 'type'>");
    } else {
        return new Sk.builtin.str("<type 'type'>");
    }
};

//Sk.builtin.type.prototype.tp$descr_get = function() { print("in type descr_get"); };

//Sk.builtin.type.prototype.tp$name = "type";

// basically the same as GenericGetAttr except looks in the proto instead
Sk.builtin.type.prototype.tp$getattr = function (name) {
    var res;
    var tp = this;
    var descr;
    var f;

    if (this["$d"]) {
        res = this["$d"].mp$lookup(new Sk.builtin.str(name));
        if (res !== undefined) {
            return res;
        }
    }

    descr = Sk.builtin.type.typeLookup(tp, name);

    //print("type.tpgetattr descr", descr, descr.tp$name, descr.func_code, name);
    if (descr !== undefined && descr !== null && descr.ob$type !== undefined) {
        f = descr.ob$type.tp$descr_get;
        // todo;if (f && descr.tp$descr_set) // is a data descriptor if it has a set
        // return f.call(descr, this, this.ob$type);
    }

    if (f) {
        // non-data descriptor
        return f.call(descr, null, tp);
    }

    if (descr !== undefined) {
        return descr;
    }

    return undefined;
};

Sk.builtin.type.prototype.tp$setattr = function (name, value) {
    // class attributes are direct properties of the object
    this[name] = value;
};

Sk.builtin.type.typeLookup = function (type, name) {
    var mro = type.tp$mro;
    var pyname = new Sk.builtin.str(name);
    var base;
    var res;
    var i;

    // todo; probably should fix this, used for builtin types to get stuff
    // from prototype
    if (!mro) {
        if (type.prototype) {
            return type.prototype[name];
        }
        return undefined;
    }

    for (i = 0; i < mro.v.length; ++i) {
        base = mro.v[i];
        if (base.hasOwnProperty(name)) {
            return base[name];
        }
        res = base["$d"].mp$lookup(pyname);
        if (res !== undefined) {
            return res;
        }
        if (base.prototype && base.prototype[name] !== undefined) {
            return base.prototype[name];
        }
    }

    return undefined;
};

Sk.builtin.type.mroMerge_ = function (seqs) {
    /*
     var tmp = [];
     for (var i = 0; i < seqs.length; ++i)
     {
     tmp.push(new Sk.builtin.list(seqs[i]));
     }
     print(Sk.builtin.repr(new Sk.builtin.list(tmp)).v);
     */
    var seq;
    var i;
    var next;
    var k;
    var sseq;
    var j;
    var cand;
    var cands;
    var res = [];
    for (; ;) {
        for (i = 0; i < seqs.length; ++i) {
            seq = seqs[i];
            if (seq.length !== 0) {
                break;
            }
        }
        if (i === seqs.length) { // all empty
            return res;
        }
        cands = [];
        for (i = 0; i < seqs.length; ++i) {
            seq = seqs[i];
            //print("XXX", Sk.builtin.repr(new Sk.builtin.list(seq)).v);
            if (seq.length !== 0) {
                cand = seq[0];
                //print("CAND", Sk.builtin.repr(cand).v);
                OUTER:
                    for (j = 0; j < seqs.length; ++j) {
                        sseq = seqs[j];
                        for (k = 1; k < sseq.length; ++k) {
                            if (sseq[k] === cand) {
                                break OUTER;
                            }
                        }
                    }

                // cand is not in any sequences' tail -> constraint-free
                if (j === seqs.length) {
                    cands.push(cand);
                }
            }
        }

        if (cands.length === 0) {
            throw new Sk.builtin.TypeError("Inconsistent precedences in type hierarchy");
        }

        next = cands[0];
        // append next to result and remove from sequences
        res.push(next);
        for (i = 0; i < seqs.length; ++i) {
            seq = seqs[i];
            if (seq.length > 0 && seq[0] === next) {
                seq.splice(0, 1);
            }
        }
    }
};

Sk.builtin.type.buildMRO_ = function (klass) {
    // MERGE(klass + mro(bases) + bases)
    var i;
    var bases;
    var all = [
        [klass]
    ];

    //Sk.debugout("buildMRO for", klass.tp$name);

    var kbases = klass["$d"].mp$subscript(Sk.builtin.type.basesStr_);
    for (i = 0; i < kbases.v.length; ++i) {
        all.push(Sk.builtin.type.buildMRO_(kbases.v[i]));
    }

    bases = [];
    for (i = 0; i < kbases.v.length; ++i) {
        bases.push(kbases.v[i]);
    }
    all.push(bases);

    return Sk.builtin.type.mroMerge_(all);
};

/*
 * C3 MRO (aka CPL) linearization. Figures out which order to search through
 * base classes to determine what should override what. C3 does the "right
 * thing", and it's what Python has used since 2.3.
 *
 * Kind of complicated to explain, but not really that complicated in
 * implementation. Explanations:
 *
 * http://people.csail.mit.edu/jrb/goo/manual.43/goomanual_55.html
 * http://www.python.org/download/releases/2.3/mro/
 * http://192.220.96.201/dylan/linearization-oopsla96.html
 *
 * This implementation is based on a post by Samuele Pedroni on python-dev
 * (http://mail.python.org/pipermail/python-dev/2002-October/029176.html) when
 * discussing its addition to Python.
 */
Sk.builtin.type.buildMRO = function (klass) {
    return new Sk.builtin.tuple(Sk.builtin.type.buildMRO_(klass));
};

Sk.builtin.type.prototype.tp$richcompare = function (other, op) {
    var r2;
    var r1;
    if (other.ob$type != Sk.builtin.type) {
        return undefined;
    }

    if (!this["$r"] || !other["$r"]) {
        return undefined;
    }

    r1 = this["$r"]();
    r2 = other["$r"]();

    return r1.tp$richcompare(r2, op);
};<|MERGE_RESOLUTION|>--- conflicted
+++ resolved
@@ -2,8 +2,6 @@
     Sk.builtin = {};
 }
 
-<<<<<<< HEAD
-=======
 /**
  * Maps Python dunder names to the Skulpt Javascript function names that
  * implement them.
@@ -50,7 +48,6 @@
     "__len__": "sq$length"
 };
 
->>>>>>> 3f4a59d1
 /**
  *
  * @constructor
