/**
 *
 * @constructor
 *
 * @param {*} name name or object to get type of, if only one arg
 *
 * @param {Array.<Object>=} bases
 *
 * @param {Object=} dict
 *
 *
 * This type represents the type of `type'. *Calling* an instance of
 * this builtin type named "type" creates class objects. The resulting
 * class objects will have various tp$xyz attributes on them that allow
 * for the various operations on that object.
 *
 * calling the type or calling an instance of the type? or both?
 */

Sk.builtin.type = function(name, bases, dict)
{
    if (bases === undefined && dict === undefined)
    {
        // 1 arg version of type()
        var obj = name;
        if (obj === true || obj === false) return Sk.builtin.bool.prototype.ob$type;
        if (obj === null) return Sk.builtin.NoneObj.prototype.ob$type;
        if (typeof obj === "number")
        {
<<<<<<< HEAD
            if (Math.floor(obj) === obj)
                return Sk.builtin.int_.prototype.ob$type;
=======
			if (obj.skType === "int")
				return Sk.builtin.IntObj.prototype.ob$type;
			else if (obj.skType === "float")
                return Sk.builtin.FloatObj.prototype.ob$type;
            else if (Math.floor(obj) === obj)
                return Sk.builtin.IntObj.prototype.ob$type;
>>>>>>> d2ff969a
            else
                return Sk.builtin.float_.prototype.ob$type;
        }
		if (obj.constructor === Sk.builtin.nmber) {
			if (obj.skType === "int")
				return Sk.builtin.IntObj.prototype.ob$type;
			else // if (obj.skType === "float")
                return Sk.builtin.FloatObj.prototype.ob$type;
		}
        return obj.ob$type;
    }
    else
    {
        // type building version of type

        // dict is the result of running the classes code object
        // (basically the dict of functions). those become the prototype
        // object of the class).

        /**
         * @constructor
         */
        var klass = (function(args)
                {
                    if (!(this instanceof klass)) return new klass(Array.prototype.slice.call(arguments, 0));

                    args = args || [];
                    goog.asserts.assert(Sk.builtin.dict !== undefined);
                    this['$d'] = new Sk.builtin.dict([]);

                    var init = Sk.builtin.type.typeLookup(this.ob$type, "__init__");
                    if (init !== undefined)
                    {
                        // return ignored I guess?
                        args.unshift(this);
                        Sk.misceval.apply(init, undefined, undefined, undefined, args);
                    }

                    return this;
                });
        //print("type(nbd):",name,JSON.stringify(dict, null,2));
        for (var v in dict)
        {
            klass.prototype[v] = dict[v];
            klass[v] = dict[v];
        }
        klass['__class__'] = klass;
        klass.prototype.tp$getattr = Sk.builtin.object.prototype.GenericGetAttr;
        klass.prototype.tp$setattr = Sk.builtin.object.prototype.GenericSetAttr;
        klass.prototype.tp$descr_get = function() { goog.asserts.fail("in type tp$descr_get"); };
        klass.prototype['$r'] = function()
        {
            var reprf = this.tp$getattr("__repr__");
            if (reprf !== undefined)
                return Sk.misceval.apply(reprf, undefined, undefined, undefined, []);
            var mod = dict.__module__;
            var cname = "";
            if (mod) cname = mod.v + ".";
            return new Sk.builtin.str("<" + cname + name + " object>");
        };
        klass.prototype.tp$str = function()
        {
            var strf = this.tp$getattr("__str__");
            if (strf !== undefined)
                return Sk.misceval.apply(strf, undefined, undefined, undefined, []);
            return this['$r']();
        };
	klass.prototype.tp$length = function()
	{
            var lenf = this.tp$getattr("__len__");
            if (lenf !== undefined)
                return Sk.misceval.apply(lenf, undefined, undefined, undefined, []);
	    var tname = Sk.abstr.typeName(this);
	    throw new Sk.builtin.AttributeError(tname + " instance has no attribute '__len__'");
	};	    
        klass.prototype.tp$call = function(args, kw)
        {
            var callf = this.tp$getattr("__call__");
            /* todo; vararg kwdict */
            if (callf)
                return Sk.misceval.apply(callf, undefined, undefined, kw, args);
            throw new Sk.builtin.TypeError("'" + Sk.abstr.typeName(this) + "' object is not callable");
        };
        klass.prototype.tp$iter = function()
        {
            var iterf = this.tp$getattr("__iter__");
            var tname = Sk.abstr.typeName(this);
            if (iterf)
            {
                 var ret = Sk.misceval.callsim(iterf);
                 if (ret.tp$getattr("next") === undefined)
                    throw new Sk.builtin.TypeError("iter() return non-iterator of type '" + tname + "'");
                 return ret;
            }
            throw new Sk.builtin.TypeError("'" + tname + "' object is not iterable");
        };
        klass.prototype.tp$iternext = function()
        {
            var iternextf = this.tp$getattr("next");
            goog.asserts.assert(iternextf !== undefined, "iter() should have caught this");
            return Sk.misceval.callsim(iternextf);
        };

        klass.tp$name = name;

        if (bases)
        {
            //print("building mro for", name);
            //for (var i = 0; i < bases.length; ++i)
                //print("base[" + i + "]=" + bases[i].tp$name);
            klass['$d'] = new Sk.builtin.dict([]);
            klass['$d'].mp$ass_subscript(Sk.builtin.type.basesStr_, new Sk.builtin.tuple(bases));
            var mro = Sk.builtin.type.buildMRO(klass);
            klass['$d'].mp$ass_subscript(Sk.builtin.type.mroStr_, mro);
            klass.tp$mro = mro;
            //print("mro result", Sk.builtin.repr(mro).v);
        }

        klass.prototype.ob$type = klass;
        Sk.builtin.type.makeIntoTypeObj(name, klass);
	
	// fix for class attributes
	klass.tp$setattr = Sk.builtin.type.prototype.tp$setattr;

        return klass;
    }

};

/**
 *
 */
Sk.builtin.type.makeTypeObj = function(name, newedInstanceOfType)
{
    var t = newedInstanceOfType;
    Sk.builtin.type.makeIntoTypeObj(name, t);
    return newedInstanceOfType;
};

Sk.builtin.type.makeIntoTypeObj = function(name, t)
{
    goog.asserts.assert(name !== undefined);
    goog.asserts.assert(t !== undefined);
    t.ob$type = Sk.builtin.type;
    t.tp$name = name;
    t['$r'] = function()
    {
        var mod = t.__module__;
        var cname = "";
        if (mod) cname = mod.v + ".";
		var ctype = "class";
		if (!mod)
			if (name === 'float' || name === 'int' || name === 'long' || name === 'bool' || name === 'str')
				ctype = "type";
        return new Sk.builtin.str("<" + ctype + " '" + cname + t.tp$name + "'>");
    };
    t.tp$str = undefined;
    t.tp$getattr = Sk.builtin.type.prototype.tp$getattr;
    t.tp$setattr = Sk.builtin.object.prototype.GenericSetAttr;
	t.tp$richcompare = Sk.builtin.type.prototype.tp$richcompare;
    return t;
};

Sk.builtin.type.ob$type = Sk.builtin.type;
Sk.builtin.type.tp$name = "type";
Sk.builtin.type['$r'] = function() { return new Sk.builtin.str("<type 'type'>"); };

//Sk.builtin.type.prototype.tp$descr_get = function() { print("in type descr_get"); };

//Sk.builtin.type.prototype.tp$name = "type";

// basically the same as GenericGetAttr except looks in the proto instead
Sk.builtin.type.prototype.tp$getattr = function(name)
{
    var tp = this;
    var descr = Sk.builtin.type.typeLookup(tp, name);
    var f;
    //print("type.tpgetattr descr", descr, descr.tp$name, descr.func_code, name);
    if (descr !== undefined && descr !== null && descr.ob$type !== undefined)
    {
        f = descr.ob$type.tp$descr_get;
        // todo;if (f && descr.tp$descr_set) // is a data descriptor if it has a set
            // return f.call(descr, this, this.ob$type);
    }

    if (this['$d'])
    {
        var res = this['$d'].mp$lookup(new Sk.builtin.str(name));
        if (res !== undefined)
        {
            return res;
        }
    }

    if (f)
    {
        // non-data descriptor
        return f.call(descr, null, tp);
    }

    if (descr !== undefined)
    {
        return descr;
    }

    return undefined;
};

Sk.builtin.type.prototype.tp$setattr = function(name, value)
{
    // class attributes are direct properties of the object
    this[name] = value;
}

Sk.builtin.type.typeLookup = function(type, name)
{
    var mro = type.tp$mro;
    var pyname = new Sk.builtin.str(name);
    var base;
    var res;
    var i;

    // todo; probably should fix this, used for builtin types to get stuff
    // from prototype
    if (!mro)
        return type.prototype[name];

    for (i = 0; i < mro.v.length; ++i)
    {
        base = mro.v[i];
        if (base.hasOwnProperty(name))
            return base[name];
        res = base['$d'].mp$lookup(pyname);
        if (res !== undefined)
        {
            return res;
        }
    }

    return undefined;
};

Sk.builtin.type.mroMerge_ = function(seqs)
{
    /*
    var tmp = [];
    for (var i = 0; i < seqs.length; ++i)
    {
        tmp.push(new Sk.builtin.list(seqs[i]));
    }
    print(Sk.builtin.repr(new Sk.builtin.list(tmp)).v);
    */
    var res = [];
    for (;;)
    {
        for (var i = 0; i < seqs.length; ++i)
        {
            var seq = seqs[i];
            if (seq.length !== 0)
                break;
        }
        if (i === seqs.length) // all empty
            return res;
        var cands = [];
        for (var i = 0; i < seqs.length; ++i)
        {
            var seq = seqs[i];
            //print("XXX", Sk.builtin.repr(new Sk.builtin.list(seq)).v);
            if (seq.length !== 0)
            {
                var cand = seq[0];
                //print("CAND", Sk.builtin.repr(cand).v);
                OUTER:
                for (var j = 0; j < seqs.length; ++j)
                {
                    var sseq = seqs[j];
                    for (var k = 1; k < sseq.length; ++k)
                        if (sseq[k] === cand)
                            break OUTER;
                }

                // cand is not in any sequences' tail -> constraint-free
                if (j === seqs.length)
                    cands.push(cand);
            }
        }

        if (cands.length === 0)
            throw new TypeError("Inconsistent precedences in type hierarchy");

        var next = cands[0];
        // append next to result and remove from sequences
        res.push(next);
        for (var i = 0; i < seqs.length; ++i)
        {
            var seq = seqs[i];
            if (seq.length > 0 && seq[0] === next)
                seq.splice(0, 1);
        }
    }
};

Sk.builtin.type.buildMRO_ = function(klass)
{
    // MERGE(klass + mro(bases) + bases)
    var all = [ [klass] ];

    // Sk.debugout("buildMRO for", klass.tp$name);

    var kbases = klass['$d'].mp$subscript(Sk.builtin.type.basesStr_);
    for (var i = 0; i < kbases.v.length; ++i)
        all.push(Sk.builtin.type.buildMRO_(kbases.v[i]));

    var bases = [];
    for (var i = 0; i < kbases.v.length; ++i)
        bases.push(kbases.v[i]);
    all.push(bases);

    return Sk.builtin.type.mroMerge_(all);
};

/*
 * C3 MRO (aka CPL) linearization. Figures out which order to search through
 * base classes to determine what should override what. C3 does the "right
 * thing", and it's what Python has used since 2.3.
 *
 * Kind of complicated to explain, but not really that complicated in
 * implementation. Explanations:
 * 
 * http://people.csail.mit.edu/jrb/goo/manual.43/goomanual_55.html
 * http://www.python.org/download/releases/2.3/mro/
 * http://192.220.96.201/dylan/linearization-oopsla96.html
 *
 * This implementation is based on a post by Samuele Pedroni on python-dev
 * (http://mail.python.org/pipermail/python-dev/2002-October/029176.html) when
 * discussing its addition to Python.
 */ 
Sk.builtin.type.buildMRO = function(klass)
{
    return new Sk.builtin.tuple(Sk.builtin.type.buildMRO_(klass));
};

Sk.builtin.type.prototype.tp$richcompare = function(other, op)
{
	if (other.ob$type != Sk.builtin.type)
		return undefined;

	if (!this['$r'] || !other['$r'])
		return undefined;

	var r1 = this['$r']();
	var r2 = other['$r']();

	return r1.tp$richcompare(r2, op);
};<|MERGE_RESOLUTION|>--- conflicted
+++ resolved
@@ -27,17 +27,12 @@
         if (obj === null) return Sk.builtin.NoneObj.prototype.ob$type;
         if (typeof obj === "number")
         {
-<<<<<<< HEAD
-            if (Math.floor(obj) === obj)
-                return Sk.builtin.int_.prototype.ob$type;
-=======
 			if (obj.skType === "int")
 				return Sk.builtin.IntObj.prototype.ob$type;
 			else if (obj.skType === "float")
                 return Sk.builtin.FloatObj.prototype.ob$type;
             else if (Math.floor(obj) === obj)
                 return Sk.builtin.IntObj.prototype.ob$type;
->>>>>>> d2ff969a
             else
                 return Sk.builtin.float_.prototype.ob$type;
         }
