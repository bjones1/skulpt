--- conflicted
+++ resolved
@@ -285,8 +285,6 @@
             if (getf === undefined) {
                 getf = Sk.builtin.object.prototype.GenericPythonGetAttr.bind(null, this);
             }
-<<<<<<< HEAD
-=======
 
             // Convert AttributeErrors back into 'undefined' returns to match the tp$getattr
             // convention
@@ -299,8 +297,7 @@
                     throw e;
                 }
             });
-            
->>>>>>> a472e2e1
+
             return canSuspend ? r : Sk.misceval.retryOptionalSuspensionOrThrow(r);
         };
 
