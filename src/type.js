--- conflicted
+++ resolved
@@ -262,18 +262,11 @@
             }
         };
 
-<<<<<<< HEAD
-        klass.prototype.tp$setattr = function(name, data, canSuspend) {
-            var r, setf = Sk.builtin.object.prototype.GenericGetAttr.call(this, "__setattr__");
+        klass.prototype.tp$setattr = function(pyName, data, canSuspend) {
+            var r, setf = Sk.builtin.object.prototype.GenericGetAttr.call(this, Sk.builtin.str.$setattr);
             if (setf !== undefined) {
                 var f = /** @type {?} */ (setf);
-                r = Sk.misceval.callsimOrSuspendArray(f, [new Sk.builtin.str(name), data]);
-=======
-        klass.prototype.tp$setattr = function(pyName, data, canSuspend) {
-            var r, /** @type {(Object|undefined)} */ setf = Sk.builtin.object.prototype.GenericGetAttr.call(this, Sk.builtin.str.$setattr);
-            if (setf !== undefined) {
-                r = Sk.misceval.callsimOrSuspendArray(/** @type {Object} */ (setf), [pyName, data]);
->>>>>>> 56606ae3
+                r = Sk.misceval.callsimOrSuspendArray(f, [pyName, data]);
                 return canSuspend ? r : Sk.misceval.retryOptionalSuspensionOrThrow(r);
             }
 
