--- conflicted
+++ resolved
@@ -14,7 +14,6 @@
  *
  * @return {Sk.builtin.float_} Python float
  */
-<<<<<<< HEAD
 Sk.builtin.float_ = Sk.abstr.buildNativeClass("float", {
     constructor: function float_(x) {
         Sk.asserts.assert(this instanceof Sk.builtin.float_, "bad call to float use 'new'");
@@ -221,84 +220,32 @@
     },
 });
 
-function _str_to_float(str) {
-    let ret;
-=======
-Sk.builtin.float_ = function (x) {
-    if (!(this instanceof Sk.builtin.float_)) {
-        return new Sk.builtin.float_(x);
-    }
-
-    if (x === undefined) {
-        this.v = 0.0;
-    } else if (typeof x === "number") {
-        this.v = x;
-    } else if (x.nb$float_) {
-        const tmp = x.nb$float_();
-        if (tmp.constructor !== Sk.builtin.float_) {
-            throw new Sk.builtin.TypeError("__float__ returned non-float (type " + Sk.abstr.typeName(tmp) + ")");
-        }
-        this.v = tmp.v;
-    } else if (Sk.builtin.checkString(x)) {
-        this.v = _str_to_float(x.$jsstr()).v;
-    } else if (typeof x === "boolean") {
-        this.v = x ? 1.0 : 0.0;
-    } else if (typeof x === "string") {
-        this.v = parseFloat(x);
-    } else {
-        throw new Sk.builtin.TypeError("float() argument must be a string or a number");
-    }
-};
-
-Sk.abstr.setUpInheritance("float", Sk.builtin.float_, Sk.builtin.numtype);
-
 const invalidUnderscores = /_[eE]|[eE]_|\._|_\.|[+-]_|__/;
 const validUnderscores = /_(?=[^_])/g;
 function _str_to_float(str) {
     let ret;
     let tmp = str;
-    
     if (str.indexOf("_") !== -1) {
         if (invalidUnderscores.test(str)) {
             throw new Sk.builtin.ValueError("could not convert string to float: '" + str + "'");
         }
-    
         tmp = str.charAt(0) + str.substring(1).replace(validUnderscores, "");
     }
-    
->>>>>>> 4b86a6f1
+
     if (str.match(/^-inf$/i)) {
         ret = -Infinity;
     } else if (str.match(/^[+]?inf$/i)) {
         ret = Infinity;
     } else if (str.match(/^[-+]?nan$/i)) {
         ret = NaN;
-<<<<<<< HEAD
-    } else if (!isNaN(str)) {
-        ret = parseFloat(str);
-        if (isNaN(ret)) {
+    } else if (!isNaN(tmp)) {
+        ret = parseFloat(tmp);
+        if (Number.isNaN(ret)) {
             ret = undefined;
         }
     }
     if (ret === undefined) {
         throw new Sk.builtin.ValueError("could not convert string to float: " + Sk.misceval.objectRepr(new Sk.builtin.str(str)));
-=======
-    } else if (!isNaN(tmp)) {
-        ret = parseFloat(tmp);
-    } else {
-        throw new Sk.builtin.ValueError("float: Argument: " + str + " is not number");
-    }
-    return new Sk.builtin.float_(ret);
-}
-
-Sk.builtin.float_.prototype.nb$int_ = function () {
-    var v = this.v;
-
-    if (v < 0) {
-        v = Math.ceil(v);
-    } else {
-        v = Math.floor(v);
->>>>>>> 4b86a6f1
     }
     return new Sk.builtin.float_(ret);
 }
