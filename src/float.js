Sk.builtin.float_ = function(x)
{
    if (x === undefined)
    {
        return 0.0;
    }

    if (x instanceof Sk.builtin.str)
    {
		var tmp;
        if (x.v === "inf") tmp = Infinity;
        else if (x.v === "-inf") tmp = -Infinity;
        else if (!isNaN(x.v))
            tmp = parseFloat(x.v);
        else {
            throw new Sk.builtin.ValueError("float: Argument: " + x.v + " is not number");
        }
		return new Sk.builtin.nmber(tmp, Sk.builtin.nmber.float$);
    }

<<<<<<< HEAD
    // Floats are just numbers
    if (typeof x === "number")
    {
        return x;   
    }

    // Convert booleans
    if (x === true) 
    {
        return 1.0;
    }
    if (x === false)
    {
        return 0.0;
    }

    throw new Sk.builtin.TypeError("float() argument must be a string or a number");
=======
	x = Sk.builtin.asnum$(x);
	return new Sk.builtin.nmber(x, Sk.builtin.nmber.float$);
>>>>>>> d2ff969a
};

Sk.builtin.float_.prototype.tp$name = "float";
Sk.builtin.float_.prototype.ob$type = Sk.builtin.type.makeIntoTypeObj('float', Sk.builtin.float_);<|MERGE_RESOLUTION|>--- conflicted
+++ resolved
@@ -2,7 +2,7 @@
 {
     if (x === undefined)
     {
-        return 0.0;
+        return new Sk.builtin.nmber(0.0, Sk.builtin.nmber.float$);
     }
 
     if (x instanceof Sk.builtin.str)
@@ -18,28 +18,24 @@
 		return new Sk.builtin.nmber(tmp, Sk.builtin.nmber.float$);
     }
 
-<<<<<<< HEAD
     // Floats are just numbers
-    if (typeof x === "number")
+    if (typeof x === "number" || x instanceof Sk.builtin.nmber)
     {
-        return x;   
+	x = Sk.builtin.asnum$(x);
+        return new Sk.builtin.nmber(x, Sk.builtin.nmber.float$);
     }
 
     // Convert booleans
     if (x === true) 
     {
-        return 1.0;
+        return new Sk.builtin.nmber(1.0, Sk.builtin.nmber.float$);
     }
     if (x === false)
     {
-        return 0.0;
+        return new Sk.builtin.nmber(0.0, Sk.builtin.nmber.float$);
     }
 
     throw new Sk.builtin.TypeError("float() argument must be a string or a number");
-=======
-	x = Sk.builtin.asnum$(x);
-	return new Sk.builtin.nmber(x, Sk.builtin.nmber.float$);
->>>>>>> d2ff969a
 };
 
 Sk.builtin.float_.prototype.tp$name = "float";
