/**
<<<<<<< HEAD
 * @constructor
=======
 * @namespace Sk.builtin
 */

/**
 * @constructor
 * Sk.builtin.float_
 *
 * @description
 * Constructor for Python float. Also used for builtin float().
 *
 * @extends {Sk.builtin.numtype}
 *
 * @param {!(Object|number|string)} x Object or number to convert to Python float.
 * @return {Sk.builtin.float_} Python float
>>>>>>> 3f4a59d1
 */
Sk.builtin.float_ = function (x) {
    var tmp;
    if (x === undefined) {
        return new Sk.builtin.float_(0.0);
    }

    if (!(this instanceof Sk.builtin.float_)) {
        return new Sk.builtin.float_(x);
    }


    if (x instanceof Sk.builtin.str) {

        if (x.v.match(/^-inf$/i)) {
            tmp = -Infinity;
        } else if (x.v.match(/^[+]?inf$/i)) {
            tmp = Infinity;
        } else if (x.v.match(/^[-+]?nan$/i)) {
            tmp = NaN;
        } else if (!isNaN(x.v)) {
            tmp = parseFloat(x.v);
        } else {
            throw new Sk.builtin.ValueError("float: Argument: " + x.v + " is not number");
        }
        return new Sk.builtin.float_(tmp);
    }

    // Floats are just numbers
    if (typeof x === "number" || x instanceof Sk.builtin.int_ || x instanceof Sk.builtin.lng || x instanceof Sk.builtin.float_) {
        this.v = Sk.builtin.asnum$(x);
        return this;
    }

    // Convert booleans
    if (x instanceof Sk.builtin.bool) {
        this.v = Sk.builtin.asnum$(x);
        return this;
    }

    // this is a special internal case
    if(typeof x === "boolean") {
        this.v = x ? 1.0 : 0.0;
        return this;
    }

    if (typeof x === "string") {
        this.v = parseFloat(x);
        return this;
    }

    // try calling __float__
    var special = Sk.abstr.lookupSpecial(x, "__float__");
    if (special != null) {
        // method on builtin, provide this arg
        return Sk.misceval.callsim(special, x);
    }

    // this is a special internal case
    if(typeof x === "boolean") {
        x = x ? 1.0 : 0.0;
        return new Sk.builtin.nmber(x, Sk.builtin.nmber.float$);
    }

    // try calling __float__
    var special = Sk.builtin.object.PyObject_LookupSpecial_(x.ob$type, "__float__");
    if (special != null) {
        // method on builtin, provide this arg
        return Sk.misceval.callsim(special, x);
    }

    throw new Sk.builtin.TypeError("float() argument must be a string or a number");
};

<<<<<<< HEAD
Sk.builtin.float_.prototype.__int__ = new Sk.builtin.func(function(self) {
    // get value
    var v = Sk.ffi.remapToJs(self);
=======
Sk.abstr.setUpInheritance("float", Sk.builtin.float_, Sk.builtin.numtype);

Sk.builtin.float_.prototype.nb$int_ = function () {
    var v = this.v;
>>>>>>> 3f4a59d1

    if (v < 0) {
        v = Math.ceil(v);
    } else {
        v = Math.floor(v);
    }

    // this should take care of int/long fitting
<<<<<<< HEAD
    return new Sk.builtin.nmber(v, Sk.builtin.nmber.int$);
});

Sk.builtin.float_.prototype.__float__ = new Sk.builtin.func(function(self) {
    return self;
});

/*
 * This checks also for float subtypes, though skulpt does not allow to
 * extend them for now.
=======
    return new Sk.builtin.int_(v);
};

Sk.builtin.float_.prototype.nb$float_ = function() {
    return this;
};

Sk.builtin.float_.prototype.nb$lng = function () {
    return new Sk.builtin.lng(this.v);
};

/**
 * Checks for float subtypes, though skulpt does not allow to
 * extend them for now.
 *
 * Javascript function, returns Javascript object.
 * @param {Object} op The object to check as subtype.
 * @return {boolean} true if op is a subtype of Sk.builtin.float_, false otherwise
>>>>>>> 3f4a59d1
 */
Sk.builtin.float_.PyFloat_Check = function (op) {
    if (op === undefined) {
        return false;
    }

    // this is a little bit hacky
    // ToDo: subclassable builtins do not require this
    if (Sk.builtin.checkNumber(op)) {
        return true;
    }

    if (Sk.builtin.checkFloat(op)) {
        return true;
    }

    if (Sk.builtin.issubclass(op.ob$type, Sk.builtin.float_)) {
        return true;
    }

    return false;
};

<<<<<<< HEAD
/*
 * This method is just a wrapper, but uses the correct cpython API name
=======
/**
 * Checks if ob is a Python float.
 *
 * This method is just a wrapper, but uses the correct cpython API name.
 *
 * Javascript function, returns Javascript object.
 * @param {Object} op The object to check.
 * @return {boolean} true if op is an instance of Sk.builtin.float_, false otherwise
>>>>>>> 3f4a59d1
 */
Sk.builtin.float_.PyFloat_Check_Exact = function (op) {
    return Sk.builtin.checkFloat(op);
};

Sk.builtin.float_.PyFloat_AsDouble = function (op) {
    var f; // nb_float;
    var fo; // PyFloatObject *fo;
    var val;

    // it is a subclass or direct float
    if (op && Sk.builtin.float_.PyFloat_Check(op)) {
        return Sk.ffi.remapToJs(op);
    }

    if (op == null) {
        throw new Error("bad argument for internal PyFloat_AsDouble function");
    }

    // check if special method exists (nb_float is not implemented in skulpt, hence we use __float__)
    f = Sk.builtin.type.typeLookup(op.ob$type, "__float__");
    if (f == null) {
        throw new Sk.builtin.TypeError("a float is required");
    }

    // call internal float method
    fo = Sk.misceval.callsim(f, op);

    // return value of __float__ must be a python float
    if (!Sk.builtin.float_.PyFloat_Check(fo)) {
        throw new Sk.builtin.TypeError("nb_float should return float object");
    }

    val = Sk.ffi.remapToJs(fo);

    return val;
};

<<<<<<< HEAD
Sk.builtin.float_.prototype.tp$name = "float";
Sk.builtin.float_.prototype.ob$type = Sk.builtin.type.makeIntoTypeObj("float", Sk.builtin.float_);
=======
/**
 * Return this instance's Javascript value.
 *
 * Javascript function, returns Javascript object.
 *
 * @return {number} This instance's value.
 */
Sk.builtin.float_.prototype.tp$index = function () {
    return this.v;
};

/** @override */
Sk.builtin.float_.prototype.tp$hash = function () {
    //the hash of all numbers should be an int and since javascript doesn't really
    //care every number can be an int.
    return this.nb$int_();
};


/**
 * Returns a copy of this instance.
 *
 * Javascript function, returns Python object.
 *
 * @return {Sk.builtin.float_} The copy
 */
Sk.builtin.float_.prototype.clone = function () {
    return new Sk.builtin.float_(this.v);
};

/**
 * Returns this instance's value as a string formatted using fixed-point notation.
 *
 * Javascript function, returns Javascript object.
 *
 * @param  {Object|number} x The numer of digits to appear after the decimal point.
 * @return {string}   The string representation of this instance's value.
 */
Sk.builtin.float_.prototype.toFixed = function (x) {
    x = Sk.builtin.asnum$(x);
    return this.v.toFixed(x);
};

/** @override */
Sk.builtin.float_.prototype.nb$add = function (other) {
    if (other instanceof Sk.builtin.int_ || other instanceof Sk.builtin.float_) {
        return new Sk.builtin.float_(this.v + other.v);
    } else if (other instanceof Sk.builtin.lng) {
        return new Sk.builtin.float_(this.v + parseFloat(other.str$(10, true)));
    }

    return Sk.builtin.NotImplemented.NotImplemented$;
};

/** @override */
Sk.builtin.float_.prototype.nb$reflected_add = function (other) {
    // Should not automatically call this.nb$add, as nb$add may have
    // been overridden by a subclass
    return Sk.builtin.float_.prototype.nb$add.call(this, other);
};

/** @override */
Sk.builtin.float_.prototype.nb$subtract = function (other) {
    if (other instanceof Sk.builtin.int_ || other instanceof Sk.builtin.float_) {
        return new Sk.builtin.float_(this.v - other.v);
    } else if (other instanceof Sk.builtin.lng) {
        return new Sk.builtin.float_(this.v - parseFloat(other.str$(10, true)));
    }

    return Sk.builtin.NotImplemented.NotImplemented$;
};

/** @override */
Sk.builtin.float_.prototype.nb$reflected_subtract = function (other) {
    // Should not automatically call this.nb$add, as nb$add may have
    // been overridden by a subclass
    var negative_this = this.nb$negative();
    return Sk.builtin.float_.prototype.nb$add.call(negative_this, other);
};

/** @override */
Sk.builtin.float_.prototype.nb$multiply = function (other) {
    if (other instanceof Sk.builtin.int_ || other instanceof Sk.builtin.float_) {
        return new Sk.builtin.float_(this.v * other.v);
    } else if (other instanceof Sk.builtin.lng) {
        return new Sk.builtin.float_(this.v * parseFloat(other.str$(10, true)));
    }

    return Sk.builtin.NotImplemented.NotImplemented$;
};

/** @override */
Sk.builtin.float_.prototype.nb$reflected_multiply = function (other) {
    // Should not automatically call this.nb$multiply, as nb$multiply may have
    // been overridden by a subclass
    return Sk.builtin.float_.prototype.nb$multiply.call(this, other);
};

/** @override */
Sk.builtin.float_.prototype.nb$divide = function (other) {
    if (other instanceof Sk.builtin.int_ || other instanceof Sk.builtin.float_) {

        if (other.v === 0) {
            throw new Sk.builtin.ZeroDivisionError("integer division or modulo by zero");
        }

        if (this.v === Infinity) {
            if (other.v === Infinity || other.v === -Infinity) {
                return new Sk.builtin.float_(NaN);
            } else if (other.nb$isnegative()) {
                return new Sk.builtin.float_(-Infinity);
            } else {
                return new Sk.builtin.float_(Infinity);
            }
        }
        if (this.v === -Infinity) {
            if (other.v === Infinity || other.v === -Infinity) {
                return new Sk.builtin.float_(NaN);
            } else if (other.nb$isnegative()) {
                return new Sk.builtin.float_(Infinity);
            } else {
                return new Sk.builtin.float_(-Infinity);
            }
        }

        return new Sk.builtin.float_(this.v / other.v);
    }

    if (other instanceof Sk.builtin.lng) {
        if (other.longCompare(Sk.builtin.biginteger.ZERO) === 0) {
            throw new Sk.builtin.ZeroDivisionError("integer division or modulo by zero");
        }

        if (this.v === Infinity) {
            if (other.nb$isnegative()) {
                return new Sk.builtin.float_(-Infinity);
            } else {
                return new Sk.builtin.float_(Infinity);
            }
        }
        if (this.v === -Infinity) {
            if (other.nb$isnegative()) {
                return new Sk.builtin.float_(Infinity);
            } else {
                return new Sk.builtin.float_(-Infinity);
            }
        }

        return new Sk.builtin.float_(this.v / parseFloat(other.str$(10, true)));
    }

    return Sk.builtin.NotImplemented.NotImplemented$;
};

/** @override */
Sk.builtin.float_.prototype.nb$reflected_divide = function (other) {
    if (other instanceof Sk.builtin.int_ ||
        other instanceof Sk.builtin.lng) {
        other = new Sk.builtin.float_(other);
    }

    if (other instanceof Sk.builtin.float_) {
        return other.nb$divide(this);
    }

    return Sk.builtin.NotImplemented.NotImplemented$;
};

/** @override */
Sk.builtin.float_.prototype.nb$floor_divide = function (other) {

    if (other instanceof Sk.builtin.int_ || other instanceof Sk.builtin.float_) {

        if (this.v === Infinity || this.v === -Infinity) {
            return new Sk.builtin.float_(NaN);
        }

        if (other.v === 0) {
            throw new Sk.builtin.ZeroDivisionError("integer division or modulo by zero");
        }

        if (other.v === Infinity) {
            if (this.nb$isnegative()) {
                return new Sk.builtin.float_(-1);
            } else {
                return new Sk.builtin.float_(0);
            }
        }
        if (other.v === -Infinity) {
            if (this.nb$isnegative() || !this.nb$nonzero()) {
                return new Sk.builtin.float_(0);
            } else {
                return new Sk.builtin.float_(-1);
            }
        }

        return new Sk.builtin.float_(Math.floor(this.v / other.v));
    }

    if (other instanceof Sk.builtin.lng) {
        if (other.longCompare(Sk.builtin.biginteger.ZERO) === 0) {
            throw new Sk.builtin.ZeroDivisionError("integer division or modulo by zero");
        }

        if (this.v === Infinity || this.v === -Infinity) {
            return new Sk.builtin.float_(NaN);
        }

        return new Sk.builtin.float_(Math.floor(this.v / parseFloat(other.str$(10, true))));
    }

    return Sk.builtin.NotImplemented.NotImplemented$;
};

/** @override */
Sk.builtin.float_.prototype.nb$reflected_floor_divide = function (other) {
    if (other instanceof Sk.builtin.int_ ||
        other instanceof Sk.builtin.lng) {
        other = new Sk.builtin.float_(other);
    }

    if (other instanceof Sk.builtin.float_) {
        return other.nb$floor_divide(this);
    }

    return Sk.builtin.NotImplemented.NotImplemented$;
};

/** @override */
Sk.builtin.float_.prototype.nb$remainder = function (other) {
    var thisAsLong;
    var op2;
    var tmp;
    var result;

    if (other instanceof Sk.builtin.int_ || other instanceof Sk.builtin.float_) {

        if (other.v === 0) {
            throw new Sk.builtin.ZeroDivisionError("integer division or modulo by zero");
        }

        if (this.v === 0) {
            return new Sk.builtin.float_(0);
        }

        if (other.v === Infinity) {
            if (this.v === Infinity || this.v === -Infinity) {
                return new Sk.builtin.float_(NaN);
            } else if (this.nb$ispositive()) {
                return new Sk.builtin.float_(this.v);
            } else {
                return new Sk.builtin.float_(Infinity);
            }
        }

        //  Javacript logic on negatives doesn't work for Python... do this instead
        tmp = this.v % other.v;

        if (this.v < 0) {
            if (other.v > 0 && tmp < 0) {
                tmp = tmp + other.v;
            }
        } else {
            if (other.v < 0 && tmp !== 0) {
                tmp = tmp + other.v;
            }
        }

        if (other.v < 0 && tmp === 0) {
            tmp = -0.0; // otherwise the sign gets lost by javascript modulo
        } else if (tmp === 0 && Infinity/tmp === -Infinity) {
            tmp = 0.0;
        }

        return new Sk.builtin.float_(tmp);
    }

    if (other instanceof Sk.builtin.lng) {
        if (other.longCompare(Sk.builtin.biginteger.ZERO) === 0) {
            throw new Sk.builtin.ZeroDivisionError("integer division or modulo by zero");
        }

        if (this.v === 0) {
            return new Sk.builtin.float_(0);
        }

        op2 = parseFloat(other.str$(10, true));
        tmp = this.v % op2;

        if (tmp < 0) {
            if (op2 > 0 && tmp !== 0) {
                tmp = tmp + op2;
            }
        } else {
            if (op2 < 0 && tmp !== 0) {
                tmp = tmp + op2;
            }
        }

        if (other.nb$isnegative() && tmp === 0) {
            tmp = -0.0; // otherwise the sign gets lost by javascript modulo
        } else if (tmp === 0 && Infinity/tmp === -Infinity) {
            tmp = 0.0;
        }

        return new Sk.builtin.float_(tmp);
    }

    return Sk.builtin.NotImplemented.NotImplemented$;
};

/** @override */
Sk.builtin.float_.prototype.nb$reflected_remainder = function (other) {
    if (other instanceof Sk.builtin.int_ ||
        other instanceof Sk.builtin.lng) {
        other = new Sk.builtin.float_(other);
    }

    if (other instanceof Sk.builtin.float_) {
        return other.nb$remainder(this);
    }

    return Sk.builtin.NotImplemented.NotImplemented$;
};

/** @override */
Sk.builtin.float_.prototype.nb$divmod = function (other) {
    if (other instanceof Sk.builtin.int_ ||
        other instanceof Sk.builtin.lng) {
        other = new Sk.builtin.float_(other);
    }

    if (other instanceof Sk.builtin.float_) {
        return new Sk.builtin.tuple([
            this.nb$floor_divide(other),
            this.nb$remainder(other)
        ]);
    }

    return Sk.builtin.NotImplemented.NotImplemented$;
};

/** @override */
Sk.builtin.float_.prototype.nb$reflected_divmod = function (other) {
    if (other instanceof Sk.builtin.int_ ||
        other instanceof Sk.builtin.lng) {
        other = new Sk.builtin.float_(other);
    }

    if (other instanceof Sk.builtin.float_) {
        return new Sk.builtin.tuple([
            other.nb$floor_divide(this),
            other.nb$remainder(this)
        ]);
    }

    return Sk.builtin.NotImplemented.NotImplemented$;
};

/** @override */
Sk.builtin.float_.prototype.nb$power = function (other, mod) {
    var thisAsLong;
    var result;

    if (other instanceof Sk.builtin.int_ || other instanceof Sk.builtin.float_) {
        if (this.v < 0 && other.v % 1 !== 0) {
            throw new Sk.builtin.NegativePowerError("cannot raise a negative number to a fractional power");
        }
        if (this.v === 0 && other.v < 0) {
            throw new Sk.builtin.NegativePowerError("cannot raise zero to a negative power");
        }

        result = new Sk.builtin.float_(Math.pow(this.v, other.v));

        if ((Math.abs(result.v) === Infinity) &&
            (Math.abs(this.v) !== Infinity) &&
            (Math.abs(other.v) !== Infinity)) {
            throw new Sk.builtin.OverflowError("Numerical result out of range");
        }
        return result;
    }

    if (other instanceof Sk.builtin.lng) {
        if (this.v === 0 && other.longCompare(Sk.builtin.biginteger.ZERO) < 0) {
            throw new Sk.builtin.NegativePowerError("cannot raise zero to a negative power");
        }

        return new Sk.builtin.float_(Math.pow(this.v, parseFloat(other.str$(10, true))));
    }

    return Sk.builtin.NotImplemented.NotImplemented$;
};

/** @override */
Sk.builtin.float_.prototype.nb$reflected_power = function (n, mod) {
    if (n instanceof Sk.builtin.int_ ||
        n instanceof Sk.builtin.lng) {
        n = new Sk.builtin.float_(n);
    }

    if (n instanceof Sk.builtin.float_) {
        return n.nb$power(this, mod);
    }

    return Sk.builtin.NotImplemented.NotImplemented$;
};

/** @override */
Sk.builtin.float_.prototype.nb$abs = function () {
    return new Sk.builtin.float_(Math.abs(this.v));
};

/** @override */
Sk.builtin.float_.prototype.nb$inplace_add = Sk.builtin.float_.prototype.nb$add;

/** @override */
Sk.builtin.float_.prototype.nb$inplace_subtract = Sk.builtin.float_.prototype.nb$subtract;

/** @override */
Sk.builtin.float_.prototype.nb$inplace_multiply = Sk.builtin.float_.prototype.nb$multiply;

/** @override */
Sk.builtin.float_.prototype.nb$inplace_divide = Sk.builtin.float_.prototype.nb$divide;

/** @override */
Sk.builtin.float_.prototype.nb$inplace_remainder = Sk.builtin.float_.prototype.nb$remainder;

/** @override */
Sk.builtin.float_.prototype.nb$inplace_floor_divide = Sk.builtin.float_.prototype.nb$floor_divide;

/** @override */
Sk.builtin.float_.prototype.nb$inplace_power = Sk.builtin.float_.prototype.nb$power;

/**
 * @override
 *
 * @return {Sk.builtin.float_} A copy of this instance with the value negated.
 */
Sk.builtin.float_.prototype.nb$negative = function () {
    return new Sk.builtin.float_(-this.v);
};

/** @override */
Sk.builtin.float_.prototype.nb$positive = function () {
    return this.clone();
};

/** @override */
Sk.builtin.float_.prototype.nb$nonzero = function () {
    return this.v !== 0;
};

/** @override */
Sk.builtin.float_.prototype.nb$isnegative = function () {
    return this.v < 0;
};

/** @override */
Sk.builtin.float_.prototype.nb$ispositive = function () {
    return this.v >= 0;
};

/**
 * Compare this instance's value to another Python object's value.
 *
 * Returns NotImplemented if comparison between float and other type is unsupported.
 *
 * Javscript function, returns Javascript object or Sk.builtin.NotImplemented.
 *
 * @return {(number|Sk.builtin.NotImplemented)} negative if this < other, zero if this == other, positive if this > other
 */
Sk.builtin.float_.prototype.numberCompare = function (other) {
    var diff;
    var tmp;
    var thisAsLong;

    if (other instanceof Sk.builtin.int_ || other instanceof Sk.builtin.float_) {
        if (this.v == Infinity && other.v == Infinity) {
            return 0;
        }
        if (this.v == -Infinity && other.v == -Infinity) {
            return 0;
        }
        return this.v - other.v;
    }

    if (other instanceof Sk.builtin.lng) {
        if (this.v % 1 === 0) {
            thisAsLong = new Sk.builtin.lng(this.v);
            tmp = thisAsLong.longCompare(other);
            return tmp;
        }
        diff = this.nb$subtract(other);
        if (diff instanceof Sk.builtin.float_) {
            return diff.v;
        } else if (diff instanceof Sk.builtin.lng) {
            return diff.longCompare(Sk.builtin.biginteger.ZERO);
        }
    }

    return Sk.builtin.NotImplemented.NotImplemented$;
};

// Despite what jshint may want us to do, these two  functions need to remain
// as == and !=  Unless you modify the logic of numberCompare do not change
// these.

/** @override */
Sk.builtin.float_.prototype.ob$eq = function (other) {
    if (other instanceof Sk.builtin.int_ ||
        other instanceof Sk.builtin.lng ||
        other instanceof Sk.builtin.float_) {
        return new Sk.builtin.bool(this.numberCompare(other) == 0); //jshint ignore:line
    } else if (other instanceof Sk.builtin.none) {
        return Sk.builtin.bool.false$;
    } else {
        return Sk.builtin.NotImplemented.NotImplemented$;
    }
};

/** @override */
Sk.builtin.float_.prototype.ob$ne = function (other) {
    if (other instanceof Sk.builtin.int_ ||
        other instanceof Sk.builtin.lng ||
        other instanceof Sk.builtin.float_) {
        return new Sk.builtin.bool(this.numberCompare(other) != 0); //jshint ignore:line
    } else if (other instanceof Sk.builtin.none) {
        return Sk.builtin.bool.true$;
    } else {
        return Sk.builtin.NotImplemented.NotImplemented$;
    }
};

/** @override */
Sk.builtin.float_.prototype.ob$lt = function (other) {
    if (other instanceof Sk.builtin.int_ ||
        other instanceof Sk.builtin.lng ||
        other instanceof Sk.builtin.float_) {
        return new Sk.builtin.bool(this.numberCompare(other) < 0);
    } else {
        return Sk.builtin.NotImplemented.NotImplemented$;
    }
};

/** @override */
Sk.builtin.float_.prototype.ob$le = function (other) {
    if (other instanceof Sk.builtin.int_ ||
        other instanceof Sk.builtin.lng ||
        other instanceof Sk.builtin.float_) {
        return new Sk.builtin.bool(this.numberCompare(other) <= 0);
    } else {
        return Sk.builtin.NotImplemented.NotImplemented$;
    }
};

/** @override */
Sk.builtin.float_.prototype.ob$gt = function (other) {
    if (other instanceof Sk.builtin.int_ ||
        other instanceof Sk.builtin.lng ||
        other instanceof Sk.builtin.float_) {
        return new Sk.builtin.bool(this.numberCompare(other) > 0);
    } else {
        return Sk.builtin.NotImplemented.NotImplemented$;
    }
};

/** @override */
Sk.builtin.float_.prototype.ob$ge = function (other) {
    if (other instanceof Sk.builtin.int_ ||
        other instanceof Sk.builtin.lng ||
        other instanceof Sk.builtin.float_) {
        return new Sk.builtin.bool(this.numberCompare(other) >= 0);
    } else {
        return Sk.builtin.NotImplemented.NotImplemented$;
    }
};

/**
 * Round this instance to a given number of digits, or zero if omitted.
 *
 * Implements `__round__` dunder method.
 *
 * Javascript function, returns Python object.
 *
 * @param  {Sk.builtin.int_} self This instance.
 * @param  {Object|number=} ndigits The number of digits after the decimal point to which to round.
 * @return {Sk.builtin.float_} The rounded float.
 */
Sk.builtin.float_.prototype.__round__ = function (self, ndigits) {
    Sk.builtin.pyCheckArgs("__round__", arguments, 1, 2);

    var result, multiplier, number;

    if ((ndigits !== undefined) && !Sk.misceval.isIndex(ndigits)) {
        throw new Sk.builtin.TypeError("'" + Sk.abstr.typeName(ndigits) + "' object cannot be interpreted as an index");
    }

    if (ndigits === undefined) {
        ndigits = 0;
    }

    number = Sk.builtin.asnum$(self);
    ndigits = Sk.misceval.asIndex(ndigits);

    multiplier = Math.pow(10, ndigits);
    result = Math.round(number * multiplier) / multiplier;

    return new Sk.builtin.float_(result);
};

/** @override */
Sk.builtin.float_.prototype["$r"] = function () {
    return new Sk.builtin.str(this.str$(10, true));
};

/**
 * Return the string representation of this instance.
 *
 * Javascript function, returns Python object.
 *
 * @return {Sk.builtin.str} The Python string representation of this instance.
 */
Sk.builtin.float_.prototype.tp$str = function () {
    return new Sk.builtin.str(this.str$(10, true));
};

/**
 * Convert this instance's value to a Javascript string.
 *
 * Javascript function, returns Javascript object.
 *
 * @param {number} base The base of the value.
 * @param {boolean} sign true if the value should be signed, false otherwise.
 * @return {string} The Javascript string representation of this instance.
 */
Sk.builtin.float_.prototype.str$ = function (base, sign) {
    var post;
    var pre;
    var idx;
    var tmp;
    var work;

    if (isNaN(this.v)) {
        return "nan";
    }

    if (sign === undefined) {
        sign = true;
    }

    if (this.v == Infinity) {
        return "inf";
    }
    if (this.v == -Infinity && sign) {
        return "-inf";
    }
    if (this.v == -Infinity && !sign) {
        return "inf";
    }

    work = sign ? this.v : Math.abs(this.v);


    if (base === undefined || base === 10) {
        tmp = work.toPrecision(12);

        // transform fractions with 4 or more leading zeroes into exponents
        idx = tmp.indexOf(".");
        pre = work.toString().slice(0, idx);
        post = work.toString().slice(idx);

        if (pre.match(/^-?0$/) && post.slice(1).match(/^0{4,}/)) {
            if (tmp.length < 12) {
                tmp = work.toExponential();
            } else {
                tmp = work.toExponential(11);
            }
        }

        if (tmp.indexOf("e") < 0 && tmp.indexOf(".") >= 0) {
            while (tmp.charAt(tmp.length-1) == "0") {
                tmp = tmp.substring(0,tmp.length-1);
            }
            if (tmp.charAt(tmp.length-1) == ".") {
                tmp = tmp + "0";
            }
        }

        tmp = tmp.replace(new RegExp("\\.0+e"), "e", "i");
        // make exponent two digits instead of one (ie e+09 not e+9)
        tmp = tmp.replace(/(e[-+])([1-9])$/, "$10$2");
        // remove trailing zeroes before the exponent
        tmp = tmp.replace(/0+(e.*)/, "$1");
    } else {
        tmp = work.toString(base);
    }

    // restore negative zero sign
    if(this.v === 0 && 1/this.v === -Infinity) {
        tmp = "-" + tmp;
    }

    if (tmp.indexOf(".") < 0 && tmp.indexOf("E") < 0 && tmp.indexOf("e") < 0) {
        tmp = tmp + ".0";
    }

    return tmp;
};
>>>>>>> 3f4a59d1
<|MERGE_RESOLUTION|>--- conflicted
+++ resolved
@@ -1,7 +1,4 @@
 /**
-<<<<<<< HEAD
- * @constructor
-=======
  * @namespace Sk.builtin
  */
 
@@ -16,7 +13,6 @@
  *
  * @param {!(Object|number|string)} x Object or number to convert to Python float.
  * @return {Sk.builtin.float_} Python float
->>>>>>> 3f4a59d1
  */
 Sk.builtin.float_ = function (x) {
     var tmp;
@@ -75,32 +71,13 @@
         return Sk.misceval.callsim(special, x);
     }
 
-    // this is a special internal case
-    if(typeof x === "boolean") {
-        x = x ? 1.0 : 0.0;
-        return new Sk.builtin.nmber(x, Sk.builtin.nmber.float$);
-    }
-
-    // try calling __float__
-    var special = Sk.builtin.object.PyObject_LookupSpecial_(x.ob$type, "__float__");
-    if (special != null) {
-        // method on builtin, provide this arg
-        return Sk.misceval.callsim(special, x);
-    }
-
     throw new Sk.builtin.TypeError("float() argument must be a string or a number");
 };
 
-<<<<<<< HEAD
-Sk.builtin.float_.prototype.__int__ = new Sk.builtin.func(function(self) {
-    // get value
-    var v = Sk.ffi.remapToJs(self);
-=======
 Sk.abstr.setUpInheritance("float", Sk.builtin.float_, Sk.builtin.numtype);
 
 Sk.builtin.float_.prototype.nb$int_ = function () {
     var v = this.v;
->>>>>>> 3f4a59d1
 
     if (v < 0) {
         v = Math.ceil(v);
@@ -109,18 +86,6 @@
     }
 
     // this should take care of int/long fitting
-<<<<<<< HEAD
-    return new Sk.builtin.nmber(v, Sk.builtin.nmber.int$);
-});
-
-Sk.builtin.float_.prototype.__float__ = new Sk.builtin.func(function(self) {
-    return self;
-});
-
-/*
- * This checks also for float subtypes, though skulpt does not allow to
- * extend them for now.
-=======
     return new Sk.builtin.int_(v);
 };
 
@@ -139,7 +104,6 @@
  * Javascript function, returns Javascript object.
  * @param {Object} op The object to check as subtype.
  * @return {boolean} true if op is a subtype of Sk.builtin.float_, false otherwise
->>>>>>> 3f4a59d1
  */
 Sk.builtin.float_.PyFloat_Check = function (op) {
     if (op === undefined) {
@@ -163,10 +127,6 @@
     return false;
 };
 
-<<<<<<< HEAD
-/*
- * This method is just a wrapper, but uses the correct cpython API name
-=======
 /**
  * Checks if ob is a Python float.
  *
@@ -175,7 +135,6 @@
  * Javascript function, returns Javascript object.
  * @param {Object} op The object to check.
  * @return {boolean} true if op is an instance of Sk.builtin.float_, false otherwise
->>>>>>> 3f4a59d1
  */
 Sk.builtin.float_.PyFloat_Check_Exact = function (op) {
     return Sk.builtin.checkFloat(op);
@@ -214,10 +173,6 @@
     return val;
 };
 
-<<<<<<< HEAD
-Sk.builtin.float_.prototype.tp$name = "float";
-Sk.builtin.float_.prototype.ob$type = Sk.builtin.type.makeIntoTypeObj("float", Sk.builtin.float_);
-=======
 /**
  * Return this instance's Javascript value.
  *
@@ -925,5 +880,4 @@
     }
 
     return tmp;
-};
->>>>>>> 3f4a59d1
+};