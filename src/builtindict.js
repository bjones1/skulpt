// Note: the hacky names on int, long, float have to correspond with the
// uniquization that the compiler does for words that are reserved in
// Javascript. This is a bit hokey.

Sk.builtins = {
    "round"     : null,
    "len"       : null,
    "min"       : null,
    "max"       : null,
    "sum"       : null,
    "abs"       : null,
    "fabs"      : null,
    "ord"       : null,
    "chr"       : null,
    "hex"       : null,
    "oct"       : null,
    "bin"       : null,
    "dir"       : null,
    "repr"      : null,
    "open"      : null,
    "isinstance": null,
    "hash"      : null,
    "getattr"   : null,
    "hasattr"   : null,
    "id"        : null,
    
    "reduce"    : new Sk.builtin.func(Sk.builtin.reduce),
    "sorted"    : null,
    "any"       : null,
    "all"       : null,
    
    // iterator objects if py2 mode we replace these with sk_methods
    "enumerate" : Sk.builtin.enumerate,
    "filter"    : Sk.builtin.filter_,
    "map"       : Sk.builtin.map_,
    "range"     : Sk.builtin.range_,
    "reversed"  : Sk.builtin.reversed,
    "zip"       : Sk.builtin.zip_,

    "BaseException"      : Sk.builtin.BaseException, 
    "AttributeError"     : Sk.builtin.AttributeError,
    "ValueError"         : Sk.builtin.ValueError,
    "Exception"          : Sk.builtin.Exception,
    "ZeroDivisionError"  : Sk.builtin.ZeroDivisionError,
    "AssertionError"     : Sk.builtin.AssertionError,
    "ImportError"        : Sk.builtin.ImportError,
    "IndentationError"   : Sk.builtin.IndentationError,
    "IndexError"         : Sk.builtin.IndexError,
    "LookupError"        : Sk.builtin.LookupError,
    "KeyError"           : Sk.builtin.KeyError,
    "TypeError"          : Sk.builtin.TypeError,
    "UnicodeDecodeError" : Sk.builtin.UnicodeDecodeError,
    "UnicodeEncodeError" : Sk.builtin.UnicodeEncodeError,
    "NameError"          : Sk.builtin.NameError,
    "IOError"            : Sk.builtin.IOError,
    "NotImplementedError": Sk.builtin.NotImplementedError,
    "SystemExit"         : Sk.builtin.SystemExit,
    "OverflowError"      : Sk.builtin.OverflowError,
    "OperationError"     : Sk.builtin.OperationError,
    "NegativePowerError" : Sk.builtin.NegativePowerError,
    "RuntimeError"       : Sk.builtin.RuntimeError,
    "RecursionError"     : Sk.builtin.RecursionError,
    "StopIteration"      : Sk.builtin.StopIteration,
    "SyntaxError"        : Sk.builtin.SyntaxError,
    "SystemError"        : Sk.builtin.SystemError,

    "float_$rw$": Sk.builtin.float_,
    "int_$rw$"  : Sk.builtin.int_,
    "bool"      : Sk.builtin.bool,
    "complex"   : Sk.builtin.complex,
    "dict"      : Sk.builtin.dict,
    "file"      : Sk.builtin.file,
    "frozenset" : Sk.builtin.frozenset,
    "function"  : Sk.builtin.func,
    "generator" : Sk.builtin.generator,
    "list"      : Sk.builtin.list,
    "long_$rw$" : Sk.builtin.lng,
    "method"    : Sk.builtin.method,
    "object"    : Sk.builtin.object,
    "slice"     : Sk.builtin.slice,
    "str"       : Sk.builtin.str,
    "set"       : Sk.builtin.set,
    "tuple"     : Sk.builtin.tuple,
    "type"      : Sk.builtin.type,

    "input"     : null,
    "raw_input" : new Sk.builtin.func(Sk.builtin.raw_input),
    "setattr"   : null,
    /*'read': Sk.builtin.read,*/
    "jseval"    : Sk.builtin.jseval,
    "jsmillis"  : Sk.builtin.jsmillis,
    "quit"      : new Sk.builtin.func(Sk.builtin.quit),
    "exit"      : new Sk.builtin.func(Sk.builtin.quit),
    "print"     : null,
    "divmod"    : null,
    "format"    : null,
    "globals"   : null,
    "issubclass": null,
    "iter"      : null,

    // Functions below are not implemented
    // "bytearray" : Sk.builtin.bytearray,
    // "callable"  : Sk.builtin.callable,
    // "delattr"   : Sk.builtin.delattr,
    // "eval_$rw$" : Sk.builtin.eval_,
    "execfile"  : Sk.builtin.execfile,
    
    "help"      : Sk.builtin.help,
    // "locals"    : Sk.builtin.locals,
    "memoryview": Sk.builtin.memoryview,
    // "next"      : Sk.builtin.next_,
    // "pow"       : Sk.builtin.pow,
    "reload"    : Sk.builtin.reload,
    "super_$rw$"     : Sk.builtin.super_,
    "unichr"    : Sk.builtin.unichr,
    "vars"      : Sk.builtin.vars,
    "apply_$rw$": Sk.builtin.apply_,
    "buffer"    : Sk.builtin.buffer,
    "coerce"    : Sk.builtin.coerce,
    "intern"    : Sk.builtin.intern,


    "property"     : Sk.builtin.property,
    "classmethod"  : Sk.builtin.classmethod,
    "staticmethod" : Sk.builtin.staticmethod,
};


Sk.abstr.setUpModuleMethods("builtins", Sk.builtins, {
    // __build_class__: {
    //     $meth: Sk.builtin.__build_class__,
    //     $flags: {},
    //     $textsig: null,
    //     $doc: "__build_class__(func, name, *bases, metaclass=None, **kwds) -> class\n\nInternal helper function used by the class statement."
    // },

    __import__: {
        $meth: Sk.builtin.__import__,
        $flags: { NamedArgs: ["name", "globals", "locals", "fromlist", "level"] },
        $textsig: null,
        $doc:
            "__import__(name, globals=None, locals=None, fromlist=(), level=0) -> module\n\nImport a module. Because this function is meant for use by the Python\ninterpreter and not for general use, it is better to use\nimportlib.import_module() to programmatically import a module.\n\nThe globals argument is only used to determine the context;\nthey are not modified.  The locals argument is unused.  The fromlist\nshould be a list of names to emulate ``from name import ...'', or an\nempty list to emulate ``import name''.\nWhen importing a module from a package, note that __import__('A.B', ...)\nreturns package A when fromlist is empty, but its submodule B when\nfromlist is not empty.  The level argument is used to determine whether to\nperform absolute or relative imports: 0 is absolute, while a positive number\nis the number of parent directories to search relative to the current module.",
    },

    abs: {
        $meth: Sk.builtin.abs,
        $flags: { OneArg: true },
        $textsig: "($module, x, /)",
        $doc: "Return the absolute value of the argument.",
    },

    all: {
        $meth: Sk.builtin.all,
        $flags: { OneArg: true },
        $textsig: "($module, iterable, /)",
        $doc: "Return True if bool(x) is True for all values x in the iterable.\n\nIf the iterable is empty, return True.",
    },

    any: {
        $meth: Sk.builtin.any,
        $flags: { OneArg: true },
        $textsig: "($module, iterable, /)",
        $doc: "Return True if bool(x) is True for any x in the iterable.\n\nIf the iterable is empty, return False.",
    },

    ascii: {
        $meth: Sk.builtin.ascii,
        $flags: {OneArg: true},
        $textsig: "($module, obj, /)",
        $doc: "Return an ASCII-only representation of an object.\n\nAs repr(), return a string containing a printable representation of an\nobject, but escape the non-ASCII characters in the string returned by\nrepr() using \\\\x, \\\\u or \\\\U escapes. This generates a string similar\nto that returned by repr() in Python 2."
    },

    bin: {
        $meth: Sk.builtin.bin,
        $flags: { OneArg: true },
        $textsig: "($module, number, /)",
        $doc: "Return the binary representation of an integer.\n\n   >>> bin(2796202)\n   '0b1010101010101010101010'",
    },

    // breakpoint: {
    //     $meth: Sk.builtin.breakpoint,
    //     $flags: {},
    //     $textsig: null,
    //     $doc: "breakpoint(*args, **kws)\n\nCall sys.breakpointhook(*args, **kws).  sys.breakpointhook() must accept\nwhatever arguments are passed.\n\nBy default, this drops you into the pdb debugger."
    // },

    callable: {
        $meth: Sk.builtin.callable,
        $flags: { OneArg: true },
        $textsig: "($module, obj, /)",
        $doc:
            "Return whether the object is callable (i.e., some kind of function).\n\nNote that classes are callable, as are instances of classes with a\n__call__() method.",
    },

    chr: {
        $meth: Sk.builtin.chr,
        $flags: { OneArg: true },
        $textsig: "($module, i, /)",
        $doc: "Return a Unicode string of one character with ordinal i; 0 <= i <= 0x10ffff.",
    },

    // compile: {
    //     $meth: Sk.builtin.compile,
    //     $flags: {},
    //     $textsig: "($module, /, source, filename, mode, flags=0,\n        dont_inherit=False, optimize=-1)",
    //     $doc: "Compile source into a code object that can be executed by exec() or eval().\n\nThe source code may represent a Python module, statement or expression.\nThe filename will be used for run-time error messages.\nThe mode must be 'exec' to compile a module, 'single' to compile a\nsingle (interactive) statement, or 'eval' to compile an expression.\nThe flags argument, if present, controls which future statements influence\nthe compilation of the code.\nThe dont_inherit argument, if true, stops the compilation inheriting\nthe effects of any future statements in effect in the code calling\ncompile; if absent or false these statements do influence the compilation,\nin addition to any features explicitly specified."
    // },

    delattr: {
        $meth: Sk.builtin.delattr,
        $flags: { MinArgs: 2, MaxArgs: 2 },
        $textsig: "($module, obj, name, /)",
        $doc: "Deletes the named attribute from the given object.\n\ndelattr(x, 'y') is equivalent to ``del x.y''",
    },

    dir: {
        $meth: Sk.builtin.dir,
        $flags: { MinArgs: 0, MaxArgs: 1 },
        $textsig: null,
        $doc:
            "dir([object]) -> list of strings\n\nIf called without an argument, return the names in the current scope.\nElse, return an alphabetized list of names comprising (some of) the attributes\nof the given object, and of attributes reachable from it.\nIf the object supplies a method named __dir__, it will be used; otherwise\nthe default dir() logic is used and returns:\n  for a module object: the module's attributes.\n  for a class object:  its attributes, and recursively the attributes\n    of its bases.\n  for any other object: its attributes, its class's attributes, and\n    recursively the attributes of its class's base classes.",
    },

    divmod: {
        $meth: Sk.builtin.divmod,
        $flags: { MinArgs: 2, MaxArgs: 2 },
        $textsig: "($module, x, y, /)",
        $doc: "Return the tuple (x//y, x%y).  Invariant: div*y + mod == x.",
    },

    eval_$rw$: {
        $name: "eval",
        $meth: Sk.builtin.eval_,
        $flags: { MinArgs: 1, MaxArgs: 3 },
        $textsig: "($module, source, globals=None, locals=None, /)",
        $doc:
            "Evaluate the given source in the context of globals and locals.\n\nThe source may be a string representing a Python expression\nor a code object as returned by compile().\nThe globals must be a dictionary and locals can be any mapping,\ndefaulting to the current globals and locals.\nIf only globals is given, locals defaults to it.",
    },

    // exec: {
    //     $meth: Sk.builtin.exec,
    //     $flags: {MinArgs:2, MaxArgs: 3},
    //     $textsig: "($module, source, globals=None, locals=None, /)",
    //     $doc: "Execute the given source in the context of globals and locals.\n\nThe source may be a string representing one or more Python statements\nor a code object as returned by compile().\nThe globals must be a dictionary and locals can be any mapping,\ndefaulting to the current globals and locals.\nIf only globals is given, locals defaults to it."
    // },

    format: {
        $meth: Sk.builtin.format,
        $flags: { MinArgs: 1, MaxArgs: 2 },
        $textsig: "($module, value, format_spec='', /)",
        $doc:
            "Return value.__format__(format_spec)\n\nformat_spec defaults to the empty string.\nSee the Format Specification Mini-Language section of help('FORMATTING') for\ndetails.",
    },

    getattr: {
        $meth: Sk.builtin.getattr,
        $flags: { MinArgs: 2, MaxArgs: 3 },
        $textsig: null,
        $doc:
            "getattr(object, name[, default]) -> value\n\nGet a named attribute from an object; getattr(x, 'y') is equivalent to x.y.\nWhen a default argument is given, it is returned when the attribute doesn't\nexist; without it, an exception is raised in that case.",
    },

    globals: {
        $meth: Sk.builtin.globals,
        $flags: { NoArgs: true },
        $textsig: "($module, /)",
        $doc:
            "Return the dictionary containing the current scope's global variables.\n\nNOTE: Updates to this dictionary *will* affect name lookups in the current\nglobal scope and vice-versa.",
    },

    hasattr: {
        $meth: Sk.builtin.hasattr,
        $flags: { MinArgs: 2, MaxArgs: 2 },
        $textsig: "($module, obj, name, /)",
        $doc:
            "Return whether the object has an attribute with the given name.\n\nThis is done by calling getattr(obj, name) and catching AttributeError.",
    },

    hash: {
        $meth: Sk.builtin.hash,
        $flags: { OneArg: true },
        $textsig: "($module, obj, /)",
        $doc:
            "Return the hash value for the given object.\n\nTwo objects that compare equal must also have the same hash value, but the\nreverse is not necessarily true.",
    },

    hex: {
        $meth: Sk.builtin.hex,
        $flags: { OneArg: true },
        $textsig: "($module, number, /)",
        $doc: "Return the hexadecimal representation of an integer.\n\n   >>> hex(12648430)\n   '0xc0ffee'",
    },

    id: {
        $meth: Sk.builtin.id,
        $flags: { OneArg: true },
        $textsig: "($module, obj, /)",
        $doc:
            "Return the identity of an object.\n\nThis is guaranteed to be unique among simultaneously existing objects.\n(CPython uses the object's memory address.)",
    },

    input: {
        $meth: Sk.builtin.input,
        $flags: { MinArgs: 0, MaxArgs: 1 },
        $textsig: "($module, prompt=None, /)",
        $doc:
            "Read a string from standard input.  The trailing newline is stripped.\n\nThe prompt string, if given, is printed to standard output without a\ntrailing newline before reading input.\n\nIf the user hits EOF (*nix: Ctrl-D, Windows: Ctrl-Z+Return), raise EOFError.\nOn *nix systems, readline is used if available.",
    },

    isinstance: {
        $meth: Sk.builtin.isinstance,
        $flags: { MinArgs: 2, MaxArgs: 2 },
        $textsig: "($module, obj, class_or_tuple, /)",
        $doc:
            "Return whether an object is an instance of a class or of a subclass thereof.\n\nA tuple, as in ``isinstance(x, (A, B, ...))``, may be given as the target to\ncheck against. This is equivalent to ``isinstance(x, A) or isinstance(x, B)\nor ...`` etc.",
    },

    issubclass: {
        $meth: Sk.builtin.issubclass,
        $flags: { MinArgs: 2, MaxArgs: 2 },
        $textsig: "($module, cls, class_or_tuple, /)",
        $doc:
            "Return whether 'cls' is a derived from another class or is the same class.\n\nA tuple, as in ``issubclass(x, (A, B, ...))``, may be given as the target to\ncheck against. This is equivalent to ``issubclass(x, A) or issubclass(x, B)\nor ...`` etc.",
    },

    iter: {
        $meth: Sk.builtin.iter,
        $flags: { MinArgs: 1, MaxArgs: 2 },
        $textsig: "($module, iterable /)",
        $doc:
            "iter(iterable) -> iterator\niter(callable, sentinel) -> iterator\n\nGet an iterator from an object.  In the first form, the argument must\nsupply its own iterator, or be a sequence.\nIn the second form, the callable is called until it returns the sentinel.",
    },

    len: {
        $meth: Sk.builtin.len,
        $flags: { OneArg: true },
        $textsig: "($module, obj, /)",
        $doc: "Return the number of items in a container.",
    },

    locals: {
        $meth: Sk.builtin.locals,
        $flags: { NoArgs: true },
        $textsig: "($module, /)",
        $doc:
            "Return a dictionary containing the current scope's local variables.\n\nNOTE: Whether or not updates to this dictionary will affect name lookups in\nthe local scope and vice-versa is *implementation dependent* and not\ncovered by any backwards compatibility guarantees.",
    },

    max: {
        $meth: Sk.builtin.max,
        $flags: { FastCall: true },
        $textsig: null,
        $doc:
            "max(iterable, *[, default=obj, key=func]) -> value\nmax(arg1, arg2, *args, *[, key=func]) -> value\n\nWith a single iterable argument, return its biggest item. The\ndefault keyword-only argument specifies an object to return if\nthe provided iterable is empty.\nWith two or more arguments, return the largest argument.",
    },

    min: {
        $meth: Sk.builtin.min,
        $flags: { FastCall: true },
        $textsig: null,
        $doc:
            "min(iterable, *[, default=obj, key=func]) -> value\nmin(arg1, arg2, *args, *[, key=func]) -> value\n\nWith a single iterable argument, return its smallest item. The\ndefault keyword-only argument specifies an object to return if\nthe provided iterable is empty.\nWith two or more arguments, return the smallest argument.",
    },

    next: {
        $name: "next",
        $meth: Sk.builtin.next_,
        $flags: { MinArgs: 1, MaxArgs: 2 },
        $textsig: null,
        $doc:
            "next(iterator[, default])\n\nReturn the next item from the iterator. If default is given and the iterator\nis exhausted, it is returned instead of raising StopIteration.",
    },

    oct: {
        $meth: Sk.builtin.oct,
        $flags: { OneArg: true },
        $textsig: "($module, number, /)",
        $doc: "Return the octal representation of an integer.\n\n   >>> oct(342391)\n   '0o1234567'",
    },

    open: {
        $meth: Sk.builtin.open,
        $flags: {
            MinArgs: 1,
            MaxArgs: 3,
            //NamedArgs: ["file, mode, buffering, encoding, errors, newline, closefd, opener"],
            //Defaults: [new Sk.builtin.str("r"), new Sk.builtin.int_(-1), Sk.builtin.none.none$, Sk.builtin.none.none$, Sk.builtin.none.none$, Sk.builtin.bool.true$, Sk.builtin.none.none$]
        },
        $textsig: null,
        // $textsig: "($module, /, file, mode='r', buffering=-1, encoding=None,\n     errors=None, newline=None, closefd=True, opener=None)",
        // this is the python 2 documentation since we don't support the py3 version
        $doc:
            "open(name[, mode[, buffering]]) -> file object\n\nOpen a file using the file() type, returns a file object.  This is the\npreferred way to open a file.  See file.__doc__ for further information.",
    },

    ord: {
        $meth: Sk.builtin.ord,
        $flags: { OneArg: true },
        $textsig: "($module, c, /)",
        $doc: "Return the Unicode code point for a one-character string.",
    },

    pow: {
        $meth: Sk.builtin.pow,
        $flags: { MinArgs: 2, MaxArgs: 3 },
        $textsig: "($module, x, y, z=None, /)",
        $doc:
            "Equivalent to x**y (with two arguments) or x**y % z (with three arguments)\n\nSome types, such as ints, are able to use a more efficient algorithm when\ninvoked using the three argument form.",
    },

    print: {
        $meth: Sk.builtin.print,
        $flags: { FastCall: true },
        $textsig: null,
        $doc:
            "print(value, ..., sep=' ', end='\\n', file=sys.stdout, flush=False)\n\nPrints the values to a stream, or to sys.stdout by default.\nOptional keyword arguments:\nfile:  a file-like object (stream); defaults to the current sys.stdout.\nsep:   string inserted between values, default a space.\nend:   string appended after the last value, default a newline.\nflush: whether to forcibly flush the stream.",
    },

    repr: {
        $meth: Sk.builtin.repr,
        $flags: { OneArg: true },
        $textsig: "($module, obj, /)",
        $doc: "Return the canonical string representation of the object.\n\nFor many object types, including most builtins, eval(repr(obj)) == obj.",
    },

    round: {
        $meth: Sk.builtin.round,
        $flags: {
            NamedArgs: ["number", "ndigits"],
        },
        $textsig: "($module, /, number, ndigits=None)",
        $doc:
            "Round a number to a given precision in decimal digits.\n\nThe return value is an integer if ndigits is omitted or None.  Otherwise\nthe return value has the same type as the number.  ndigits may be negative.",
    },

    setattr: {
        $meth: Sk.builtin.setattr,
        $flags: { MinArgs: 3, MaxArgs: 3 },
        $textsig: "($module, obj, name, value, /)",
        $doc: "Sets the named attribute on the given object to the specified value.\n\nsetattr(x, 'y', v) is equivalent to ``x.y = v''",
    },

    sorted: {
        $meth: Sk.builtin.sorted,
        $flags: {
            NamedArgs: [null, "cmp", "key", "reverse"],
            Defaults: [Sk.builtin.none.none$, Sk.builtin.none.none$, Sk.builtin.bool.false$],
        }, // should be fast call leave for now
        $textsig: "($module, iterable, /, *, key=None, reverse=False)",
        $doc:
            "Return a new list containing all items from the iterable in ascending order.\n\nA custom key function can be supplied to customize the sort order, and the\nreverse flag can be set to request the result in descending order.",
    },

    sum: {
        $meth: Sk.builtin.sum,
        $flags: {
            NamedArgs: [null, "start"],
            Defaults: [new Sk.builtin.int_(0)],
        },
        $textsig: "($module, iterable, /, start=0)", //changed in python 3.8 start
        $doc:
            "Return the sum of a 'start' value (default: 0) plus an iterable of numbers\n\nWhen the iterable is empty, return the start value.\nThis function is intended specifically for use with numeric values and may\nreject non-numeric types.",
    },

    vars: {
        $meth: Sk.builtin.vars,
        $flags: { MinArgs: 0, MaxArgs: 1 },
        $textsig: null,
        $doc: "vars([object]) -> dictionary\n\nWithout arguments, equivalent to locals().\nWith an argument, equivalent to object.__dict__.",
    },
});


Sk.setupObjects = function (py3) {
    if (py3) {
        Sk.builtins["filter"] = Sk.builtin.filter_;
        Sk.builtins["map"] = Sk.builtin.map_;
        Sk.builtins["zip"] = Sk.builtin.zip_;
        Sk.builtins["range"] = Sk.builtin.range_;
        delete Sk.builtins["xrange"];
        delete Sk.builtins["StandardError"];
        delete Sk.builtins["unicode"];
        delete Sk.builtins["basestring"];
<<<<<<< HEAD
        delete Sk.builtins["long_$rw$"];
        Sk.builtin.int_.prototype.$r = function () {
            return new Sk.builtin.str(this.v.toString());
        };
        delete Sk.builtin.int_.prototype.tp$str;
        delete Sk.builtin.bool.prototype.tp$str;
=======
        delete Sk.builtins["raw_input"];
>>>>>>> c6c9eedf
        delete Sk.builtin.str.prototype.decode;
        Sk.builtins["bytes"] = Sk.builtin.bytes;
        Sk.builtins["ascii"] = new Sk.builtin.sk_method(
            {
                $meth: Sk.builtin.ascii,
                $flags: { OneArg: true },
                $textsig: "($module, obj, /)",
                $doc:
                    "Return an ASCII-only representation of an object.\n\nAs repr(), return a string containing a printable representation of an\nobject, but escape the non-ASCII characters in the string returned by\nrepr() using \\\\x, \\\\u or \\\\U escapes. This generates a string similar\nto that returned by repr() in Python 2.",
            },
            null,
            "builtins"
        );
    } else {
        Sk.builtins["range"] = new Sk.builtin.sk_method(
            {
                $meth: Sk.builtin.range,
                $name: "range",
                $flags: { MinArgs: 1, MaxArgs: 3 },
            },
            undefined,
            "builtins"
        );
        Sk.builtins["xrange"] = new Sk.builtin.sk_method(
            {
                $meth: Sk.builtin.xrange,
                $name: "xrange",
                $flags: { MinArgs: 1, MaxArgs: 3 },
            },
            null,
            "builtins"
        );
        Sk.builtins["filter"] = new Sk.builtin.func(Sk.builtin.filter);
        Sk.builtins["map"] = new Sk.builtin.func(Sk.builtin.map);
        Sk.builtins["zip"] = new Sk.builtin.func(Sk.builtin.zip);
        Sk.builtins["StandardError"] = Sk.builtin.Exception;
        Sk.builtins["unicode"] = Sk.builtin.str;
        Sk.builtins["basestring"] = Sk.builtin.str;
<<<<<<< HEAD
        Sk.builtins["long_$rw$"] = Sk.builtin.lng;
        Sk.builtin.int_.prototype.$r = function () {
            const v = this.v;
            if (typeof v === "number") {
                return new Sk.builtin.str(v.toString());
            } else {
                return new Sk.builtin.str(v.toString() + "L");
            }
        };
        Sk.builtin.int_.prototype.tp$str = function () {
            return new Sk.builtin.str(this.v.toString());
        };
        Sk.builtin.bool.prototype.tp$str = function () {
            return this.$r();
        };
=======
        Sk.builtins["raw_input"] = new Sk.builtin.func(Sk.builtin.raw_input);
>>>>>>> c6c9eedf
        Sk.builtin.str.prototype.decode = Sk.builtin.str.$py2decode;
        delete Sk.builtins["bytes"];
        delete Sk.builtins["ascii"];
    }
};

Sk.exportSymbol("Sk.setupObjects", Sk.setupObjects);
Sk.exportSymbol("Sk.builtins", Sk.builtins);<|MERGE_RESOLUTION|>--- conflicted
+++ resolved
@@ -481,16 +481,13 @@
         delete Sk.builtins["StandardError"];
         delete Sk.builtins["unicode"];
         delete Sk.builtins["basestring"];
-<<<<<<< HEAD
         delete Sk.builtins["long_$rw$"];
         Sk.builtin.int_.prototype.$r = function () {
             return new Sk.builtin.str(this.v.toString());
         };
         delete Sk.builtin.int_.prototype.tp$str;
         delete Sk.builtin.bool.prototype.tp$str;
-=======
         delete Sk.builtins["raw_input"];
->>>>>>> c6c9eedf
         delete Sk.builtin.str.prototype.decode;
         Sk.builtins["bytes"] = Sk.builtin.bytes;
         Sk.builtins["ascii"] = new Sk.builtin.sk_method(
@@ -529,7 +526,6 @@
         Sk.builtins["StandardError"] = Sk.builtin.Exception;
         Sk.builtins["unicode"] = Sk.builtin.str;
         Sk.builtins["basestring"] = Sk.builtin.str;
-<<<<<<< HEAD
         Sk.builtins["long_$rw$"] = Sk.builtin.lng;
         Sk.builtin.int_.prototype.$r = function () {
             const v = this.v;
@@ -545,9 +541,7 @@
         Sk.builtin.bool.prototype.tp$str = function () {
             return this.$r();
         };
-=======
         Sk.builtins["raw_input"] = new Sk.builtin.func(Sk.builtin.raw_input);
->>>>>>> c6c9eedf
         Sk.builtin.str.prototype.decode = Sk.builtin.str.$py2decode;
         delete Sk.builtins["bytes"];
         delete Sk.builtins["ascii"];
