// Note: the hacky names on int, long, float have to correspond with the
// uniquization that the compiler does for words that are reserved in
// Javascript. This is a bit hokey.
Sk.builtins = {
    "range"     : new Sk.builtin.func(Sk.builtin.range),
    "round"     : new Sk.builtin.func(Sk.builtin.round),
    "len"       : new Sk.builtin.func(Sk.builtin.len),
    "min"       : new Sk.builtin.func(Sk.builtin.min),
    "max"       : new Sk.builtin.func(Sk.builtin.max),
    "sum"       : new Sk.builtin.func(Sk.builtin.sum),
    "abs"       : new Sk.builtin.func(Sk.builtin.abs),
    "fabs"      : new Sk.builtin.func(Sk.builtin.fabs),
    "ord"       : new Sk.builtin.func(Sk.builtin.ord),
    "chr"       : new Sk.builtin.func(Sk.builtin.chr),
    "hex"       : new Sk.builtin.func(Sk.builtin.hex),
    "oct"       : new Sk.builtin.func(Sk.builtin.oct),
    "bin"       : new Sk.builtin.func(Sk.builtin.bin),
    "dir"       : new Sk.builtin.func(Sk.builtin.dir),
    "repr"      : new Sk.builtin.func(Sk.builtin.repr),
    "open"      : new Sk.builtin.func(Sk.builtin.open),
    "isinstance": new Sk.builtin.func(Sk.builtin.isinstance),
    "hash"      : new Sk.builtin.func(Sk.builtin.hash),
    "getattr"   : new Sk.builtin.func(Sk.builtin.getattr),
    "hasattr"   : new Sk.builtin.func(Sk.builtin.hasattr),
    "id"        : new Sk.builtin.func(Sk.builtin.id),

    "reduce"    : new Sk.builtin.func(Sk.builtin.reduce),
    "sorted"    : new Sk.builtin.func(Sk.builtin.sorted),
    "any"       : new Sk.builtin.func(Sk.builtin.any),
    "all"       : new Sk.builtin.func(Sk.builtin.all),

    "BaseException"      : Sk.builtin.BaseException, 
    "AttributeError"     : Sk.builtin.AttributeError,
    "ValueError"         : Sk.builtin.ValueError,
    "Exception"          : Sk.builtin.Exception,
    "ZeroDivisionError"  : Sk.builtin.ZeroDivisionError,
    "AssertionError"     : Sk.builtin.AssertionError,
    "ImportError"        : Sk.builtin.ImportError,
    "IndentationError"   : Sk.builtin.IndentationError,
    "IndexError"         : Sk.builtin.IndexError,
    "KeyError"           : Sk.builtin.KeyError,
    "TypeError"          : Sk.builtin.TypeError,
    "LookupError"        : Sk.builtin.LookupError,
    "UnicodeDecodeError" : Sk.builtin.UnicodeDecodeError,
    "UnicodeEncodeError" : Sk.builtin.UnicodeEncodeError,
    "NameError"          : Sk.builtin.NameError,
    "IOError"            : Sk.builtin.IOError,
    "NotImplementedError": Sk.builtin.NotImplementedError,
    "StandardError"      : Sk.builtin.StandardError,
    "SystemExit"         : Sk.builtin.SystemExit,
    "OverflowError"      : Sk.builtin.OverflowError,
    "OperationError"     : Sk.builtin.OperationError,
    "NegativePowerError" : Sk.builtin.NegativePowerError,
    "RuntimeError"       : Sk.builtin.RuntimeError,
    "StopIteration"      : Sk.builtin.StopIteration,
    "SyntaxError"        : Sk.builtin.SyntaxError,

    "float_$rw$": Sk.builtin.float_,
    "int_$rw$"  : Sk.builtin.int_,
    "bool"      : Sk.builtin.bool,
    "complex"   : Sk.builtin.complex,
    "enumerate" : Sk.builtin.enumerate,
    "dict"      : Sk.builtin.dict,
    "file"      : Sk.builtin.file,
    "function"  : Sk.builtin.func,
    "generator" : Sk.builtin.generator,
    "list"      : Sk.builtin.list,
    "long_$rw$" : Sk.builtin.lng,
    "method"    : Sk.builtin.method,
    "object"    : Sk.builtin.object,
    "slice"     : Sk.builtin.slice,
    "str"       : Sk.builtin.str,
    "set"       : Sk.builtin.set,
    "tuple"     : Sk.builtin.tuple,
    "type"      : Sk.builtin.type,

    "input"     : new Sk.builtin.func(Sk.builtin.input),
    "raw_input" : new Sk.builtin.func(Sk.builtin.raw_input),
    "setattr"   : new Sk.builtin.func(Sk.builtin.setattr),
    /*'read': Sk.builtin.read,*/
    "jseval"    : Sk.builtin.jseval,
    "jsmillis"  : Sk.builtin.jsmillis,
    "quit"      : new Sk.builtin.func(Sk.builtin.quit),
    "exit"      : new Sk.builtin.func(Sk.builtin.quit),
    "print"     : Sk.builtin.print,
    "divmod"    : new Sk.builtin.func(Sk.builtin.divmod),
    "format"    : new Sk.builtin.func(Sk.builtin.format),
    "globals"   : new Sk.builtin.func(Sk.builtin.globals),
    "issubclass": new Sk.builtin.func(Sk.builtin.issubclass),
    "iter"      : Sk.builtin.iter,

    // Functions below are not implemented
    "bytearray" : Sk.builtin.bytearray,
    "callable"  : Sk.builtin.callable,
    "delattr"   : Sk.builtin.delattr,
    "eval_$rn$" : Sk.builtin.eval_,
    "execfile"  : Sk.builtin.execfile,
    "frozenset" : Sk.builtin.frozenset,
    "help"      : Sk.builtin.help,
    "locals"    : Sk.builtin.locals,
    "memoryview": Sk.builtin.memoryview,
    "next"      : Sk.builtin.next_,
    "pow"       : Sk.builtin.pow,
    "reload"    : Sk.builtin.reload,
    "reversed"  : Sk.builtin.reversed,
    "super"     : Sk.builtin.super_,
    "unichr"    : Sk.builtin.unichr,
    "vars"      : Sk.builtin.vars,
    "xrange"    : Sk.builtin.xrange,
    "apply_$rn$": Sk.builtin.apply_,
    "buffer"    : Sk.builtin.buffer,
    "coerce"    : Sk.builtin.coerce,
    "intern"    : Sk.builtin.intern
};

Sk.setupObjects = function (py3) {
    if (py3) {
        Sk.builtins["filter"] = Sk.builtin.filter_;
        Sk.builtins["map"] = Sk.builtin.map_;
        Sk.builtins["zip"] = Sk.builtin.zip_;
<<<<<<< HEAD
        Sk.builtins["bytes"] = Sk.builtin.bytes;
=======
        Sk.builtins["range"] = new Sk.builtin.func(Sk.builtin.xrange);
        delete Sk.builtins["xrange"];
        delete Sk.builtins["StandardError"];
        delete Sk.builtins["unicode"];
>>>>>>> b6754787
    } else {
        Sk.builtins["filter"] = new Sk.builtin.func(Sk.builtin.filter);
        Sk.builtins["map"] = new Sk.builtin.func(Sk.builtin.map);
        Sk.builtins["zip"] = new Sk.builtin.func(Sk.builtin.zip);
<<<<<<< HEAD
        if (Sk.builtins["bytes"]) {
            delete Sk.builtins["bytes"];
        }
=======
        Sk.builtins["range"] = new Sk.builtin.func(Sk.builtin.range);
        Sk.builtins["xrange"] = new Sk.builtin.func(Sk.builtin.xrange);
        Sk.builtins["StandardError"] = Sk.builtin.StandardError;
        Sk.builtins["unicode"] = Sk.builtin.str;
>>>>>>> b6754787
    }
};
Sk.exportSymbol("Sk.setupObjects", Sk.setupObjects);
Sk.exportSymbol("Sk.builtins", Sk.builtins);<|MERGE_RESOLUTION|>--- conflicted
+++ resolved
@@ -118,28 +118,22 @@
         Sk.builtins["filter"] = Sk.builtin.filter_;
         Sk.builtins["map"] = Sk.builtin.map_;
         Sk.builtins["zip"] = Sk.builtin.zip_;
-<<<<<<< HEAD
         Sk.builtins["bytes"] = Sk.builtin.bytes;
-=======
         Sk.builtins["range"] = new Sk.builtin.func(Sk.builtin.xrange);
         delete Sk.builtins["xrange"];
         delete Sk.builtins["StandardError"];
         delete Sk.builtins["unicode"];
->>>>>>> b6754787
     } else {
         Sk.builtins["filter"] = new Sk.builtin.func(Sk.builtin.filter);
         Sk.builtins["map"] = new Sk.builtin.func(Sk.builtin.map);
         Sk.builtins["zip"] = new Sk.builtin.func(Sk.builtin.zip);
-<<<<<<< HEAD
-        if (Sk.builtins["bytes"]) {
-            delete Sk.builtins["bytes"];
-        }
-=======
         Sk.builtins["range"] = new Sk.builtin.func(Sk.builtin.range);
         Sk.builtins["xrange"] = new Sk.builtin.func(Sk.builtin.xrange);
         Sk.builtins["StandardError"] = Sk.builtin.StandardError;
         Sk.builtins["unicode"] = Sk.builtin.str;
->>>>>>> b6754787
+        if (Sk.builtins["bytes"]) {
+            delete Sk.builtins["bytes"];
+        }
     }
 };
 Sk.exportSymbol("Sk.setupObjects", Sk.setupObjects);
