--- conflicted
+++ resolved
@@ -94,17 +94,10 @@
     "iter"      : null,
 
     // Functions below are not implemented
-<<<<<<< HEAD
     // "bytearray" : Sk.builtin.bytearray,
     // "callable"  : Sk.builtin.callable,
     // "delattr"   : Sk.builtin.delattr,
     // "eval_$rw$" : Sk.builtin.eval_,
-=======
-    "bytearray" : Sk.builtin.bytearray,
-    "callable"  : Sk.builtin.callable,
-    "delattr"   : Sk.builtin.delattr,
-    "eval_$rw$" : Sk.builtin.eval_,
->>>>>>> e87e5eb6
     "execfile"  : Sk.builtin.execfile,
     
     "help"      : Sk.builtin.help,
@@ -116,10 +109,6 @@
     "super_$rw$"     : Sk.builtin.super_,
     "unichr"    : Sk.builtin.unichr,
     "vars"      : Sk.builtin.vars,
-<<<<<<< HEAD
-=======
-    "xrange"    : Sk.builtin.xrange,
->>>>>>> e87e5eb6
     "apply_$rw$": Sk.builtin.apply_,
     "buffer"    : Sk.builtin.buffer,
     "coerce"    : Sk.builtin.coerce,
@@ -518,12 +507,6 @@
         Sk.builtins["filter"] = new Sk.builtin.func(Sk.builtin.filter);
         Sk.builtins["map"] = new Sk.builtin.func(Sk.builtin.map);
         Sk.builtins["zip"] = new Sk.builtin.func(Sk.builtin.zip);
-<<<<<<< HEAD
-
-=======
-        Sk.builtins["range"] = new Sk.builtin.func(Sk.builtin.range);
-        Sk.builtins["xrange"] = new Sk.builtin.func(Sk.builtin.xrange);
->>>>>>> e87e5eb6
         Sk.builtins["StandardError"] = Sk.builtin.Exception;
         Sk.builtins["unicode"] = Sk.builtin.str;
         Sk.builtins["long_$rw$"] = Sk.builtin.lng;
