/**
 * @constructor
 * Sk.builtin.object
 *
 * @description
 * Constructor for Python object. All Python classes (builtin and user-defined)
 * should inherit from this class.
 *
 * @return {Sk.builtin.object} Python object
 */
Sk.builtin.object = function () {
    if (!(this instanceof Sk.builtin.object)) {
        return new Sk.builtin.object();
    }

    return this;
};

<<<<<<< HEAD


=======
>>>>>>> 63b9e2a6
var _tryGetSubscript = function(dict, pyName) {
    try {
        return dict.mp$subscript(pyName);
    } catch (x) {
        return undefined;
    }
};

/**
 * Get an attribute
 * @param {string} name JS name of the attribute
 * @param {boolean=} canSuspend Can we return a suspension?
 * @return {undefined}
 */
Sk.builtin.object.prototype.GenericGetAttr = function (name, canSuspend) {
    var res;
    var f;
    var descr;
    var tp;
    var dict;
    var pyName = new Sk.builtin.str(name);
    goog.asserts.assert(typeof name === "string");

    tp = this.ob$type;
    goog.asserts.assert(tp !== undefined, "object has no ob$type!");

    dict = this["$d"] || this.constructor["$d"];
<<<<<<< HEAD
    //print("getattr", tp.tp$name, name);
=======
>>>>>>> 63b9e2a6

    // todo; assert? force?
    if (dict) {
        if (dict.mp$lookup) {
            res = dict.mp$lookup(pyName);
        } else if (dict.mp$subscript) {
            res = _tryGetSubscript(dict, pyName);
        } else if (typeof dict === "object") {
            // todo; definitely the wrong place for this. other custom tp$getattr won't work on object -- bnm -- implemented custom __getattr__ in abstract.js
            res = dict[name];
        }
        if (res !== undefined) {
            return res;
        }
    }

    descr = Sk.builtin.type.typeLookup(tp, name);

    // otherwise, look in the type for a descr
    if (descr !== undefined && descr !== null) {
        f = descr.tp$descr_get;
<<<<<<< HEAD
        // todo - data descriptors (ie those with tp$descr_set too) get a different lookup priority
=======
        // todo;
    }
>>>>>>> 63b9e2a6

        if (f) {
            // non-data descriptor
            return f.call(descr, this, this.ob$type, canSuspend);
        }
    }

    if (descr !== undefined) {
        return descr;
    }

    return undefined;
};
goog.exportSymbol("Sk.builtin.object.prototype.GenericGetAttr", Sk.builtin.object.prototype.GenericGetAttr);

Sk.builtin.object.prototype.GenericPythonGetAttr = function(self, name) {
    return Sk.builtin.object.prototype.GenericGetAttr.call(self, name.v);
};
goog.exportSymbol("Sk.builtin.object.prototype.GenericPythonGetAttr", Sk.builtin.object.prototype.GenericPythonGetAttr);

/**
 * @param {string} name
 * @param {undefined} value
 * @param {boolean=} canSuspend
 * @return {undefined}
 */
Sk.builtin.object.prototype.GenericSetAttr = function (name, value, canSuspend) {
    var objname = Sk.abstr.typeName(this);
    var pyname;
    var dict;
    var tp = this.ob$type;
    var descr;
    var f;

    goog.asserts.assert(typeof name === "string");
    goog.asserts.assert(tp !== undefined, "object has no ob$type!");

    dict = this["$d"] || this.constructor["$d"];

    descr = Sk.builtin.type.typeLookup(tp, name);

    // otherwise, look in the type for a descr
    if (descr !== undefined && descr !== null) {
        f = descr.tp$descr_set;
        // todo; is this the right lookup priority for data descriptors?
        if (f) {
            return f.call(descr, this, value, canSuspend);
        }
    }

    if (dict.mp$ass_subscript) {
        pyname = new Sk.builtin.str(name);

        if (this instanceof Sk.builtin.object && !(this.ob$type.sk$klass) &&
            dict.mp$lookup(pyname) === undefined) {
            // Cannot add new attributes to a builtin object
            throw new Sk.builtin.AttributeError("'" + objname + "' object has no attribute '" + Sk.unfixReserved(name) + "'");
        }
        dict.mp$ass_subscript(new Sk.builtin.str(name), value);
    } else if (typeof dict === "object") {
        dict[name] = value;
    }
};
goog.exportSymbol("Sk.builtin.object.prototype.GenericSetAttr", Sk.builtin.object.prototype.GenericSetAttr);

Sk.builtin.object.prototype.GenericPythonSetAttr = function(self, name, value) {
    return Sk.builtin.object.prototype.GenericSetAttr.call(self, name.v, value);
};
goog.exportSymbol("Sk.builtin.object.prototype.GenericPythonSetAttr", Sk.builtin.object.prototype.GenericPythonSetAttr);

Sk.builtin.object.prototype.HashNotImplemented = function () {
    throw new Sk.builtin.TypeError("unhashable type: '" + Sk.abstr.typeName(this) + "'");
};

Sk.builtin.object.prototype.tp$getattr = Sk.builtin.object.prototype.GenericGetAttr;
Sk.builtin.object.prototype.tp$setattr = Sk.builtin.object.prototype.GenericSetAttr;

// Although actual attribute-getting happens in pure Javascript via tp$getattr, classes
// overriding __getattr__ etc need to be able to call object.__getattr__ etc from Python
Sk.builtin.object.prototype["__getattr__"] = Sk.builtin.object.prototype.GenericPythonGetAttr;
Sk.builtin.object.prototype["__setattr__"] = Sk.builtin.object.prototype.GenericPythonSetAttr;

/**
 * The name of this class.
 * @type {string}
 */
Sk.builtin.object.prototype.tp$name = "object";

/**
 * The type object of this class.
 * @type {Sk.builtin.type}
 */
Sk.builtin.object.prototype.ob$type = Sk.builtin.type.makeIntoTypeObj("object", Sk.builtin.object);
Sk.builtin.object.prototype.ob$type.sk$klass = undefined;   // Nonsense for closure compiler
Sk.builtin.object.prototype.tp$descr_set = undefined;   // Nonsense for closure compiler

/** Default implementations of dunder methods found in all Python objects */
/**
 * Default implementation of __new__ just calls the class constructor
 * @name  __new__
 * @memberOf Sk.builtin.object.prototype
 * @instance
 */
Sk.builtin.object.prototype["__new__"] = function (cls) {
    Sk.builtin.pyCheckArgs("__new__", arguments, 1, 1, false, false);

    return new cls([], []);
};

/**
 * Python wrapper for `__repr__` method.
 * @name  __repr__
 * @memberOf Sk.builtin.object.prototype
 * @instance
 */
Sk.builtin.object.prototype["__repr__"] = function (self) {
    Sk.builtin.pyCheckArgs("__repr__", arguments, 0, 0, false, true);

    return self["$r"]();
};

/**
 * Python wrapper for `__str__` method.
 * @name  __str__
 * @memberOf Sk.builtin.object.prototype
 * @instance
 */
Sk.builtin.object.prototype["__str__"] = function (self) {
    Sk.builtin.pyCheckArgs("__str__", arguments, 0, 0, false, true);

    return self["$r"]();
};

/**
 * Python wrapper for `__hash__` method.
 * @name  __hash__
 * @memberOf Sk.builtin.object.prototype
 * @instance
 */
Sk.builtin.object.prototype["__hash__"] = function (self) {
    Sk.builtin.pyCheckArgs("__hash__", arguments, 0, 0, false, true);

    return self.tp$hash();
};

/**
 * Python wrapper for `__eq__` method.
 * @name  __eq__
 * @memberOf Sk.builtin.object.prototype
 * @instance
 */
Sk.builtin.object.prototype["__eq__"] = function (self, other) {
    Sk.builtin.pyCheckArgs("__eq__", arguments, 1, 1, false, true);

    return self.ob$eq(other);
};

/**
 * Python wrapper for `__ne__` method.
 * @name  __ne__
 * @memberOf Sk.builtin.object.prototype
 * @instance
 */
Sk.builtin.object.prototype["__ne__"] = function (self, other) {
    Sk.builtin.pyCheckArgs("__ne__", arguments, 1, 1, false, true);

    return self.ob$ne(other);
};

/**
 * Python wrapper for `__lt__` method.
 * @name  __lt__
 * @memberOf Sk.builtin.object.prototype
 * @instance
 */
Sk.builtin.object.prototype["__lt__"] = function (self, other) {
    Sk.builtin.pyCheckArgs("__lt__", arguments, 1, 1, false, true);

    return self.ob$lt(other);
};

/**
 * Python wrapper for `__le__` method.
 * @name  __le__
 * @memberOf Sk.builtin.object.prototype
 * @instance
 */
Sk.builtin.object.prototype["__le__"] = function (self, other) {
    Sk.builtin.pyCheckArgs("__le__", arguments, 1, 1, false, true);

    return self.ob$le(other);
};

/**
 * Python wrapper for `__gt__` method.
 * @name  __gt__
 * @memberOf Sk.builtin.object.prototype
 * @instance
 */
Sk.builtin.object.prototype["__gt__"] = function (self, other) {
    Sk.builtin.pyCheckArgs("__gt__", arguments, 1, 1, false, true);

    return self.ob$gt(other);
};

/**
 * Python wrapper for `__ge__` method.
 * @name  __ge__
 * @memberOf Sk.builtin.object.prototype
 * @instance
 */
Sk.builtin.object.prototype["__ge__"] = function (self, other) {
    Sk.builtin.pyCheckArgs("__ge__", arguments, 1, 1, false, true);

    return self.ob$ge(other);
};

/** Default implementations of Javascript functions used in dunder methods */

/**
 * Return the string representation of this instance.
 *
 * Javascript function, returns Python object.
 *
 * @name  $r
 * @memberOf Sk.builtin.object.prototype
 * @return {Sk.builtin.str} The Python string representation of this instance.
 */
Sk.builtin.object.prototype["$r"] = function () {
    return new Sk.builtin.str("<object>");
};

Sk.builtin.hashCount = 1;
Sk.builtin.idCount = 1;

/**
 * Return the hash value of this instance.
 *
 * Javascript function, returns Python object.
 *
 * @return {Sk.builtin.int_} The hash value
 */
Sk.builtin.object.prototype.tp$hash = function () {
    if (!this.$savedHash_) {
        this.$savedHash_ = new Sk.builtin.int_(Sk.builtin.hashCount++);
    }

    return this.$savedHash_;
};

/**
 * Perform equality check between this instance and a Python object (i.e. this == other).
 *
 * Implements `__eq__` dunder method.
 *
 * Javascript function, returns Python object.
 *
 * @param  {Object} other The Python object to check for equality.
 * @return {(Sk.builtin.bool|Sk.builtin.NotImplemented)} true if equal, false otherwise
 */
Sk.builtin.object.prototype.ob$eq = function (other) {
    if (this === other) {
        return Sk.builtin.bool.true$;
    }

    return Sk.builtin.NotImplemented.NotImplemented$;
};

/**
 * Perform non-equality check between this instance and a Python object (i.e. this != other).
 *
 * Implements `__ne__` dunder method.
 *
 * Javascript function, returns Python object.
 *
 * @param  {Object} other The Python object to check for non-equality.
 * @return {(Sk.builtin.bool|Sk.builtin.NotImplemented)} true if not equal, false otherwise
 */
Sk.builtin.object.prototype.ob$ne = function (other) {
    if (this === other) {
        return Sk.builtin.bool.false$;
    }

    return Sk.builtin.NotImplemented.NotImplemented$;
};

/**
 * Determine if this instance is less than a Python object (i.e. this < other).
 *
 * Implements `__lt__` dunder method.
 *
 * Javascript function, returns Python object.
 *
 * @param  {Object} other The Python object to compare.
 * @return {(Sk.builtin.bool|Sk.builtin.NotImplemented)} true if this < other, false otherwise
 */
Sk.builtin.object.prototype.ob$lt = function (other) {
    return Sk.builtin.NotImplemented.NotImplemented$;
};

/**
 * Determine if this instance is less than or equal to a Python object (i.e. this <= other).
 *
 * Implements `__le__` dunder method.
 *
 * Javascript function, returns Python object.
 *
 * @param  {Object} other The Python object to compare.
 * @return {(Sk.builtin.bool|Sk.builtin.NotImplemented)} true if this <= other, false otherwise
 */
Sk.builtin.object.prototype.ob$le = function (other) {
    return Sk.builtin.NotImplemented.NotImplemented$;
};

/**
 * Determine if this instance is greater than a Python object (i.e. this > other).
 *
 * Implements `__gt__` dunder method.
 *
 * Javascript function, returns Python object.
 *
 * @param  {Object} other The Python object to compare.
 * @return {(Sk.builtin.bool|Sk.builtin.NotImplemented)} true if this > other, false otherwise
 */
Sk.builtin.object.prototype.ob$gt = function (other) {
    return Sk.builtin.NotImplemented.NotImplemented$;
};

/**
 * Determine if this instance is greater than or equal to a Python object (i.e. this >= other).
 *
 * Implements `__ge__` dunder method.
 *
 * Javascript function, returns Python object.
 *
 * @param  {Object} other The Python object to compare.
 * @return {(Sk.builtin.bool|Sk.builtin.NotImplemented)} true if this >= other, false otherwise
 */
Sk.builtin.object.prototype.ob$ge = function (other) {
    return Sk.builtin.NotImplemented.NotImplemented$;
};

// Wrap the following functions in Sk.builtin.func once that class is initialized
/**
 * Array of all the Python functions which are methods of this class.
 * @type {Array}
 */
Sk.builtin.object.pythonFunctions = ["__repr__", "__str__", "__hash__",
"__eq__", "__ne__", "__lt__", "__le__", "__gt__", "__ge__", "__getattr__", "__setattr__"];

/**
 * @constructor
 * Sk.builtin.none
 *
 * @extends {Sk.builtin.object}
 */
Sk.builtin.none = function () {
    this.v = null;
};
Sk.abstr.setUpInheritance("NoneType", Sk.builtin.none, Sk.builtin.object);

/** @override */
Sk.builtin.none.prototype["$r"] = function () { return new Sk.builtin.str("None"); };

/** @override */
Sk.builtin.none.prototype.tp$hash = function () {
    return new Sk.builtin.int_(0);
};

/**
 * Python None constant.
 * @type {Sk.builtin.none}
 */
Sk.builtin.none.none$ = new Sk.builtin.none();

/**
 * @constructor
 * Sk.builtin.NotImplemented
 *
 * @extends {Sk.builtin.object}
 */
Sk.builtin.NotImplemented = function() { };
Sk.abstr.setUpInheritance("NotImplementedType", Sk.builtin.NotImplemented, Sk.builtin.object);

/** @override */
Sk.builtin.NotImplemented.prototype["$r"] = function () { return new Sk.builtin.str("NotImplemented"); };

/**
 * Python NotImplemented constant.
 * @type {Sk.builtin.NotImplemented}
 */
Sk.builtin.NotImplemented.NotImplemented$ = new Sk.builtin.NotImplemented();

goog.exportSymbol("Sk.builtin.none", Sk.builtin.none);
goog.exportSymbol("Sk.builtin.NotImplemented", Sk.builtin.NotImplemented);<|MERGE_RESOLUTION|>--- conflicted
+++ resolved
@@ -16,11 +16,6 @@
     return this;
 };
 
-<<<<<<< HEAD
-
-
-=======
->>>>>>> 63b9e2a6
 var _tryGetSubscript = function(dict, pyName) {
     try {
         return dict.mp$subscript(pyName);
@@ -48,10 +43,7 @@
     goog.asserts.assert(tp !== undefined, "object has no ob$type!");
 
     dict = this["$d"] || this.constructor["$d"];
-<<<<<<< HEAD
     //print("getattr", tp.tp$name, name);
-=======
->>>>>>> 63b9e2a6
 
     // todo; assert? force?
     if (dict) {
@@ -73,12 +65,7 @@
     // otherwise, look in the type for a descr
     if (descr !== undefined && descr !== null) {
         f = descr.tp$descr_get;
-<<<<<<< HEAD
         // todo - data descriptors (ie those with tp$descr_set too) get a different lookup priority
-=======
-        // todo;
-    }
->>>>>>> 63b9e2a6
 
         if (f) {
             // non-data descriptor
