/**
 * @constructor
 * Sk.builtin.object
 *
 * @description
 * Constructor for Python object. All Python classes (builtin and user-defined)
 * should inherit from this class.
 *
 * @return {Sk.builtin.object} Python object
 */
Sk.builtin.object = function () {
    if (!(this instanceof Sk.builtin.object)) {
        return new Sk.builtin.object();
    }

    return this;
};

<<<<<<< HEAD
=======
Sk.builtin.object.prototype.__init__ = function __init__() {
    return Sk.builtin.none.none$;
};
Sk.builtin.object.prototype.__init__.co_kwargs = 1;

>>>>>>> 52793fb7
Sk.builtin._tryGetSubscript = function(dict, pyName) {
    try {
        return dict.mp$subscript(pyName);
    } catch (x) {
        return undefined;
    }
};
goog.exportSymbol("Sk.builtin._tryGetSubscript", Sk.builtin._tryGetSubscript);


/**
 * Get an attribute
 * @param {string} name JS name of the attribute
 * @param {boolean=} canSuspend Can we return a suspension?
 * @return {undefined}
 */
Sk.builtin.object.prototype.GenericGetAttr = function (name, canSuspend) {
    var res;
    var f;
    var descr;
    var tp;
    var dict;
    var getf;
    var pyName = new Sk.builtin.str(name);
    goog.asserts.assert(typeof name === "string");

    tp = this.ob$type;
    goog.asserts.assert(tp !== undefined, "object has no ob$type!");

    dict = this["$d"] || this.constructor["$d"];
    //print("getattr", tp.tp$name, name);

    // todo; assert? force?
    if (dict) {
        if (dict.mp$lookup) {
            res = dict.mp$lookup(pyName);
        } else if (dict.mp$subscript) {
            res = Sk.builtin._tryGetSubscript(dict, pyName);
        } else if (typeof dict === "object") {
            res = dict[name];
        }
        if (res !== undefined) {
            return res;
        }
    }

    descr = Sk.builtin.type.typeLookup(tp, name);

    // otherwise, look in the type for a descr
    if (descr !== undefined && descr !== null) {
        f = descr.tp$descr_get;
        // todo - data descriptors (ie those with tp$descr_set too) get a different lookup priority

        if (f) {
            // non-data descriptor
            return f.call(descr, this, this.ob$type, canSuspend);
        }
    }

    if (descr !== undefined) {
        return descr;
    }

    // OK, try __getattr__

    descr = Sk.builtin.type.typeLookup(tp, "__getattr__");
    if (descr !== undefined && descr !== null) {
        f = descr.tp$descr_get;
        if (f) {
            getf = f.call(descr, this, this.ob$type);
        } else {
            getf = descr;
        }

        res = Sk.misceval.tryCatch(function() {
            return Sk.misceval.callsimOrSuspend(getf, pyName);
        }, function(e) {
            if (e instanceof Sk.builtin.AttributeError) {
                return undefined;
            } else {
                throw e;
            }
        });
        return canSuspend ? res : Sk.misceval.retryOptionalSuspensionOrThrow(res);
    }


    return undefined;
};
goog.exportSymbol("Sk.builtin.object.prototype.GenericGetAttr", Sk.builtin.object.prototype.GenericGetAttr);

Sk.builtin.object.prototype.GenericPythonGetAttr = function(self, name) {
    var r = Sk.builtin.object.prototype.GenericGetAttr.call(self, name.v, true);
    if (r === undefined) {
        throw new Sk.builtin.AttributeError(name);
    }
    return r;
};
goog.exportSymbol("Sk.builtin.object.prototype.GenericPythonGetAttr", Sk.builtin.object.prototype.GenericPythonGetAttr);

/**
 * @param {string} name
 * @param {Object} value
 * @param {boolean=} canSuspend
 * @return {undefined}
 */
Sk.builtin.object.prototype.GenericSetAttr = function (name, value, canSuspend) {
    var objname = Sk.abstr.typeName(this);
    var pyname;
    var dict;
    var tp = this.ob$type;
    var descr;
    var f;

    goog.asserts.assert(typeof name === "string");
    goog.asserts.assert(tp !== undefined, "object has no ob$type!");

    dict = this["$d"] || this.constructor["$d"];

    if (name == "__class__") {
        if (value.tp$mro === undefined || value.tp$name === undefined ||
            value.tp$name === undefined) {
            throw new Sk.builtin.TypeError(
                      "attempted to assign non-class to __class__");
        }
        this.ob$type = value;
        this.tp$name = value.tp$name;
        return;
    }

    descr = Sk.builtin.type.typeLookup(tp, name);

    // otherwise, look in the type for a descr
    if (descr !== undefined && descr !== null) {
        f = descr.tp$descr_set;
        // todo; is this the right lookup priority for data descriptors?
        if (f) {
            return f.call(descr, this, value, canSuspend);
        }
    }

    if (dict.mp$ass_subscript) {
        pyname = new Sk.builtin.str(name);

        if (this instanceof Sk.builtin.object && !(this.ob$type.sk$klass) &&
            dict.mp$lookup(pyname) === undefined) {
            // Cannot add new attributes to a builtin object
            throw new Sk.builtin.AttributeError("'" + objname + "' object has no attribute '" + Sk.unfixReserved(name) + "'");
        }
        dict.mp$ass_subscript(new Sk.builtin.str(name), value);
    } else if (typeof dict === "object") {
        dict[name] = value;
    }
};
goog.exportSymbol("Sk.builtin.object.prototype.GenericSetAttr", Sk.builtin.object.prototype.GenericSetAttr);

Sk.builtin.object.prototype.GenericPythonSetAttr = function(self, name, value) {
    return Sk.builtin.object.prototype.GenericSetAttr.call(self, name.v, value, true);
};
goog.exportSymbol("Sk.builtin.object.prototype.GenericPythonSetAttr", Sk.builtin.object.prototype.GenericPythonSetAttr);

Sk.builtin.object.prototype.HashNotImplemented = function () {
    throw new Sk.builtin.TypeError("unhashable type: '" + Sk.abstr.typeName(this) + "'");
};

Sk.builtin.object.prototype.tp$getattr = Sk.builtin.object.prototype.GenericGetAttr;
Sk.builtin.object.prototype.tp$setattr = Sk.builtin.object.prototype.GenericSetAttr;

// Although actual attribute-getting happens in pure Javascript via tp$getattr, classes
// overriding __getattribute__ etc need to be able to call object.__getattribute__ etc from Python
Sk.builtin.object.prototype["__getattribute__"] = Sk.builtin.object.prototype.GenericPythonGetAttr;
Sk.builtin.object.prototype["__setattr__"] = Sk.builtin.object.prototype.GenericPythonSetAttr;

/**
 * The name of this class.
 * @type {string}
 */
Sk.builtin.object.prototype.tp$name = "object";

/**
 * The type object of this class.
 * @type {Sk.builtin.type|Object}
 */
Sk.builtin.object.prototype.ob$type = Sk.builtin.type.makeIntoTypeObj("object", Sk.builtin.object);
Sk.builtin.object.prototype.ob$type.sk$klass = undefined;   // Nonsense for closure compiler
Sk.builtin.object.prototype.tp$descr_set = undefined;   // Nonsense for closure compiler

/** Default implementations of dunder methods found in all Python objects */
/**
 * Default implementation of __new__ just calls the class constructor
 * @name  __new__
 * @memberOf Sk.builtin.object.prototype
 * @instance
 */
Sk.builtin.object.prototype["__new__"] = function (cls) {
    Sk.builtin.pyCheckArgs("__new__", arguments, 1, 1, false, false);

    return new cls([], []);
};

/**
 * Python wrapper for `__repr__` method.
 * @name  __repr__
 * @memberOf Sk.builtin.object.prototype
 * @instance
 */
Sk.builtin.object.prototype["__repr__"] = function (self) {
    Sk.builtin.pyCheckArgs("__repr__", arguments, 0, 0, false, true);

    return self["$r"]();
};


Sk.builtin.object.prototype["__format__"] = function (self, format_spec) {
    var formatstr;
    Sk.builtin.pyCheckArgs("__format__", arguments, 2, 2);

    if (!Sk.builtin.checkString(format_spec)) {
        if (Sk.__future__.exceptions) {
            throw new Sk.builtin.TypeError("format() argument 2 must be str, not " + Sk.abstr.typeName(format_spec));
        } else {
            throw new Sk.builtin.TypeError("format expects arg 2 to be string or unicode, not " + Sk.abstr.typeName(format_spec));
        }
    } else {
        formatstr = Sk.ffi.remapToJs(format_spec);
        if (formatstr !== "") {
            throw new Sk.builtin.NotImplementedError("format spec is not yet implemented");
        }
    }

    return new Sk.builtin.str(self);
};


/**
 * Python wrapper for `__str__` method.
 * @name  __str__
 * @memberOf Sk.builtin.object.prototype
 * @instance
 */
Sk.builtin.object.prototype["__str__"] = function (self) {
    Sk.builtin.pyCheckArgs("__str__", arguments, 0, 0, false, true);

    return self["$r"]();
};

/**
 * Python wrapper for `__hash__` method.
 * @name  __hash__
 * @memberOf Sk.builtin.object.prototype
 * @instance
 */
Sk.builtin.object.prototype["__hash__"] = function (self) {
    Sk.builtin.pyCheckArgs("__hash__", arguments, 0, 0, false, true);

    return self.tp$hash();
};

/**
 * Python wrapper for `__eq__` method.
 * @name  __eq__
 * @memberOf Sk.builtin.object.prototype
 * @instance
 */
Sk.builtin.object.prototype["__eq__"] = function (self, other) {
    Sk.builtin.pyCheckArgs("__eq__", arguments, 1, 1, false, true);

    return self.ob$eq(other);
};

/**
 * Python wrapper for `__ne__` method.
 * @name  __ne__
 * @memberOf Sk.builtin.object.prototype
 * @instance
 */
Sk.builtin.object.prototype["__ne__"] = function (self, other) {
    Sk.builtin.pyCheckArgs("__ne__", arguments, 1, 1, false, true);

    return self.ob$ne(other);
};

/**
 * Python wrapper for `__lt__` method.
 * @name  __lt__
 * @memberOf Sk.builtin.object.prototype
 * @instance
 */
Sk.builtin.object.prototype["__lt__"] = function (self, other) {
    Sk.builtin.pyCheckArgs("__lt__", arguments, 1, 1, false, true);

    return self.ob$lt(other);
};

/**
 * Python wrapper for `__le__` method.
 * @name  __le__
 * @memberOf Sk.builtin.object.prototype
 * @instance
 */
Sk.builtin.object.prototype["__le__"] = function (self, other) {
    Sk.builtin.pyCheckArgs("__le__", arguments, 1, 1, false, true);

    return self.ob$le(other);
};

/**
 * Python wrapper for `__gt__` method.
 * @name  __gt__
 * @memberOf Sk.builtin.object.prototype
 * @instance
 */
Sk.builtin.object.prototype["__gt__"] = function (self, other) {
    Sk.builtin.pyCheckArgs("__gt__", arguments, 1, 1, false, true);

    return self.ob$gt(other);
};

/**
 * Python wrapper for `__ge__` method.
 * @name  __ge__
 * @memberOf Sk.builtin.object.prototype
 * @instance
 */
Sk.builtin.object.prototype["__ge__"] = function (self, other) {
    Sk.builtin.pyCheckArgs("__ge__", arguments, 1, 1, false, true);

    return self.ob$ge(other);
};

Sk.builtin.object.prototype.__get__ = function __get__(self, instance, owner) {
    Sk.builtin.pyCheckArgs("__get__", arguments, 1, 2, false, true);

    var l_owner = !owner ? instance.ob$type : owner;

    return self.tp$descr_get(instance, l_owner);
};

/** Default implementations of Javascript functions used in dunder methods */

/**
 * Return the string representation of this instance.
 *
 * Javascript function, returns Python object.
 *
 * @name  $r
 * @memberOf Sk.builtin.object.prototype
 * @return {Sk.builtin.str} The Python string representation of this instance.
 */
Sk.builtin.object.prototype["$r"] = function () {
    return new Sk.builtin.str("<object>");
};

Sk.builtin.hashCount = 1;
Sk.builtin.idCount = 1;

/**
 * Return the hash value of this instance.
 *
 * Javascript function, returns Python object.
 *
 * @return {Sk.builtin.int_} The hash value
 */
Sk.builtin.object.prototype.tp$hash = function () {
    if (!this.$savedHash_) {
        this.$savedHash_ = new Sk.builtin.int_(Sk.builtin.hashCount++);
    }

    return this.$savedHash_;
};

/**
 * Perform equality check between this instance and a Python object (i.e. this == other).
 *
 * Implements `__eq__` dunder method.
 *
 * Javascript function, returns Python object.
 *
 * @param  {Object} other The Python object to check for equality.
 * @return {(Sk.builtin.bool|Sk.builtin.NotImplemented)} true if equal, false otherwise
 */
Sk.builtin.object.prototype.ob$eq = function (other) {
    if (this === other) {
        return Sk.builtin.bool.true$;
    }

    return Sk.builtin.NotImplemented.NotImplemented$;
};

/**
 * Perform non-equality check between this instance and a Python object (i.e. this != other).
 *
 * Implements `__ne__` dunder method.
 *
 * Javascript function, returns Python object.
 *
 * @param  {Object} other The Python object to check for non-equality.
 * @return {(Sk.builtin.bool|Sk.builtin.NotImplemented)} true if not equal, false otherwise
 */
Sk.builtin.object.prototype.ob$ne = function (other) {
    if (this === other) {
        return Sk.builtin.bool.false$;
    }

    return Sk.builtin.NotImplemented.NotImplemented$;
};

/**
 * Determine if this instance is less than a Python object (i.e. this < other).
 *
 * Implements `__lt__` dunder method.
 *
 * Javascript function, returns Python object.
 *
 * @param  {Object} other The Python object to compare.
 * @return {(Sk.builtin.bool|Sk.builtin.NotImplemented)} true if this < other, false otherwise
 */
Sk.builtin.object.prototype.ob$lt = function (other) {
    return Sk.builtin.NotImplemented.NotImplemented$;
};

/**
 * Determine if this instance is less than or equal to a Python object (i.e. this <= other).
 *
 * Implements `__le__` dunder method.
 *
 * Javascript function, returns Python object.
 *
 * @param  {Object} other The Python object to compare.
 * @return {(Sk.builtin.bool|Sk.builtin.NotImplemented)} true if this <= other, false otherwise
 */
Sk.builtin.object.prototype.ob$le = function (other) {
    return Sk.builtin.NotImplemented.NotImplemented$;
};

/**
 * Determine if this instance is greater than a Python object (i.e. this > other).
 *
 * Implements `__gt__` dunder method.
 *
 * Javascript function, returns Python object.
 *
 * @param  {Object} other The Python object to compare.
 * @return {(Sk.builtin.bool|Sk.builtin.NotImplemented)} true if this > other, false otherwise
 */
Sk.builtin.object.prototype.ob$gt = function (other) {
    return Sk.builtin.NotImplemented.NotImplemented$;
};

/**
 * Determine if this instance is greater than or equal to a Python object (i.e. this >= other).
 *
 * Implements `__ge__` dunder method.
 *
 * Javascript function, returns Python object.
 *
 * @param  {Object} other The Python object to compare.
 * @return {(Sk.builtin.bool|Sk.builtin.NotImplemented)} true if this >= other, false otherwise
 */
Sk.builtin.object.prototype.ob$ge = function (other) {
    return Sk.builtin.NotImplemented.NotImplemented$;
};

// Wrap the following functions in Sk.builtin.func once that class is initialized
/**
 * Array of all the Python functions which are methods of this class.
 * @type {Array}
 */
Sk.builtin.object.pythonFunctions = ["__repr__", "__str__", "__hash__",
                                     "__eq__", "__ne__", "__lt__", "__le__",
                                     "__gt__", "__ge__", "__getattribute__",
                                     "__setattr__", "__format__", "__get__"];

/**
 * @constructor
 * Sk.builtin.none
 *
 * @extends {Sk.builtin.object}
 */
Sk.builtin.none = function () {
    this.v = null;
};
Sk.abstr.setUpInheritance("NoneType", Sk.builtin.none, Sk.builtin.object);

/** @override */
Sk.builtin.none.prototype["$r"] = function () { return new Sk.builtin.str("None"); };

/** @override */
Sk.builtin.none.prototype.tp$hash = function () {
    return new Sk.builtin.int_(0);
};

/**
 * Python None constant.
 * @type {Sk.builtin.none}
 */
Sk.builtin.none.none$ = new Sk.builtin.none();

/**
 * @constructor
 * Sk.builtin.NotImplemented
 *
 * @extends {Sk.builtin.object}
 */
Sk.builtin.NotImplemented = function() { };
Sk.abstr.setUpInheritance("NotImplementedType", Sk.builtin.NotImplemented, Sk.builtin.object);

/** @override */
Sk.builtin.NotImplemented.prototype["$r"] = function () { return new Sk.builtin.str("NotImplemented"); };

/**
 * Python NotImplemented constant.
 * @type {Sk.builtin.NotImplemented}
 */
Sk.builtin.NotImplemented.NotImplemented$ = new Sk.builtin.NotImplemented();

goog.exportSymbol("Sk.builtin.none", Sk.builtin.none);
goog.exportSymbol("Sk.builtin.NotImplemented", Sk.builtin.NotImplemented);<|MERGE_RESOLUTION|>--- conflicted
+++ resolved
@@ -16,14 +16,11 @@
     return this;
 };
 
-<<<<<<< HEAD
-=======
 Sk.builtin.object.prototype.__init__ = function __init__() {
     return Sk.builtin.none.none$;
 };
 Sk.builtin.object.prototype.__init__.co_kwargs = 1;
 
->>>>>>> 52793fb7
 Sk.builtin._tryGetSubscript = function(dict, pyName) {
     try {
         return dict.mp$subscript(pyName);
