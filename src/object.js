--- conflicted
+++ resolved
@@ -16,15 +16,11 @@
     return this;
 };
 
-<<<<<<< HEAD
 Sk.builtin.object.prototype.__init__ = function __init__() {
     return Sk.builtin.none.none$;
 };
 
-var _tryGetSubscript = function(dict, pyName) {
-=======
 Sk.builtin._tryGetSubscript = function(dict, pyName) {
->>>>>>> 27e5286f
     try {
         return dict.mp$subscript(pyName);
     } catch (x) {
