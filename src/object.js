--- conflicted
+++ resolved
@@ -43,20 +43,6 @@
 
     dict = this["$d"] || this.constructor["$d"];
     //print("getattr", tp.tp$name, name);
-
-    descr = Sk.builtin.type.typeLookup(tp, name);
-
-    // otherwise, look in the type for a descr
-    if (descr !== undefined && descr !== null && descr.ob$type !== undefined) {
-        f = descr.ob$type.tp$descr_get;
-        if (!(f) && descr["__get__"]) {
-            f = descr["__get__"];
-            return Sk.misceval.callsimOrSuspend(f, descr, this);
-        }
-        // todo;
-        //if (f && descr.tp$descr_set) // is a data descriptor if it has a set
-        //return f.call(descr, this, this.ob$type);
-    }
 
     // todo; assert? force?
     if (dict) {
@@ -109,40 +95,12 @@
     var objname = Sk.abstr.typeName(this);
     var pyname;
     var dict;
-<<<<<<< HEAD
-    var descr;
-    var tp;
-    var f;
-
-    goog.asserts.assert(typeof name === "string");
-
-    tp = this.ob$type;
-    goog.asserts.assert(tp !== undefined, "object has no ob$type!");
-
-    descr = Sk.builtin.type.typeLookup(tp, name);
-
-    // otherwise, look in the type for a descr
-    if (descr !== undefined && descr !== null && descr.ob$type !== undefined) {
-        // f = descr.ob$type.tp$descr_set;
-        if (!(f) && descr["__set__"]) {
-            f = descr["__set__"];
-            Sk.misceval.callsim(f, descr, this, value);
-            return;
-        }
-        // todo;
-        //if (f && descr.tp$descr_set) // is a data descriptor if it has a set
-        //return f.call(descr, this, this.ob$type);
-    }
-
-    // todo; lots o' stuff
-=======
     var tp = this.ob$type;
     var descr;
     var f;
 
     goog.asserts.assert(typeof name === "string");
     goog.asserts.assert(tp !== undefined, "object has no ob$type!");
->>>>>>> 3a74f237
 
     dict = this["$d"] || this.constructor["$d"];
 
