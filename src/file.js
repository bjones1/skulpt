/**
 * @constructor
 * @param {Sk.builtin.str} name
 * @param {Sk.builtin.str} mode
 * @param {Object} buffering
 */
Sk.builtin.file = function (name, mode, buffering) {
    var i;
    var elem;

    if (!(this instanceof Sk.builtin.file)) {
        return new Sk.builtin.file(name, mode, buffering);
    }

    this.mode = mode;
    this.name = Sk.ffi.remapToJs(name);
    this.closed = false;
<<<<<<< HEAD

    if (this.name === "/dev/stdout") {
        this.data$ = Sk.builtin.none.none$;
        this.fileno = 1;
    } else if (this.name === "/dev/stdin") {
        this.fileno = 0;
    } else if (this.name === "/dev/stderr") {
        this.fileno = 2;
    } else {
        if (Sk.inBrowser) {  // todo:  Maybe provide a replaceable function for non-import files
            this.fileno = 10;
            elem = document.getElementById(name.v);
            if (elem == null) {
                throw new Sk.builtin.IOError("[Errno 2] No such file or directory: '" + name.v + "'");
=======
    if (Sk.inBrowser) {  // todo:  Maybe provide a replaceable function for non-import files
        elem = document.getElementById(name.v);
        if (elem == null) {
            if (mode.v == "w" || mode.v == "a") {
                this.data$ = "";
            } else {
                throw new Sk.builtin.IOError("[Errno 2] No such file or directory: '" + name.v + "'");
            }
        } else {
            if (elem.nodeName.toLowerCase() == "textarea") {
                this.data$ = elem.value;
>>>>>>> b3f23ac5
            } else {
                if (elem.nodeName.toLowerCase() == "textarea") {
                    this.data$ = elem.value;
                } else {
                    this.data$ = elem.textContent;
                }
            }
        } else {
            this.fileno = 11;
            this.data$ = Sk.read(name.v);
        }

        this.lineList = this.data$.split("\n");
        this.lineList = this.lineList.slice(0, -1);

        for (i in this.lineList) {
            this.lineList[i] = this.lineList[i] + "\n";
        }
        this.currentLine = 0;
    }
    this.pos$ = 0;

    this.__class__ = Sk.builtin.file;

    if (Sk.fileopen) {
        Sk.fileopen(this);
    }

    return this;
};

Sk.abstr.setUpInheritance("file", Sk.builtin.file, Sk.builtin.object);

Sk.builtin.file.prototype["$r"] = function () {
    return new Sk.builtin.str("<" +
        (this.closed ? "closed" : "open") +
        "file '" +
        this.name +
        "', mode '" +
        this.mode +
        "'>");
};

Sk.builtin.file.prototype.tp$iter = function () {
    var allLines = this.lineList;

    var ret =
    {
        tp$iter    : function () {
            return ret;
        },
        $obj       : this,
        $index     : 0,
        $lines     : allLines,
        tp$iternext: function () {
            if (ret.$index >= ret.$lines.length) {
                return undefined;
            }
            return new Sk.builtin.str(ret.$lines[ret.$index++]);
        }
    };
    return ret;
};

Sk.builtin.file.prototype["close"] = new Sk.builtin.func(function (self) {
    self.closed = true;
});

Sk.builtin.file.prototype["flush"] = new Sk.builtin.func(function (self) {
});

Sk.builtin.file.prototype["fileno"] = new Sk.builtin.func(function (self) {
    return this.fileno;
}); // > 0, not 1/2/3

Sk.builtin.file.prototype["isatty"] = new Sk.builtin.func(function (self) {
    return false;
});

Sk.builtin.file.prototype["read"] = new Sk.builtin.func(function (self, size) {
    var ret;
    var len;
    if (self.closed) {
        throw new Sk.builtin.ValueError("I/O operation on closed file");
    }
    len = self.data$.length;
    if (size === undefined) {
        size = len;
    }
    ret = new Sk.builtin.str(self.data$.substr(self.pos$, size));
    self.pos$ += size;
    if (self.pos$ >= len) {
        self.pos$ = len;
    }
    return ret;
});

Sk.builtin.file.prototype["readline"] = new Sk.builtin.func(function (self, size) {
    if (self.fileno === 0) {
        var x, resolution, susp;

        var prompt = prompt ? prompt.v : "";
        x = Sk.inputfun(prompt);

        if (x instanceof Promise) {
            susp = new Sk.misceval.Suspension();

            susp.resume = function() {
                return new Sk.builtin.str(resolution);
            };

            susp.data = {
                type: "Sk.promise",
                promise: x.then(function(value) {
                    resolution = value;
                    return value;
                }, function(err) {
                    resolution = "";
                    return err;
                })
            };

            return susp;
        } else {
            return new Sk.builtin.str(x);
        }
    } else {
        var line = "";
        if (self.currentLine < self.lineList.length) {
            line = self.lineList[self.currentLine];
            self.currentLine++;
        }
        return new Sk.builtin.str(line);
    }
});

Sk.builtin.file.prototype["readlines"] = new Sk.builtin.func(function (self, sizehint) {
    if (self.fileno === 0) {
        return new Sk.builtin.NotImplementedError("readlines ins't implemented because the web doesn't support Ctrl+D");
    }

    var i;
    var arr = [];
    for (i = self.currentLine; i < self.lineList.length; i++) {
        arr.push(new Sk.builtin.str(self.lineList[i]));
    }
    return new Sk.builtin.list(arr);
});

Sk.builtin.file.prototype["seek"] = new Sk.builtin.func(function (self, offset, whence) {
    if (whence === undefined) {
        whence = 1;
    }
    if (whence == 1) {
        self.pos$ = offset;
    } else {
        self.pos$ = self.data$ + offset;
    }
});

Sk.builtin.file.prototype["tell"] = new Sk.builtin.func(function (self) {
    return self.pos$;
});


Sk.builtin.file.prototype["truncate"] = new Sk.builtin.func(function (self, size) {
    goog.asserts.fail();
});

Sk.builtin.file.prototype["write"] = new Sk.builtin.func(function (self, str) {
<<<<<<< HEAD
    if (self.fileno === 1) {
        Sk.output(Sk.ffi.remapToJs(str));
=======
    if (Sk.filewrite) {
        if (self.closed) {
            throw new Sk.builtin.ValueError("I/O operation on closed file");
        }

        if (self.mode.v === "w" || self.mode.v === "wb" || self.mode.v === "a" || self.mode.v === "ab") {
            Sk.filewrite(self, str);
        } else {
            throw new Sk.builtin.IOError("File not open for writing");
        }
>>>>>>> b3f23ac5
    } else {
        goog.asserts.fail();
    }
});


goog.exportSymbol("Sk.builtin.file", Sk.builtin.file);<|MERGE_RESOLUTION|>--- conflicted
+++ resolved
@@ -15,7 +15,6 @@
     this.mode = mode;
     this.name = Sk.ffi.remapToJs(name);
     this.closed = false;
-<<<<<<< HEAD
 
     if (this.name === "/dev/stdout") {
         this.data$ = Sk.builtin.none.none$;
@@ -29,20 +28,11 @@
             this.fileno = 10;
             elem = document.getElementById(name.v);
             if (elem == null) {
-                throw new Sk.builtin.IOError("[Errno 2] No such file or directory: '" + name.v + "'");
-=======
-    if (Sk.inBrowser) {  // todo:  Maybe provide a replaceable function for non-import files
-        elem = document.getElementById(name.v);
-        if (elem == null) {
-            if (mode.v == "w" || mode.v == "a") {
-                this.data$ = "";
-            } else {
-                throw new Sk.builtin.IOError("[Errno 2] No such file or directory: '" + name.v + "'");
-            }
-        } else {
-            if (elem.nodeName.toLowerCase() == "textarea") {
-                this.data$ = elem.value;
->>>>>>> b3f23ac5
+                if (mode.v == "w" || mode.v == "a") {
+                    this.data$ = "";
+                } else {
+                    throw new Sk.builtin.IOError("[Errno 2] No such file or directory: '" + name.v + "'");
+                }
             } else {
                 if (elem.nodeName.toLowerCase() == "textarea") {
                     this.data$ = elem.value;
@@ -213,23 +203,27 @@
 });
 
 Sk.builtin.file.prototype["write"] = new Sk.builtin.func(function (self, str) {
-<<<<<<< HEAD
-    if (self.fileno === 1) {
-        Sk.output(Sk.ffi.remapToJs(str));
-=======
-    if (Sk.filewrite) {
-        if (self.closed) {
-            throw new Sk.builtin.ValueError("I/O operation on closed file");
-        }
-
-        if (self.mode.v === "w" || self.mode.v === "wb" || self.mode.v === "a" || self.mode.v === "ab") {
-            Sk.filewrite(self, str);
+    var mode = Sk.ffi.remapToJs(self.mode);
+    if (self.mode.v === "w" || self.mode.v === "wb" || self.mode.v === "a" || self.mode.v === "ab") {
+        if (Sk.filewrite) {
+            if (self.closed) {
+                throw new Sk.builtin.ValueError("I/O operation on closed file");
+            }
+
+            if (self.fileno === 1) {
+                Sk.output(Sk.ffi.remapToJs(str));
+            } else {
+              Sk.filewrite(self, str);
+            }
         } else {
-            throw new Sk.builtin.IOError("File not open for writing");
-        }
->>>>>>> b3f23ac5
-    } else {
-        goog.asserts.fail();
+            if (self.fileno === 1) {
+                Sk.output(Sk.ffi.remapToJs(str));
+            } else {
+                goog.asserts.fail();
+            }
+        }
+    } else {
+        throw new Sk.builtin.IOError("File not open for writing");
     }
 });
 
