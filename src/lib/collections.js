var $builtinmodule = function (name) {
    return Sk.misceval.chain(Sk.importModule("keyword", false, true), function(keywds) {
        var mod = {};

        // defaultdict object

        mod.defaultdict = function defaultdict(default_, args) {
            if (!(this instanceof mod.defaultdict)) {
                return new mod.defaultdict(default_, args);
            }

            Sk.abstr.superConstructor(mod.defaultdict, this, args);

            if (default_ === undefined) {
                this.default_factory = Sk.builtin.none.none$;
            }
            else {
                if (!Sk.builtin.checkCallable(default_) && !(default_ instanceof Sk.builtin.none)) {
                    throw new Sk.builtin.TypeError("first argument must be callable");
                }
                this.default_factory = default_;
            }

            if (this['$d']) {
                this['$d']['default_factory'] = this.default_factory;
            }
            else {
                this['$d'] = {'default_factory': this.default_factory};
            }

            return this;
        };

        Sk.abstr.setUpInheritance("defaultdict", mod.defaultdict, Sk.builtin.dict);

        mod.defaultdict.prototype['$r'] = function () {
            var def_str = Sk.misceval.objectRepr(this.default_factory).v;
            var dict_str = Sk.builtin.dict.prototype['$r'].call(this).v;
            return new Sk.builtin.str("defaultdict(" + def_str + ", " + dict_str + ")");
        };

        mod.defaultdict.prototype['__missing__'] = function (key) {
            Sk.builtin.pyCheckArgs('__missing__', arguments, 0, 1);
            if (key) {
                throw new Sk.builtin.KeyError(Sk.misceval.objectRepr(key));
            }
            else {
                return Sk.misceval.callsim(this.default_factory);
            }
        };

        mod.defaultdict.prototype.mp$subscript = function (key) {
            try {
                return Sk.builtin.dict.prototype.mp$subscript.call(this, key);
            }
            catch (e) {
                if (this.default_factory instanceof Sk.builtin.none) {
                    return this.__missing__(key);
                }
                else {
                    ret = this.__missing__();
                    this.mp$ass_subscript(key, ret);
                    return ret;
                }
            }
        };

        // Counter object

        mod.Counter = function Counter(iter_or_map) {
            if (!(this instanceof mod.Counter)) {
                return new mod.Counter(iter_or_map);
            }


            if (iter_or_map instanceof Sk.builtin.dict || iter_or_map === undefined) {
                Sk.abstr.superConstructor(mod.Counter, this, iter_or_map);

            }
            else {
                if (!(Sk.builtin.checkIterable(iter_or_map))) {
                    throw new Sk.builtin.TypeError("'" + Sk.abstr.typeName(iter_or_map) + "' object is not iterable");
                }

                Sk.abstr.superConstructor(mod.Counter, this);
                var one = new Sk.builtin.int_(1);

                for (var iter = iter_or_map.tp$iter(), k = iter.tp$iternext();
                    k !== undefined;
                    k = iter.tp$iternext()) {
                    var count = this.mp$subscript(k);
                    count = count.nb$add(one);
                    this.mp$ass_subscript(k, count);
                }
            }

            return this;
        };

        Sk.abstr.setUpInheritance("Counter", mod.Counter, Sk.builtin.dict);

        mod.Counter.prototype['$r'] = function () {
            var dict_str = this.size > 0 ? Sk.builtin.dict.prototype['$r'].call(this).v : '';
            return new Sk.builtin.str('Counter(' + dict_str + ')');
        };

        mod.Counter.prototype.mp$subscript = function (key) {
            try {
                return Sk.builtin.dict.prototype.mp$subscript.call(this, key);
            }
            catch (e) {
                return new Sk.builtin.int_(0);
            }
        };

        mod.Counter.prototype['elements'] = new Sk.builtin.func(function (self) {
            Sk.builtin.pyCheckArgs('elements', arguments, 1, 1);
            var all_elements = [];
            for (var iter = self.tp$iter(), k = iter.tp$iternext();
                k !== undefined;
                k = iter.tp$iternext()) {
                for (var i = 0; i < self.mp$subscript(k).v; i++) {
                    all_elements.push(k);
                }
            }

            var ret =
            {
                tp$iter: function () {
                    return ret;
                },
                $obj: this,
                $index: 0,
                $elem: all_elements,
                tp$iternext: function () {
                    if (ret.$index >= ret.$elem.length) {
                        return undefined;
                    }
                    return ret.$elem[ret.$index++];
                }
            };

            return ret;

        });

        mod.Counter.prototype['most_common'] = new Sk.builtin.func(function (self, n) {
            Sk.builtin.pyCheckArgs('most_common', arguments, 1, 2);
            var length = self.mp$length();

            if (n === undefined) {
                n = length;
            }
            else {
                if (!Sk.builtin.checkInt(n)) {
                    if (n instanceof Sk.builtin.float_) {
                        throw new Sk.builtin.TypeError("integer argument expected, got float");
                    }
                    else {
                        throw new Sk.builtin.TypeError("an integer is required");
                    }
                }

                n = Sk.builtin.asnum$(n);
                n = n <= length ? n : length;
                n = n >= 0 ? n : 0;
            }

            var most_common_elem = [];
            for (var iter = self.tp$iter(), k = iter.tp$iternext();
                k !== undefined;
                k = iter.tp$iternext()) {
                most_common_elem.push([k, self.mp$subscript(k)]);
            }

            var sort_func = function (a, b) {
                if (a[1].v < b[1].v) {
                    return 1;
                } else if (a[1].v > b[1].v) {
                    return -1;
                } else {
                    return 0;
                }
            };
            most_common_elem = most_common_elem.sort(sort_func);

            var ret = [];
            for (var i = 0; i < n; i++) {
                ret.push(new Sk.builtin.tuple(most_common_elem.shift()));
            }

            return new Sk.builtin.list(ret);
        });

        mod.Counter.prototype['update'] = new Sk.builtin.func(function (self, other) {
            Sk.builtin.pyCheckArgs('update', arguments, 1, 2);

            if (other instanceof Sk.builtin.dict) {
                for (var iter = other.tp$iter(), k = iter.tp$iternext();
                    k !== undefined;
                    k = iter.tp$iternext()) {
                    var count = self.mp$subscript(k);
                    self.mp$ass_subscript(k, count.nb$add(other.mp$subscript(k)));
                }
            }
            else if (other !== undefined) {
                if (!Sk.builtin.checkIterable(other)) {
                    throw new Sk.builtin.TypeError("'" + Sk.abstr.typeName(other) + "' object is not iterable");
                }

                var one = new Sk.builtin.int_(1);
                for (var iter = other.tp$iter(), k = iter.tp$iternext();
                    k !== undefined;
                    k = iter.tp$iternext()) {
                    var count = self.mp$subscript(k);
                    self.mp$ass_subscript(k, count.nb$add(one));
                }
            }
        });

        mod.Counter.prototype['subtract'] = new Sk.builtin.func(function (self, other) {
            Sk.builtin.pyCheckArgs('subtract', arguments, 1, 2);

            if (other instanceof Sk.builtin.dict) {
                for (var iter = other.tp$iter(), k = iter.tp$iternext();
                    k !== undefined;
                    k = iter.tp$iternext()) {
                    var count = self.mp$subscript(k);
                    self.mp$ass_subscript(k, count.nb$subtract(other.mp$subscript(k)));
                }
            }
            else if (other !== undefined) {
                if (!Sk.builtin.checkIterable(other)) {
                    throw new Sk.builtin.TypeError("'" + Sk.abstr.typeName(other) + "' object is not iterable");
                }

                var one = new Sk.builtin.int_(1);
                for (var iter = other.tp$iter(), k = iter.tp$iternext();
                    k !== undefined;
                    k = iter.tp$iternext()) {
                    var count = self.mp$subscript(k);
                    self.mp$ass_subscript(k, count.nb$subtract(one));
                }
            }
        });


        // OrderedDict
        mod.OrderedDict = function OrderedDict(items)
        {
            if (!(this instanceof mod.OrderedDict))
            {
                return new mod.OrderedDict(items);
            }

            this.orderedkeys = [];

            Sk.abstr.superConstructor(mod.OrderedDict, this, items);

            return this;
        }

        Sk.abstr.setUpInheritance("OrderedDict", mod.OrderedDict, Sk.builtin.dict);

        mod.OrderedDict.prototype['$r'] = function()
        {
            var v;
            var iter, k;
            var ret = [];
            var pairstr;
            for (iter = this.tp$iter(), k = iter.tp$iternext();
                k !== undefined;
                k = iter.tp$iternext()) {
                v = this.mp$subscript(k);
                if (v === undefined) {
                    //print(k, "had undefined v");
                    v = null;
                }
                ret.push("(" + Sk.misceval.objectRepr(k).v + ", " + Sk.misceval.objectRepr(v).v + ")");
            }
            pairstr = ret.join(", ");
            if (ret.length > 0)
            {
                pairstr = "[" + pairstr + "]";
            }
            return new Sk.builtin.str("OrderedDict(" + pairstr + ")");
        }

        mod.OrderedDict.prototype.mp$ass_subscript = function(key, w)
        {
            var idx = this.orderedkeys.indexOf(key);
            if (idx == -1)
            {
                this.orderedkeys.push(key);
            }

            return Sk.builtin.dict.prototype.mp$ass_subscript.call(this, key, w);
        }

        mod.OrderedDict.prototype.mp$del_subscript = function(key)
        {
            var idx = this.orderedkeys.indexOf(key);
            if (idx != -1)
            {
                this.orderedkeys.splice(idx, 1);
            }

            return Sk.builtin.dict.prototype.mp$del_subscript.call(this, key);
        }

        mod.OrderedDict.prototype.__iter__ = new Sk.builtin.func(function (self) {
            Sk.builtin.pyCheckArgs("__iter__", arguments, 0, 0, false, true);

            return mod.OrderedDict.prototype.tp$iter.call(self);
        });

        mod.OrderedDict.prototype.tp$iter = function()
        {
            var ret;
            ret =
            {
                tp$iter    : function () {
                    return ret;
                },
                $obj       : this,
                $index     : 0,
                $keys      : this.orderedkeys.slice(0),
                tp$iternext: function () {
                    // todo; StopIteration
                    if (ret.$index >= ret.$keys.length) {
                        return undefined;
                    }
                    return ret.$keys[ret.$index++];
                }
            };
            return ret;
        }

        mod.OrderedDict.prototype.ob$eq = function (other) {
            var l;
            var otherl;
            var iter;
            var k;
            var v;

            if (!(other instanceof mod.OrderedDict))
            {
                return Sk.builtin.dict.prototype.ob$eq.call(this, other);
            }

            l = this.mp$length();
            otherl = other.mp$length();

            if (l !== otherl) {
                return Sk.builtin.bool.false$;
            }

            for (iter = this.tp$iter(), otheriter = other.tp$iter(),
                k = iter.tp$iternext(), otherk = otheriter.tp$iternext();
                k !== undefined;
                k = iter.tp$iternext(), otherk = otheriter.tp$iternext()) 
            {
                if (!Sk.misceval.isTrue(Sk.misceval.richCompareBool(k, otherk, "Eq")))
                {
                    return Sk.builtin.bool.false$;
                }
                v = this.mp$subscript(k);
                otherv = other.mp$subscript(otherk);

                if (!Sk.misceval.isTrue(Sk.misceval.richCompareBool(v, otherv, "Eq"))) {
                    return Sk.builtin.bool.false$;
                }
            }

            return Sk.builtin.bool.true$;
        };

        mod.OrderedDict.prototype.ob$ne = function (other) {
            var l;
            var otherl;
            var iter;
            var k;
            var v;

            if (!(other instanceof mod.OrderedDict))
            {
                return Sk.builtin.dict.prototype.ob$ne.call(this, other);
            }

            l = this.size;
            otherl = other.size;

            if (l !== otherl) {
                return Sk.builtin.bool.true$;
            }

            for (iter = this.tp$iter(), otheriter = other.tp$iter(),
                k = iter.tp$iternext(), otherk = otheriter.tp$iternext();
                k !== undefined;
                k = iter.tp$iternext(), otherk = otheriter.tp$iternext()) 
            {
                if (!Sk.misceval.isTrue(Sk.misceval.richCompareBool(k, otherk, "Eq")))
                {
                    return Sk.builtin.bool.true$;
                }
                v = this.mp$subscript(k);
                otherv = other.mp$subscript(otherk);

                if (!Sk.misceval.isTrue(Sk.misceval.richCompareBool(v, otherv, "Eq"))) {
                    return Sk.builtin.bool.true$;
                }
            }

            return Sk.builtin.bool.false$;
        };

        mod.OrderedDict.prototype["pop"] = new Sk.builtin.func(function (self, key, d) {
            var s;
            var idx;

            Sk.builtin.pyCheckArgs('pop', arguments, 2, 3);

            idx = self.orderedkeys.indexOf(key);
            if (idx != -1)
            {
                self.orderedkeys.splice(idx, 1);
            }

            return Sk.misceval.callsim(Sk.builtin.dict.prototype["pop"], self, key, d);
        });

        mod.OrderedDict.prototype["popitem"] = new Sk.builtin.func(function (self, last) {
            var key, val;
            var s;

            Sk.builtin.pyCheckArgs('popitem', arguments, 1, 2);

            // Empty dictionary
            if (self.orderedkeys.length == 0)
            {
                s = new Sk.builtin.str('dictionary is empty');
                throw new Sk.builtin.KeyError(s.v);
            }

            key = self.orderedkeys[0];
            if (last === undefined || Sk.misceval.isTrue(last))
            {
                key = self.orderedkeys[self.orderedkeys.length - 1];
            }
<<<<<<< HEAD
        }
        return false;
    }

    var Skinherits = function(childCtor, parentCtor) {
      /** @constructor */
      function tempCtor() {};
      tempCtor.prototype = parentCtor.prototype;
      childCtor.superClass_ = parentCtor.prototype;
      childCtor.prototype = new tempCtor();
      /** @override */
      childCtor.prototype.constructor = childCtor;
    };

    mod.namedtuple = new Sk.builtin.func(function (name, fields) {
        if (Sk.ffi.remapToJs(Sk.misceval.callsim(keywds.$d['iskeyword'],name ))) {
            throw new Sk.builtin.ValueError("Type names and field names cannot be a keyword: " + name.v);
        }
        var nm = Sk.ffi.remapToJs(name);
        startsw = new RegExp(/^[0-9].*/);
        startsw2 = new RegExp(/^[0-9_].*/);
        alnum = new RegExp(/^\w*$/);
        if (startsw.test(nm) || (! alnum.test(nm))) {
            throw new Sk.builtin.ValueError(" Bad type name " + nm);
        }
        // fields could be a string or a tuple or list of strings
        var flds = Sk.ffi.remapToJs(fields);
=======
>>>>>>> 52793fb7

            val = Sk.misceval.callsim(self["pop"], self, key);
            return Sk.builtin.tuple([key, val]);
        });

        // deque
        mod.deque = function deque(iterable, maxlen) {
            throw new Sk.builtin.NotImplementedError("deque is not implemented")
        };

        // namedtuple
        mod.namedtuples = {};
        // should cover most things.  Does not:
        // * keyword args
        // _make
        // _replace
        // _asdict
        // _fields


        var hasDupes = function(a) {
            var counts = [];
            for(var i = 0; i <= a.length; i++) {
                if(counts[a[i]] === undefined) {
                    counts[a[i]] = 1;
                } else {
                    return true;
                }
            }
            return false;
        }

        var Skinherits = function(childCtor, parentCtor) {
        /** @constructor */
        function tempCtor() {};
        tempCtor.prototype = parentCtor.prototype;
        childCtor.superClass_ = parentCtor.prototype;
        childCtor.prototype = new tempCtor();
        /** @override */
        childCtor.prototype.constructor = childCtor;
        };

        mod.namedtuple = new Sk.builtin.func(function (name, fields) {
            if (Sk.ffi.remapToJs(Sk.misceval.callsim(keywds.$d['iskeyword'],name ))) {
                throw new Sk.builtin.ValueError("Type names and field names cannot be a keyword: " + name.v);
            }
            var nm = Sk.ffi.remapToJs(name);
            startsw = new RegExp(/^[0-9].*/);
            startsw2 = new RegExp(/^[0-9_].*/);
            alnum = new RegExp(/^\w*$/);
            if (startsw.test(nm) || (! alnum.test(nm))) {
                throw new Sk.builtin.ValueError(" Bad type name " + nm);
            }
            // fields could be a string or a tuple or list of strings
            var flds = Sk.ffi.remapToJs(fields);

            if (typeof(flds) === 'string') {
                flds = flds.split(/\s+/);
            }
            // import the keyword module here and use iskeyword
            for (i = 0; i < flds.length; i++) {
                if (Sk.ffi.remapToJs(Sk.misceval.callsim(keywds.$d['iskeyword'],Sk.ffi.remapToPy(flds[i]))) ||
                    startsw2.test(flds[i]) || (! alnum.test(flds[i]))
                ) {
                    throw new Sk.builtin.ValueError("Type names and field names cannot be a keyword: " + flds[i]);
                }
            }
            if (hasDupes(flds)) {
                throw new Sk.builtin.ValueError("Field names must be unique.");
            }

            var cons = function nametuple_constructor() {
                var o;
                if (arguments.length !== flds.length ) {
                    throw new Sk.builtin.TypeError("Number of arguments must match");
                }
                if (!(this instanceof mod.namedtuples[nm])) {
                    o = Object.create(mod.namedtuples[nm].prototype);
                    o.constructor.apply(o, arguments);
                    return o;
                }
                this.__class__ = mod.namedtuples[nm];
                this.v = Array.prototype.slice.call(arguments);
            };
            mod.namedtuples[nm] = cons;

            Skinherits(cons, Sk.builtin.tuple);
            cons.prototype.tp$name = nm;
            cons.prototype.ob$type = Sk.builtin.type.makeIntoTypeObj(nm, mod.namedtuples[nm]);
            cons.prototype["$r"] = function () {
                var ret;
                var i;
                var bits;
                if (this.v.length === 0) {
                    return new Sk.builtin.str(nm + "()");
                }
                bits = [];
                for (i = 0; i < this.v.length; ++i) {
                    bits[i] = flds[i] + "=" + Sk.misceval.objectRepr(this.v[i]).v;
                }
                ret = bits.join(", ");
                if (this.v.length === 1) {
                    ret += ",";
                }
                return new Sk.builtin.str(nm + "(" + ret + ")");
            };

            cons.prototype.tp$getattr = function (name) {
                var i = flds.indexOf(name);
                if (i >= 0) {
                    return this.v[i];
                }
                return undefined;
            };

<<<<<<< HEAD
        return cons;
    });
=======
            cons.prototype.tp$setattr = function (name, value) {
                throw new Sk.builtin.AttributeError("can't set attribute");
            };
>>>>>>> 52793fb7

            return cons;
        });

        return mod;
    });
};<|MERGE_RESOLUTION|>--- conflicted
+++ resolved
@@ -358,7 +358,7 @@
             for (iter = this.tp$iter(), otheriter = other.tp$iter(),
                 k = iter.tp$iternext(), otherk = otheriter.tp$iternext();
                 k !== undefined;
-                k = iter.tp$iternext(), otherk = otheriter.tp$iternext()) 
+                k = iter.tp$iternext(), otherk = otheriter.tp$iternext())
             {
                 if (!Sk.misceval.isTrue(Sk.misceval.richCompareBool(k, otherk, "Eq")))
                 {
@@ -397,7 +397,7 @@
             for (iter = this.tp$iter(), otheriter = other.tp$iter(),
                 k = iter.tp$iternext(), otherk = otheriter.tp$iternext();
                 k !== undefined;
-                k = iter.tp$iternext(), otherk = otheriter.tp$iternext()) 
+                k = iter.tp$iternext(), otherk = otheriter.tp$iternext())
             {
                 if (!Sk.misceval.isTrue(Sk.misceval.richCompareBool(k, otherk, "Eq")))
                 {
@@ -447,36 +447,6 @@
             {
                 key = self.orderedkeys[self.orderedkeys.length - 1];
             }
-<<<<<<< HEAD
-        }
-        return false;
-    }
-
-    var Skinherits = function(childCtor, parentCtor) {
-      /** @constructor */
-      function tempCtor() {};
-      tempCtor.prototype = parentCtor.prototype;
-      childCtor.superClass_ = parentCtor.prototype;
-      childCtor.prototype = new tempCtor();
-      /** @override */
-      childCtor.prototype.constructor = childCtor;
-    };
-
-    mod.namedtuple = new Sk.builtin.func(function (name, fields) {
-        if (Sk.ffi.remapToJs(Sk.misceval.callsim(keywds.$d['iskeyword'],name ))) {
-            throw new Sk.builtin.ValueError("Type names and field names cannot be a keyword: " + name.v);
-        }
-        var nm = Sk.ffi.remapToJs(name);
-        startsw = new RegExp(/^[0-9].*/);
-        startsw2 = new RegExp(/^[0-9_].*/);
-        alnum = new RegExp(/^\w*$/);
-        if (startsw.test(nm) || (! alnum.test(nm))) {
-            throw new Sk.builtin.ValueError(" Bad type name " + nm);
-        }
-        // fields could be a string or a tuple or list of strings
-        var flds = Sk.ffi.remapToJs(fields);
-=======
->>>>>>> 52793fb7
 
             val = Sk.misceval.callsim(self["pop"], self, key);
             return Sk.builtin.tuple([key, val]);
@@ -510,13 +480,13 @@
         }
 
         var Skinherits = function(childCtor, parentCtor) {
-        /** @constructor */
-        function tempCtor() {};
-        tempCtor.prototype = parentCtor.prototype;
-        childCtor.superClass_ = parentCtor.prototype;
-        childCtor.prototype = new tempCtor();
-        /** @override */
-        childCtor.prototype.constructor = childCtor;
+            /** @constructor */
+            function tempCtor() {};
+            tempCtor.prototype = parentCtor.prototype;
+            childCtor.superClass_ = parentCtor.prototype;
+            childCtor.prototype = new tempCtor();
+            /** @override */
+            childCtor.prototype.constructor = childCtor;
         };
 
         mod.namedtuple = new Sk.builtin.func(function (name, fields) {
@@ -592,14 +562,9 @@
                 return undefined;
             };
 
-<<<<<<< HEAD
-        return cons;
-    });
-=======
             cons.prototype.tp$setattr = function (name, value) {
                 throw new Sk.builtin.AttributeError("can't set attribute");
             };
->>>>>>> 52793fb7
 
             return cons;
         });
