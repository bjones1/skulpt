--- conflicted
+++ resolved
@@ -542,7 +542,6 @@
                 for (it = Sk.abstr.iter(other), i = it.tp$iternext(); i !== undefined; i = it.tp$iternext()) {
                     this.$push(i);
                 }
-<<<<<<< HEAD
                 return this;
             },
             nb$inplace_multiply: function (n) {
@@ -552,229 +551,6 @@
                 }
                 if (n <= 0) {
                     this.$clear();
-=======
-            }
-
-            return Sk.builtin.bool.false$;
-        };
-
-        mod.OrderedDict.prototype["pop"] = new Sk.builtin.func(function (self, key, d) {
-            var s;
-            var idx;
-
-            Sk.builtin.pyCheckArgsLen('pop', arguments.length, 2, 3);
-
-            idx = self.orderedkeys.indexOf(key);
-            if (idx != -1)
-            {
-                self.orderedkeys.splice(idx, 1);
-            }
-
-            return Sk.misceval.callsimArray(Sk.builtin.dict.prototype["pop"], [self, key, d]);
-        });
-
-        mod.OrderedDict.prototype["popitem"] = new Sk.builtin.func(function (self, last) {
-            var key, val;
-            var s;
-
-            Sk.builtin.pyCheckArgsLen('popitem', arguments.length, 1, 2);
-
-            // Empty dictionary
-            if (self.orderedkeys.length == 0)
-            {
-                s = new Sk.builtin.str('dictionary is empty');
-                throw new Sk.builtin.KeyError(s.v);
-            }
-
-            key = self.orderedkeys[0];
-            if (last === undefined || Sk.misceval.isTrue(last))
-            {
-                key = self.orderedkeys[self.orderedkeys.length - 1];
-            }
-
-            val = Sk.misceval.callsimArray(self["pop"], [self, key]);
-            return new Sk.builtin.tuple([key, val]);
-        });
-
-        // deque - Special thanks to:https://github.com/blakeembrey/deque
-        mod.deque = function(iterable, maxlen){
-            if (!(this instanceof mod.deque)) {
-                return new mod.deque(iterable, maxlen);
-            }
-            if (this['$d']) 
-                this['$d']['maxlen'] = maxlen?maxlen:Sk.builtin.none.none$;
-            else
-                this['$d'] = {'maxlen': maxlen?maxlen:Sk.builtin.none.none$};
-
-            this.head = 0;
-            this.tail = 0;
-            this.mask = 1;
-
-            if(maxlen && !Sk.builtin.checkNone(maxlen)){
-                maxlen = Sk.builtin.asnum$(maxlen);
-                if(!Number.isInteger(maxlen)){
-                    throw new Sk.builtin.TypeError("an integer is required");
-                }else if (maxlen < 0){
-                    throw new Sk.builtin.ValueError("maxlen must be non-negative");
-                }else{
-                    this.maxlen = maxlen;
-                }
-            }
-
-            if(iterable === undefined){
-                this.v = new Array(2);
-            }else if (Sk.builtin.checkIterable(iterable)) {
-                this.v = new Array(2);
-                mod.deque.prototype['extend'].func_code(this, iterable);
-            }else{
-                throw new Sk.builtin.TypeError("'" + Sk.abstr.typeName(iterable) + "' object is not iterable");
-            }
-
-            this.__class__ = mod.deque;
-
-            return this;
-        };
-        mod.deque.minArgs = 1;
-        mod.deque.maxArgs = 2;
-        mod.deque.co_varnames = ["iterable", "maxlen"];
-        mod.deque.co_name = new Sk.builtin.str("mod.deque");
-        mod.deque.co_argcount = 2;
-        mod.deque.$defaults = [new Sk.builtin.tuple([]), Sk.builtin.none.none$];
-
-        Sk.abstr.setUpInheritance("collections.deque", mod.deque, Sk.builtin.seqtype);
-        Sk.abstr.markUnhashable(mod.deque);
-
-        mod.deque.prototype.$init$ = mod.deque;
-
-        mod.deque.prototype.__init__ = new Sk.builtin.func(function(self, iterable, maxlen){
-            self.$init$(iterable, maxlen);
-        });
-
-        mod.deque.prototype.$resize = function(size, length) {
-            var head = this.head;
-            var mask = this.mask;
-            this.head = 0;
-            this.tail = size;
-            this.mask = length - 1;
-            // Optimize resize when list is already sorted.
-            if (head === 0) {
-                this.v.length = length;
-                return;
-            }
-            const sorted = new Array(length);
-            for (let i = 0; i < size; i++)
-                sorted[i] = this.v[(head + i) & mask];
-            this.v = sorted;
-        }
-        mod.deque.prototype.$push = function (value) {
-            this.v[this.tail] = value;
-            this.tail = (this.tail + 1) & this.mask;
-            if (this.head === this.tail)
-                this.$resize(this.v.length, this.v.length << 1);
-
-            var size = (this.tail - this.head) & this.mask;
-            if(this.maxlen !== undefined && size > this.maxlen)
-                 mod.deque.prototype['popleft'].func_code(this);
-            return this;
-        };
-        mod.deque.prototype.$pushLeft = function(value) {
-            this.head = (this.head - 1) & this.mask;
-            this.v[this.head] = value;
-            if (this.head === this.tail)
-                this.$resize(this.v.length, this.v.length << 1);
-
-            var size = (this.tail - this.head) & this.mask;
-            if(this.maxlen !== undefined && size > this.maxlen)
-                 mod.deque.prototype['pop'].func_code(this);
-            return this;
-        }
-        
-        mod.deque.prototype['append'] = new Sk.builtin.func(function (self, value) {
-            Sk.builtin.pyCheckArgsLen("append", arguments.length, 1, 1, true, false);
-            self.$push(value);
-            return Sk.builtin.none.none$;
-        });
-        
-        mod.deque.prototype['appendleft'] = new Sk.builtin.func(function (self, value) {
-            Sk.builtin.pyCheckArgsLen("appendleft", arguments.length, 1, 1, true, false);
-            self.$pushLeft(value);
-            return Sk.builtin.none.none$;
-        });
-
-        
-        mod.deque.prototype['extend'] = new Sk.builtin.func(function (self, iterable) {
-            Sk.builtin.pyCheckArgsLen("extend", arguments.length, 1, 1, true, false);
-            if(!Sk.builtin.checkIterable(iterable))
-                throw new Sk.builtin.TypeError("'" + Sk.abstr.typeName(iterable) + "' object is not iterable");
-
-            for (it = Sk.abstr.iter(iterable), i = it.tp$iternext(); 
-                i !== undefined; i = it.tp$iternext()) {
-                self.$push(i);
-            }
-            return Sk.builtin.none.none$;
-        });
-        
-        mod.deque.prototype['extendleft'] = new Sk.builtin.func(function (self, iterable) {
-            Sk.builtin.pyCheckArgsLen("extendleft", arguments.length, 1, 1, true, false);
-            if(!Sk.builtin.checkIterable(iterable))
-                throw new Sk.builtin.TypeError("'" + Sk.abstr.typeName(iterable) + "' object is not iterable");
-            
-            for (it = Sk.abstr.iter(iterable), i = it.tp$iternext(); i !== undefined; i = it.tp$iternext()) {
-                self.$pushLeft(i);
-            }
-            return Sk.builtin.none.none$;
-        });
-        
-        mod.deque.prototype['clear'] = new Sk.builtin.func(function (self) { 
-            Sk.builtin.pyCheckArgsLen("clear", arguments.length, 0, 0, true, false);
-            self.head = 0;
-            self.tail = 0;
-            self.mask = 1;
-            self.maxlen = undefined; 
-            self.v = new Array(2);
-        });
-        
-        mod.deque.prototype['insert'] = new Sk.builtin.func(function (self, idx, value) { 
-            Sk.builtin.pyCheckArgsLen("insert", arguments.length, 2, 2, true, false);
-
-            index = Sk.builtin.asnum$(idx);
-            if(!Number.isInteger(index)){
-                throw new Sk.builtin.TypeError("integer argument expected, got "+Sk.abstr.typeName(idx));
-            }
-            var size = (self.tail - self.head) & self.mask;
-            if(self.maxlen !==undefined && size >= self.maxlen)
-                throw new Sk.builtin.IndexError("deque already at its maximum size");
-            if(index > size)
-                index = size;
-            if(index <= -size)
-                index = 0;
-            
-            const pos = ((index >= 0 ? self.head : self.tail) + index) & self.mask;
-
-            var cur = self.tail;
-
-            self.tail = (self.tail + 1) & self.mask;
-
-            while (cur !== pos) {
-                const prev = (cur - 1) & self.mask;
-                self.v[cur] = self.v[prev];
-                cur = prev;
-            }
-            self.v[pos] = value;
-            if (self.head === self.tail)
-                self.$resize(self.v.length, self.v.length << 1);
-            return Sk.builtin.none.none$;
-        });
-        
-        mod.deque.prototype['index'] = new Sk.builtin.func(function (self, x, start, stop) { 
-            Sk.builtin.pyCheckArgsLen("index", arguments.length, 1, 3, true, false);
-
-            var size = (self.tail - self.head) & self.mask;
-            if(start){
-                start = Sk.builtin.asnum$(start);
-                if(!Number.isInteger(start)){
-                    throw new Sk.builtin.TypeError("slice indices must be integers or have an __index__ method");
->>>>>>> c012709d
                 }
                 const tmp = this.$copy();
                 const size = (this.tail - this.head) & this.mask;
