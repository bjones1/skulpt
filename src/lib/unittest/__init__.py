__author__ = 'bmiller'
'''
This is the start of something that behaves like
the unittest module from cpython.

'''

class TestCase:
    def __init__(self):
        self.numPassed = 0
        self.numFailed = 0
        self.assertPassed = 0
        self.assertFailed = 0
        self.verbosity = 1
        self.tlist = []
        testNames = {}
        for name in dir(self):
            if name[:4] == 'test' and name not in testNames:
                self.tlist.append(getattr(self,name))
                testNames[name]=True

    def setUp(self):
        pass

    def tearDown(self):
        pass
    
    def cleanName(self,funcName):
    # work around skulpts lack of an __name__
        funcName = str(funcName)
        funcName = funcName[13:]
        funcName = funcName[:funcName.find('<')-3]
        return funcName

    def main(self):

        for func in self.tlist:
            if self.verbosity > 1:
                print('Running %s' % self.cleanName(func))
            try:
                self.setUp()
                self.assertPassed = 0
                self.assertFailed = 0
                func()
                self.tearDown()
                if self.assertFailed == 0:
                    self.numPassed += 1
                else:
                    self.numFailed += 1
                    print('Tests failed in %s ' % self.cleanName(func))
            except Exception as e:
                self.assertFailed += 1
                self.numFailed += 1
                print('Test threw exception in %s (%s)' % (self.cleanName(func), e))
        self.showSummary()

    def assertEqual(self, actual, expected, feedback=""):
        res = actual==expected
        if not res and feedback == "":
            feedback = "Expected %s to equal %s" % (str(actual),str(expected))
        self.appendResult(res, actual ,expected, feedback)

    def assertNotEqual(self, actual, expected, feedback=""):
        res = actual != expected
        if not res and feedback == "":
            feedback = "Expected %s to not equal %s" % (str(actual),str(expected))
        self.appendResult(res, actual, expected, feedback)

    def assertTrue(self,x, feedback=""):
        res = bool(x) is True
        if not res and feedback == "":
            feedback = "Expected %s to be True" % (str(x))
        self.appendResult(res, x, True, feedback)

    def assertFalse(self,x, feedback=""):
        res = not bool(x)
        if not res and feedback == "":
            feedback = "Expected %s to be False" % (str(x))
        self.appendResult(res, x, False, feedback)

    def assertIs(self,a,b, feedback=""):
        res = a is b
        if not res and feedback == "":
            feedback = "Expected %s to be the same object as %s" % (str(a),str(b))
        self.appendResult(res, a, b, feedback)

    def assertIsNot(self,a,b, feedback=""):
        res = a is not b
        if not res and feedback == "":
            feedback = "Expected %s to not be the same object as %s" % (str(a),str(b))
        self.appendResult(res, a, b, feedback)

    def assertIsNone(self,x, feedback=""):
        res = x is None
        if not res and feedback == "":
            feedback = "Expected %s to be None" % (str(x))
        self.appendResult(res, x, None, feedback)

    def assertIsNotNone(self,x, feedback=""):
        res = x is not None
        if not res and feedback == "":
            feedback = "Expected %s to not be None" % (str(x))
        self.appendResult(res, x, None, feedback)

    def assertIn(self, a, b, feedback=""):
        res = a in b
        if not res and feedback == "":
            feedback = "Expected %s to be in %s" % (str(a),str(b))
        self.appendResult(res, a, b, feedback)

    def assertNotIn(self, a, b, feedback=""):
        res = a not in b
        if not res and feedback == "":
            feedback = "Expected %s to not be in %s" % (str(a),str(b))
        self.appendResult(res, a, b, feedback)

    def assertIsInstance(self,a,b, feedback=""):
        res = isinstance(a,b)
        if not res and feedback == "":
            feedback = "Expected %s to be an instance of %s" % (str(a), str(b))
        self.appendResult(res, a, b, feedback)

    def assertNotIsInstance(self,a,b, feedback=""):
        res = not isinstance(a,b)
        if not res and feedback == "":
            feedback = "Expected %s to not be an instance of %s" % (str(a),str(b))
        self.appendResult(res, a, b, feedback)

    def assertAlmostEqual(self, a, b, places=7, feedback="", delta=None):

<<<<<<< HEAD
    def assertAlmostEqual(self, a, b, places=None, feedback="", delta=None):

        if delta is not None:
            res = abs(a - b) <= delta
        else:
            if places is None:
                places = 7
            res = round(abs(a-b), places) == 0

        self.appendResult(res,str(a)+' to equal ', b, feedback)

    def assertNotAlmostEqual(self, a, b, places=None, feedback="", delta=None):
=======
        if delta is not None:
            res = abs(a-b) <= delta
        else:
            if places is None:
                places = 7
            res = round(a-b, places) == 0
        
        if not res and feedback == "":
            feedback = "Expected %s to equal %s" % (str(a),str(b))
        self.appendResult(res, a, b, feedback)

    def assertNotAlmostEqual(self, a, b, places=7, feedback="", delta=None):
>>>>>>> 3a74f237

        if delta is not None:
            res = not (a == b) and abs(a - b) > delta
        else:
            if places is None:
                places = 7
<<<<<<< HEAD
            res = not (a == b) and round(abs(a-b), places) != 0

        self.appendResult(res,str(a)+' to not equal ',b,feedback)
=======
            res = round(a-b, places) != 0

        if not res and feedback == "":
            feedback = "Expected %s to not equal %s" % (str(a),str(b))
        self.appendResult(res, a, b, feedback)

>>>>>>> 3a74f237

    def assertGreater(self,a,b, feedback=""):
        res = a > b
        if not res and feedback == "":
            feedback = "Expected %s to be greater than %s" % (str(a),str(b))
        self.appendResult(res, a, b, feedback)

    def assertGreaterEqual(self,a,b, feedback=""):
        res = a >= b
        if not res and feedback == "":
            feedback = "Expected %s to be >= %s" % (str(a),str(b))
        self.appendResult(res, a, b, feedback)

    def assertLess(self, a, b, feedback=""):
        res = a < b
        if not res and feedback == "":
            feedback = "Expected %s to be less than %s" % (str(a),str(b))
        self.appendResult(res, a, b, feedback)

    def assertLessEqual(self,a,b, feedback=""):
        res = a <= b
        if not res and feedback == "":
            feedback = "Expected %s to be <= %s" % (str(a),str(b))
        self.appendResult(res, a, b, feedback)

    def appendResult(self,res,actual,expected,feedback):
        if res:
            msg = 'Pass'
            self.assertPassed += 1
        else:
            msg = 'Fail: ' +  feedback
            print(msg)
            self.assertFailed += 1

    def assertRaises(self, exception, callable=None, *args, **kwds):
        # with is currently not supported hence we just try and catch
        if callable is None:
            raise NotImplementedError("assertRaises does currently not support assert contexts")
        if kwds:
            raise NotImplementedError("assertRaises does currently not support **kwds")

        res = False
        actualerror = str(exception())
        try:
            callable(*args)
        except exception as ex:
            res = True
        except Exception as inst:
            actualerror = str(inst)
            print("ACT = ", actualerror, str(exception()))
        else:
            actualerror = "No Error"

        self.appendResult(res, str(exception()), actualerror, "")

    def fail(self, msg=None):
        if msg is None:
            msg = 'Fail'
        else:
            msg = 'Fail: ' + msg
        print(msg)
        self.assertFailed += 1

    def showSummary(self):
        pct = self.numPassed / (self.numPassed+self.numFailed) * 100
        print("Ran %d tests, passed: %d failed: %d\n" % (self.numPassed+self.numFailed,
                                               self.numPassed, self.numFailed))



def main(verbosity=1):
    glob = globals() # globals() still needs work
    for name in glob:
        if issubclass(glob[name],TestCase):
            try:
                tc = glob[name]()
                tc.verbosity = verbosity
                tc.main()
            except:
                print("Uncaught Error in: ", name)<|MERGE_RESOLUTION|>--- conflicted
+++ resolved
@@ -128,20 +128,6 @@
 
     def assertAlmostEqual(self, a, b, places=7, feedback="", delta=None):
 
-<<<<<<< HEAD
-    def assertAlmostEqual(self, a, b, places=None, feedback="", delta=None):
-
-        if delta is not None:
-            res = abs(a - b) <= delta
-        else:
-            if places is None:
-                places = 7
-            res = round(abs(a-b), places) == 0
-
-        self.appendResult(res,str(a)+' to equal ', b, feedback)
-
-    def assertNotAlmostEqual(self, a, b, places=None, feedback="", delta=None):
-=======
         if delta is not None:
             res = abs(a-b) <= delta
         else:
@@ -154,25 +140,18 @@
         self.appendResult(res, a, b, feedback)
 
     def assertNotAlmostEqual(self, a, b, places=7, feedback="", delta=None):
->>>>>>> 3a74f237
 
         if delta is not None:
             res = not (a == b) and abs(a - b) > delta
         else:
             if places is None:
                 places = 7
-<<<<<<< HEAD
-            res = not (a == b) and round(abs(a-b), places) != 0
-
-        self.appendResult(res,str(a)+' to not equal ',b,feedback)
-=======
+
             res = round(a-b, places) != 0
 
         if not res and feedback == "":
             feedback = "Expected %s to not equal %s" % (str(a),str(b))
         self.appendResult(res, a, b, feedback)
-
->>>>>>> 3a74f237
 
     def assertGreater(self,a,b, feedback=""):
         res = a > b
