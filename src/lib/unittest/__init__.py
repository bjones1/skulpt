--- conflicted
+++ resolved
@@ -24,6 +24,7 @@
 
     def tearDown(self):
         pass
+    
     def cleanName(self,funcName):
     # work around skulpts lack of an __name__
         funcName = str(funcName)
@@ -125,41 +126,32 @@
             feedback = "Expected %s to not be an instance of %s" % (str(a),str(b))
         self.appendResult(res, a, b, feedback)
 
-<<<<<<< HEAD
-    def assertAlmostEqual(self, a, b, places=None, feedback="", delta=None):
+    def assertAlmostEqual(self, a, b, places=7, feedback="", delta=None):
 
         if delta is not None:
-            res = abs(a - b) <= delta
+            res = abs(a-b) <= delta
         else:
             if places is None:
                 places = 7
-            res = round(abs(a-b), places) == 0
-
-        self.appendResult(res,str(a)+' to equal ', b, feedback)
-
-    def assertNotAlmostEqual(self, a, b, places=None, feedback="", delta=None):
+            res = round(a-b, places) == 0
+        
+        if not res and feedback == "":
+            feedback = "Expected %s to equal %s" % (str(actual),str(expected))
+        self.appendResult(res, a, b, feedback)
+
+    def assertNotAlmostEqual(self, a, b, places=7, feedback="", delta=None):
 
         if delta is not None:
             res = not (a == b) and abs(a - b) > delta
         else:
             if places is None:
                 places = 7
-            res = not (a == b) and round(abs(a-b), places) != 0
-
-        self.appendResult(res,str(a)+' to not equal ',b,feedback)
-=======
-    def assertAlmostEqual(self, a, b, places=7, feedback=""):
-        res = round(a-b, places) == 0
-        if not res and feedback == "":
-            feedback = "Expected %s to equal %s" % (str(actual),str(expected))
-        self.appendResult(res, a, b, feedback)
-
-    def assertNotAlmostEqual(self, a, b, places=7, feedback=""):
-        res = round(a-b, places) != 0
+            res = round(a-b, places) != 0
+
         if not res and feedback == "":
             feedback = "Expected %s to not equal %s" % (str(a),str(b))
         self.appendResult(res, a, b, feedback)
->>>>>>> b393459f
+
 
     def assertGreater(self,a,b, feedback=""):
         res = a > b
