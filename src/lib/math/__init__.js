--- conflicted
+++ resolved
@@ -5,63 +5,39 @@
     mod.e =  Sk.builtin.assk$(Math.E, Sk.builtin.nmber.float$);
 
     mod.abs = new Sk.builtin.func(function(x) {
-<<<<<<< HEAD
         Sk.builtin.pyCheckArgs("abs", arguments, 1, 1);
         Sk.builtin.pyCheckType("x", "number", Sk.builtin.checkNumber(x));
 
-	return Math.abs(x);
-=======
-		return Sk.builtin.assk$(Math.abs(Sk.builtin.asnum$(x)), undefined);
->>>>>>> d2ff969a
+	return Sk.builtin.assk$(Math.abs(Sk.builtin.asnum$(x)), x.skType);
     });
 
 //	RNL	added
     mod.fabs = new Sk.builtin.func(function(x) {
-<<<<<<< HEAD
         Sk.builtin.pyCheckArgs("fabs", arguments, 1, 1);
         Sk.builtin.pyCheckType("x", "number", Sk.builtin.checkNumber(x));
 
-	return Math.abs(x);
+	return new Sk.builtin.nmber(Math.abs(Sk.builtin.asnum$(x)), x.skType);
     });
 
     mod.asin = new Sk.builtin.func(function(rad) {
         Sk.builtin.pyCheckArgs("asin", arguments, 1, 1);
         Sk.builtin.pyCheckType("rad", "number", Sk.builtin.checkNumber(rad));
 
-	return Math.asin(rad);
+	return new Sk.builtin.nmber(Math.asin(Sk.builtin.asnum$(rad)), Sk.builtin.nmber.float$);
     });
 
     mod.acos = new Sk.builtin.func(function(rad) {
         Sk.builtin.pyCheckArgs("acos", arguments, 1, 1);
         Sk.builtin.pyCheckType("rad", "number", Sk.builtin.checkNumber(rad));
 
-	return Math.acos(rad);
+	return new Sk.builtin.nmber(Math.acos(Sk.builtin.asnum$(rad)), Sk.builtin.nmber.float$);
     });
 
     mod.atan = new Sk.builtin.func(function(rad) {
         Sk.builtin.pyCheckArgs("atan", arguments, 1, 1);
         Sk.builtin.pyCheckType("rad", "number", Sk.builtin.checkNumber(rad));
 
-	return Math.atan(rad);
-=======
-		return Sk.builtin.assk$(Math.abs(Sk.builtin.asnum$(x)), Sk.builtin.nmber.float$);
-    });
-
-    mod.asin = new Sk.builtin.func(function(rad) {
-		return Sk.builtin.assk$(Math.asin(Sk.builtin.asnum$(rad)), Sk.builtin.nmber.float$);
-    });
-
-    mod.acos = new Sk.builtin.func(function(rad) {
-		return Sk.builtin.assk$(Math.acos(Sk.builtin.asnum$(rad)), Sk.builtin.nmber.float$);
-    });
-
-    mod.atan = new Sk.builtin.func(function(rad) {
-		return Sk.builtin.assk$(Math.atan(Sk.builtin.asnum$(rad)), Sk.builtin.nmber.float$);
-    });
-
-    mod.atan2 = new Sk.builtin.func(function(x, y) {
-		return Sk.builtin.assk$(Math.atan2(Sk.builtin.asnum$(x), Sk.builtin.asnum$(y)), Sk.builtin.nmber.float$);
->>>>>>> d2ff969a
+	return new Sk.builtin.nmber(Math.atan(Sk.builtin.asnum$(rad)), Sk.builtin.nmber.float$);
     });
 
     mod.atan2 = new Sk.builtin.func(function(y, x) {
@@ -69,57 +45,56 @@
         Sk.builtin.pyCheckType("y", "number", Sk.builtin.checkNumber(y));
         Sk.builtin.pyCheckType("x", "number", Sk.builtin.checkNumber(x));
 
-	return Math.atan2(y, x);
+	return new Sk.builtin.nmber(Math.atan2(Sk.builtin.asnum$(y), Sk.builtin.asnum$(x)), Sk.builtin.nmber.float$);
     });
 
     mod.sin = new Sk.builtin.func(function(rad) {
-<<<<<<< HEAD
         Sk.builtin.pyCheckArgs("sin", arguments, 1, 1);
         Sk.builtin.pyCheckType("rad", "number", Sk.builtin.checkNumber(rad));
 
-	return Math.sin(rad);
+	return new Sk.builtin.nmber(Math.sin(Sk.builtin.asnum$(rad)), Sk.builtin.nmber.float$);
     });
 
     mod.cos = new Sk.builtin.func(function(rad) {
         Sk.builtin.pyCheckArgs("cos", arguments, 1, 1);
         Sk.builtin.pyCheckType("rad", "number", Sk.builtin.checkNumber(rad));
 
-	return Math.cos(rad);
+	return new Sk.builtin.nmber(Math.cos(Sk.builtin.asnum$(rad)), Sk.builtin.nmber.float$);
     });
 
     mod.tan = new Sk.builtin.func(function(rad) {
         Sk.builtin.pyCheckArgs("tan", arguments, 1, 1);
         Sk.builtin.pyCheckType("rad", "number", Sk.builtin.checkNumber(rad));
 
-	return Math.tan(rad);
+	return new Sk.builtin.nmber(Math.tan(Sk.builtin.asnum$(rad)), Sk.builtin.nmber.float$);
     });
 
     mod.ceil = new Sk.builtin.func(function(x) {
         Sk.builtin.pyCheckArgs("ceil", arguments, 1, 1);
         Sk.builtin.pyCheckType("x", "number", Sk.builtin.checkNumber(x));
 
-	return Math.ceil(x);
+	return new Sk.builtin.nmber(Math.ceil(Sk.builtin.asnum$(x)), Sk.builtin.nmber.float$);
     });
 
     mod.floor = new Sk.builtin.func(function(x) {
         Sk.builtin.pyCheckArgs("floor", arguments, 1, 1);
         Sk.builtin.pyCheckType("x", "number", Sk.builtin.checkNumber(x));
 
-	return Math.floor(x);
+	return new Sk.builtin.nmber(Math.floor(Sk.builtin.asnum$(x)), Sk.builtin.nmber.float$);
     });
 
     mod.sqrt = new Sk.builtin.func(function(x) {
         Sk.builtin.pyCheckArgs("sqrt", arguments, 1, 1);
         Sk.builtin.pyCheckType("x", "number", Sk.builtin.checkNumber(x));
 
-	return Math.sqrt(x);
+	return new Sk.builtin.nmber(Math.sqrt(Sk.builtin.asnum$(x)), Sk.builtin.nmber.float$);
     });
 
     mod.trunc = new Sk.builtin.func(function(x) {
         Sk.builtin.pyCheckArgs("trunc", arguments, 1, 1);
         Sk.builtin.pyCheckType("x", "number", Sk.builtin.checkNumber(x));
 
-        return x | 0;
+        return new Sk.builtin.nmber(Sk.builtin.asnum$(x)|0, Sk.builtin.nmber.float$);
     });
 
     mod.log = new Sk.builtin.func(function(x, base) {
@@ -127,10 +102,11 @@
         Sk.builtin.pyCheckType("x", "number", Sk.builtin.checkNumber(x));
 
         if (base === undefined) {
-	    return Math.log(x);            
+	    return new Sk.builtin.nmber(Math.log(Sk.builtin.asnum$(x)), Sk.builtin.nmber.float$);
         } else {
             Sk.builtin.pyCheckType("base", "number", Sk.builtin.checkNumber(base));
-            return Math.log(x) / Math.log(base);
+            var ret = Math.log(Sk.builtin.asnum$(x)) / Math.log(Sk.builtin.asnum$(base));
+	    return new Sk.builtin.nmber(ret, Sk.builtin.nmber.float$);
         }
     });
 
@@ -138,49 +114,15 @@
         Sk.builtin.pyCheckArgs("log10", arguments, 1, 1);
         Sk.builtin.pyCheckType("x", "number", Sk.builtin.checkNumber(x));
 
-        return Math.log(x) / Math.log(10);
-=======
-		return Sk.builtin.assk$(Math.sin(Sk.builtin.asnum$(rad)), Sk.builtin.nmber.float$);
+        var ret = Math.log(Sk.builtin.asnum$(x)) / Math.log(10);
+	return new Sk.builtin.nmber(ret, Sk.builtin.nmber.float$);
     });
 
-    mod.cos = new Sk.builtin.func(function(rad) {
-		return Sk.builtin.assk$(Math.cos(Sk.builtin.asnum$(rad)), Sk.builtin.nmber.float$);
-    });
-
-    mod.tan = new Sk.builtin.func(function(rad) {
-		return Sk.builtin.assk$(Math.tan(Sk.builtin.asnum$(rad)), Sk.builtin.nmber.float$);
-    });
-
-    mod.ceil = new Sk.builtin.func(function(x) {
-		return Sk.builtin.assk$(Math.ceil(Sk.builtin.asnum$(x)), Sk.builtin.nmber.float$);
-    });
-
-    mod.floor = new Sk.builtin.func(function(x) {
-		return Sk.builtin.assk$(Math.floor(Sk.builtin.asnum$(x)), Sk.builtin.nmber.float$);
-    });
-
-    mod.sqrt = new Sk.builtin.func(function(x) {
-		return Sk.builtin.assk$(Math.sqrt(Sk.builtin.asnum$(x)), Sk.builtin.nmber.float$);
-    });
-
-    mod.log = new Sk.builtin.func(function(x, b) {
-		if (b) {
-			return Sk.builtin.assk$((Math.log(Sk.builtin.asnum$(x)) / Math.log(Sk.builtin.asnum$(b))), Sk.builtin.nmber.float$);
-		}
-		return Sk.builtin.assk$(Math.log(Sk.builtin.asnum$(x)), Sk.builtin.nmber.float$);
->>>>>>> d2ff969a
-    });
-
-    mod.log10 = new Sk.builtin.func(function(x, b) {
-		return Sk.builtin.assk$((Math.log(Sk.builtin.asnum$(x)) / Math.log(Sk.builtin.asnum$(10))), Sk.builtin.nmber.float$);
-	});
-
     mod.exp = new Sk.builtin.func(function(x) {
-<<<<<<< HEAD
         Sk.builtin.pyCheckArgs("exp", arguments, 1, 1);
         Sk.builtin.pyCheckType("x", "number", Sk.builtin.checkNumber(x));
 
-	return Math.exp(x);
+	return new Sk.builtin.nmber(Math.exp(Sk.builtin.asnum$(x)), Sk.builtin.nmber.float$);
     });
 
     mod.pow = new Sk.builtin.func(function(x,y) {
@@ -188,46 +130,29 @@
         Sk.builtin.pyCheckType("x", "number", Sk.builtin.checkNumber(x));
         Sk.builtin.pyCheckType("y", "number", Sk.builtin.checkNumber(y));
 
-	return Math.pow(x,y);
+	return new Sk.builtin.nmber(Math.pow(Sk.builtin.asnum$(x), Sk.builtin.asnum$(y)), Sk.builtin.nmber.float$);
     });
 
     mod.radians = new Sk.builtin.func(function(deg) {
         Sk.builtin.pyCheckArgs("radians", arguments, 1, 1);
         Sk.builtin.pyCheckType("deg", "number", Sk.builtin.checkNumber(deg));
 
-	return Math.PI / 180.0 * deg;
+	var ret = Math.PI / 180.0 * Sk.builtin.asnum$(deg);
+	return new Sk.builtin.nmber(ret, Sk.builtin.nmber.float$);
     });
 
     mod.degrees = new Sk.builtin.func(function(rad) {
         Sk.builtin.pyCheckArgs("degrees", arguments, 1, 1);
         Sk.builtin.pyCheckType("rad", "number", Sk.builtin.checkNumber(rad));
 
-	return 180.0 / Math.PI * rad;
-=======
-		return Sk.builtin.assk$(Math.exp(Sk.builtin.asnum$(x)), Sk.builtin.nmber.float$);
-    });
-
-    mod.pow = new Sk.builtin.func(function(x,y) {
-		return Sk.builtin.assk$(Math.pow(Sk.builtin.asnum$(x),Sk.builtin.asnum$(y)), Sk.builtin.nmber.float$);
-    });
-
-    mod.radians = new Sk.builtin.func(function(deg) {
-		return Sk.builtin.assk$(Math.PI / 180.0 * Sk.builtin.asnum$(deg), Sk.builtin.nmber.float$);
-    });
-
-    mod.degrees = new Sk.builtin.func(function(rad) {
-		return Sk.builtin.assk$(180.0 / Math.PI * Sk.builtin.asnum$(rad), Sk.builtin.nmber.float$);
-    });
-
-    mod.trunc = new Sk.builtin.func(function(x) {
-		return Sk.builtin.assk$(Math.floor(Sk.builtin.asnum$(x)), Sk.builtin.nmber.int$);
+	var ret = 180.0 / Math.PI * Sk.builtin.asnum$(rad);
+	return new Sk.builtin.nmber(ret, Sk.builtin.nmber.float$);
     });
 
     mod.hypot = new Sk.builtin.func(function(x, y) {
 		x = Sk.builtin.asnum$(x);
 		y = Sk.builtin.asnum$(y);
-		return Sk.builtin.assk$(Math.sqrt((x*x)+(y*y)), Sk.builtin.nmber.float$);
->>>>>>> d2ff969a
+	return new Sk.builtin.nmber(Math.sqrt((x*x)+(y*y)), Sk.builtin.nmber.float$);
     });
 
 	mod.factorial = new Sk.builtin.func(function(x) {
@@ -235,7 +160,7 @@
 		var r = 1;
 		for (var i = 2; i <= x; i++)
 			r *= i;
-		return Sk.builtin.assk$(r, Sk.builtin.nmber.int$);
+		return new Sk.builtin.nmber(r, Sk.builtin.nmber.int$);
 	});
 
     return mod;
