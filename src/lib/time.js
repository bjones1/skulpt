/*
 implementation of the Python time package.

 notes:
 - struct_time is a structseq but structseq does not implement methods: 'n_fields', 'n_sequence_fields', 'n_unnamed_fields' yet

 ['__doc__', '__file__', '__name__', '__package__', 'accept2dyear', 'altzone', 'asctime', 'clock', 'ctime', 'daylight', 'gmtime', 'localtime', 'mktime', 'sleep', 'strftime', 'strptime', 'struct_time', 'time', 'timezone', 'tzname', 'tzset']
 */

var $builtinmodule = function (name) {
    var mod = {};

    mod.__file__ = "/src/lib/time/__init__.js";

    mod.__package__ = Sk.builtin.none.none$;

    var struct_time_fields = {
        "tm_year": "year, for example, 1993",
        "tm_mon": "month of year, range [1, 12]",
        "tm_mday": "day of month, range [1, 31]",
        "tm_hour": "hours, range [0, 23]",
        "tm_min": "minutes, range [0, 59]",
        "tm_sec": "seconds, range [0, 61]",
        "tm_wday": "day of week, range [0, 6], Monday is 0",
        "tm_yday": "day of year, range [1, 366]",
        "tm_isdst": "1 if summer time is in effect, 0 if not, and -1 if unknown"
    };

    var struct_time_f = Sk.builtin.make_structseq('time', 'struct_time', struct_time_fields);

    mod.struct_time = struct_time_f;

    function check_struct_time(t) {
        if (!(t instanceof struct_time_f)) {
            throw new Sk.builtin.TypeError("Required argument 'struct_time' must be of type: 'struct_time'");
        }
        var i;
        var len = t.v.length;
        var obj = t.v;
        for (i = 0; i < len; ++i) {
            if (!Sk.builtin.checkInt(obj[i])) {
                throw new Sk.builtin.TypeError("struct_time may only contain integers");
            }
        }
        return true;
    }

    mod.time = new Sk.builtin.func(function () {
        Sk.builtin.pyCheckArgs("time", arguments, 0, 0);
        var res = Date.now();
        if (this.performance && this.performance.now)
        {
            res = res + performance.now() % 1;
        }
        return Sk.builtin.assk$(res / 1000, undefined);
    });

    // This is an experimental implementation of time.sleep(), using suspensions
    mod.sleep = new Sk.builtin.func(function(delay) {
        Sk.builtin.pyCheckArgs("sleep", arguments, 1, 1);
        Sk.builtin.pyCheckType("delay", "float", Sk.builtin.checkNumber(delay));

        return new Sk.misceval.promiseToSuspension(new Promise(function(resolve) {
            Sk.setTimeout(function() {
                resolve(Sk.builtin.none.none$);
            }, Sk.ffi.remapToJs(delay)*1000);
        }));
    });

    function padLeft(str, l, c) {
        var _str = str.toString();
        return Array(l - _str.length + 1).join(c || " ") + _str;
    }

    function isLeapYear(year) {
        if((year & 3) != 0) return false;
        return ((year % 100) != 0 || (year % 400) == 0);
    }

    function getDayOfYear(date,utc) {
        utc = utc || false;
        var dayCount = [0, 31, 59, 90, 120, 151, 181, 212, 243, 273, 304, 334];
        var mn = utc ? date.getUTCMonth() : date.getMonth();
        var dn = utc ? date.getUTCDate() : date.getDate();
        var dayOfYear = dayCount[mn] + dn;
        if(mn > 1 && isLeapYear(utc ? date.getUTCFullYear() : date.getFullYear())) dayOfYear++;
        return dayOfYear;
    }

    function stdTimezoneOffset() {
        var jan = new Date(2002, 0, 1);
        var jul = new Date(2002, 6, 1);
        return Math.max(jan.getTimezoneOffset(), jul.getTimezoneOffset());
    }

    function altTimezoneOffset() {
        var jan = new Date(2002, 0, 1);
        var jul = new Date(2002, 6, 1);
        return Math.min(jan.getTimezoneOffset(), jul.getTimezoneOffset());
    }

    function dst(date) {
        return date.getTimezoneOffset() < stdTimezoneOffset();
    }

    /**
     * ToDo: This is broken since FireFox Version 47 on Windows 10,
     *       FIXED it by checking the result of the exec
     * 
     * @param {any} date
     * @returns
     */
    function timeZoneName(date) {
<<<<<<< HEAD
        var result = /\((.*)\)/.exec(date.toString());
        var language;
        
        if (this.navigator != null) {
            language = this.navigator.userLanguage || this.navigator.language;
        }

        if (result && result.length > 1) {
            return result[1];
        } else {
            if (language === undefined) {
                return null;
            }

            // Try 2nd way, using the locale string, this does not work in Safari (26.07.2016)
            try {
                var localeString = date.toLocaleString(language, { timeZoneName: "short" });
                result = localeString.split(" ");
                return result[result.length - 1];
            } catch (e) {
                return null;
            }
        }
=======
        var i = /\((.*)\)/.exec(date.toString());
        return i ? i[1] : "UTC";
>>>>>>> a472e2e1
    }

    function timeZoneNames() {
        var jan = new Date(2002, 0, 1);
        var jul = new Date(2002, 6, 1);
        if (dst(jan)) {
            return [Sk.builtin.str(timeZoneName(jul)), Sk.builtin.str(timeZoneName(jan))];
        } else {
            return [Sk.builtin.str(timeZoneName(jan)), Sk.builtin.str(timeZoneName(jul))];
        }
    }

    function date_to_struct_time(date, utc) {
        utc = utc || false;
        // y, m, d, hh, mm, ss, weekday, jday, dst
        return new struct_time_f(
            [
                Sk.builtin.assk$(utc ? date.getUTCFullYear() : date.getFullYear()),
                Sk.builtin.assk$((utc ? date.getUTCMonth() : date.getMonth()) + 1), // want January == 1
                Sk.builtin.assk$(utc ? date.getUTCDate() : date.getDate()),
                Sk.builtin.assk$(utc ? date.getUTCHours() : date.getHours()),
                Sk.builtin.assk$(utc ? date.getUTCMinutes() : date.getMinutes()),
                Sk.builtin.assk$(utc ? date.getUTCSeconds() : date.getSeconds()),
                Sk.builtin.assk$(((utc ? date.getUTCDay() : date.getDay()) + 6) % 7), // Want Monday == 0
                Sk.builtin.assk$(getDayOfYear(date, utc)), // Want January, 1 == 1
                Sk.builtin.assk$(utc ? 0 : (dst(date) ? 1 : 0)) // 1 for DST /0 for non-DST /-1 for unknown
            ]
        );
    }

    function localtime_f(secs) {
        Sk.builtin.pyCheckArgs("localtime", arguments, 0, 1);
        var d = new Date();
        if (secs) {
            Sk.builtin.pyCheckType("secs", "number", Sk.builtin.checkNumber(secs));
            var seconds = Sk.builtin.asnum$(secs);
            d.setTime(seconds * 1000);
        }
        return date_to_struct_time(d);
    }

    mod.localtime = new Sk.builtin.func(localtime_f);

    mod.gmtime = new Sk.builtin.func(function(secs) {
        Sk.builtin.pyCheckArgs("localtime", arguments, 0, 1);
        var d = new Date();
        if (secs) {
            Sk.builtin.pyCheckType("secs", "number", Sk.builtin.checkNumber(secs));
            var seconds = Sk.builtin.asnum$(secs);
            d.setTime(seconds * 1000);
        }
        return date_to_struct_time(d, true);
    });

    var monthnames = ["Jan", "Feb", "Mar", "Apr", "May", "Jun", "Jul", "Aug", "Sep", "Oct", "Nov", "Dec"];
    var daynames = ["Mon", "Tue", "Wed", "Thu", "Fri", "Sat", "Sun"];

    function asctime_f(time) {
        if (!time || Sk.builtin.checkNone(time))
        {
            time = localtime_f();
        } else if (!(time instanceof struct_time_f)) {
            time = new struct_time_f(time);
        }
        if (time instanceof Sk.builtin.tuple && time.v.length == 9)
        {
            // todo: test validity??
            var parts = [];
            parts.push(daynames[Sk.builtin.asnum$(time.v[6])]);
            parts.push(monthnames[Sk.builtin.asnum$(time.v[1])-1]);
            parts.push(padLeft(Sk.builtin.asnum$(time.v[2]).toString(), 2, '0'));
            parts.push(
                padLeft(Sk.builtin.asnum$(time.v[3]).toString(), 2, '0') + ":" +
                padLeft(Sk.builtin.asnum$(time.v[4]).toString(), 2, '0') + ":" +
                padLeft(Sk.builtin.asnum$(time.v[5]).toString(), 2, '0')
            );
            parts.push(padLeft(Sk.builtin.asnum$(time.v[0]).toString(), 4, '0'));

            return Sk.builtin.str(parts.join(" "));
        }
    }

    mod.asctime = new Sk.builtin.func(asctime_f);

    mod.ctime = new Sk.builtin.func(function(secs) {
        return asctime_f(localtime_f(secs));
    });

    function mktime_f(time) {
        if (time instanceof Sk.builtin.tuple && time.v.length == 9)
        {
            var d = new Date(Sk.builtin.asnum$(time.v[0]),
                             Sk.builtin.asnum$(time.v[1])-1,
                             Sk.builtin.asnum$(time.v[2]),
                             Sk.builtin.asnum$(time.v[3]),
                             Sk.builtin.asnum$(time.v[4]),
                             Sk.builtin.asnum$(time.v[5]));
            return Sk.builtin.assk$(d.getTime() / 1000, undefined);
        } else {
            throw new Sk.builtin.TypeError("mktime() requires a struct_time or 9-tuple");
        }
    }

    mod.mktime = new Sk.builtin.func(mktime_f);

    /*
    The offset of the local (non-DST) timezone, in seconds west of UTC (negative in most of Western Europe,
    positive in the US, zero in the UK).
    */
    mod.timezone = new Sk.builtin.int_(stdTimezoneOffset() * 60);

    /*
    The offset of the local DST timezone, in seconds west of UTC, if one is defined. This is negative if the
    local DST timezone is east of UTC (as in Western Europe, including the UK). Only use this if daylight is nonzero.
    */
    mod.altzone = new Sk.builtin.int_(altTimezoneOffset() * 60);

    /*
    Nonzero if a DST timezone is defined.
    */
    mod.daylight = new Sk.builtin.int_(dst(new Date()) ? 1 : 0);

    /*
    A tuple of two strings: the first is the name of the local non-DST timezone, the second is the name of the local
    DST timezone. If no DST timezone is defined, the second string should not be used.
    */
    mod.tzname = Sk.builtin.tuple(timeZoneNames());

    mod.accept2dyear = Sk.builtin.assk$(1, Sk.builtin.nmber.int$);

    mod.clock = new Sk.builtin.func(function() {
        var res = 0.0;
        if (this.performance && this.performance.now)
        {
            res = performance.now() / 1000;
        } else {
            res = new Date().getTime() / 1000;
        }
        return new Sk.builtin.float_(res);
    });

    function strftime_f(format, t) {
        var jsFormat;

        Sk.builtin.pyCheckArgs("strftime", arguments, 1, 2);
        if (!Sk.builtin.checkString(format)) {
            throw new Sk.builtin.TypeError("format must be a string");
        }
        if (!t)
        {
            t = localtime_f();
        } else if (!(t instanceof struct_time_f)) {
            t = new struct_time_f(t);
        }

        check_struct_time(t);

        jsFormat = Sk.ffi.remapToJs(format);

        return Sk.ffi.remapToPy(strftime(jsFormat, new Date(mktime_f(t).v*1000)));
    }

    mod.strftime = new Sk.builtin.func(strftime_f);

    function tzset_f()
    {
        throw new Sk.builtin.NotImplementedError("time.tzset() is not yet implemented");
        Sk.builtin.pyCheckArgs("tzset", arguments, 0, 0);
    }

    mod.tzset = new Sk.builtin.func(tzset_f);

    function strptime_f(s, format)
    {
        Sk.builtin.pyCheckArgs("strptime", arguments, 1, 2);
        Sk.builtin.pyCheckType("string", "string", Sk.builtin.checkString(s));
        if (format !== undefined) {
            Sk.builtin.pyCheckType("format", "string", Sk.builtin.checkString(format));
        } else {
            format = new Sk.builtin.str("%a %b %d %H:%M:%S %Y");
        }

        return date_to_struct_time(strptime(Sk.ffi.remapToJs(s), Sk.ffi.remapToJs(format), true));
    }

    mod.strptime = new Sk.builtin.func(strptime_f);

    return mod;
};<|MERGE_RESOLUTION|>--- conflicted
+++ resolved
@@ -106,15 +106,14 @@
     /**
      * ToDo: This is broken since FireFox Version 47 on Windows 10,
      *       FIXED it by checking the result of the exec
-     * 
+     *
      * @param {any} date
      * @returns
      */
     function timeZoneName(date) {
-<<<<<<< HEAD
         var result = /\((.*)\)/.exec(date.toString());
         var language;
-        
+
         if (this.navigator != null) {
             language = this.navigator.userLanguage || this.navigator.language;
         }
@@ -135,10 +134,6 @@
                 return null;
             }
         }
-=======
-        var i = /\((.*)\)/.exec(date.toString());
-        return i ? i[1] : "UTC";
->>>>>>> a472e2e1
     }
 
     function timeZoneNames() {
