var $builtinmodule = function (name) {
    var request = {};


    //~ Classes .................................................................

    // Response class
    //
    // Response objects are returned by the request, get, post, etc.
    // methods, allowing the user to access the response text, status
    // code, and other information.

    // ------------------------------------------------------------
    var response = function ($gbl, $loc) {

        // ------------------------------------------------------------
        $loc.__init__ = new Sk.builtin.func(function (self, xhr) {
            self.data$ = xhr.responseText;
            self.lineList = self.data$.split("\n");
            self.lineList = self.lineList.slice(0, -1);
            for (var i = 0; i < self.lineList.length; i++) {
                self.lineList[i] = self.lineList[i] + '\n';
            }
            self.currentLine = 0;
            self.pos$ = 0;
        });


        // ------------------------------------------------------------
        $loc.__str__ = new Sk.builtin.func(function (self) {
            return Sk.ffi.remapToPy('<Response>');
        });


        // ------------------------------------------------------------
        $loc.__iter__ = new Sk.builtin.func(function (self) {
            var allLines = self.lineList;

            return Sk.builtin.makeGenerator(function () {
                if (this.$index >= this.$lines.length) {
                    return undefined;
                }
                return new Sk.builtin.str(this.$lines[this.$index++]);
            }, {
                $obj  : self,
                $index: 0,
                $lines: allLines
            });
        });


        // ------------------------------------------------------------
        $loc.read = new Sk.builtin.func(function (self, size) {
            if (self.closed) {
                throw new Sk.builtin.ValueError("I/O operation on closed file");
            }
            var len = self.data$.length;
            if (size === undefined) {
                size = len;
            }
            var ret = new Sk.builtin.str(self.data$.substr(self.pos$, size));
            self.pos$ += size;
            if (self.pos$ >= len) {
                self.pos$ = len;
            }
            return ret;
        });


        // ------------------------------------------------------------
        $loc.readline = new Sk.builtin.func(function (self, size) {
            var line = "";
            if (self.currentLine < self.lineList.length) {
                line = self.lineList[self.currentLine];
                self.currentLine++;
            }
            return new Sk.builtin.str(line);
        });


        // ------------------------------------------------------------
        $loc.readlines = new Sk.builtin.func(function (self, sizehint) {
            var arr = [];
            for (var i = self.currentLine; i < self.lineList.length; i++) {
                arr.push(new Sk.builtin.str(self.lineList[i]));
            }
            return new Sk.builtin.list(arr);
        });

    };

    request.Response =
        Sk.misceval.buildClass(request, response, 'Response', []);


    //~ Module functions ........................................................

    // ------------------------------------------------------------
    /**
     * Constructs and sends a Request. Returns Response object.
     *
     * http://docs.python-requests.org/en/latest/api/#requests.request
     *
     * For now, this implementation doesn't actually construct a Request
     * object; it just makes the request through jQuery.ajax and then
     * constructs a Response.
     */
    var isJsonPSite = function (url)  {
        var i;
        if (! Sk.jsonpSites) {
            return false;
        }
        for (i=0; i<Sk.jsonpSites.length; i++) {
            if (url.startsWith(Sk.jsonpSites[i])) {
                return true;
            }
        }
        return false;
        
    }
    request.urlopen = new Sk.builtin.func(function (url, data, timeout) {
<<<<<<< HEAD
        var prom;
        if (isJsonPSite(url.v)) {
            prom = new Promise(function (resolve, reject) {
                var s = document.createElement('script');
                s.src = url.v+'&callback=Sk.jsonpcallback';
                s.onerror = function(e) {
                    reject("An error occured getting the data")
                }; 
                Sk.jsonpcallback = function(data) {
                    var x = {responseText : JSON.stringify(data)};
                    resolve(Sk.misceval.callsim(request.Response, x));
                };
                try {
                    document.body.appendChild(s);
                } catch(e) {
                    console.log("caught error in urlopen" + e);
                }  
            } ); 
        } else {
            prom = new Promise(function(resolve, reject) {
                var xmlhttp = new XMLHttpRequest();

                xmlhttp.addEventListener("loadend", function (e) {
                    resolve(Sk.misceval.callsim(request.Response, xmlhttp));
                });

                if (!data) {
                    xmlhttp.open("GET", url.v);
                    xmlhttp.send(null);
                } else {
                    xmlhttp.open("POST", url.v);
                    xmlhttp.setRequestHeader("Content-type", "application/x-www-form-urlencoded");
                    xmlhttp.send(data.v);
                }
=======
        var prom = new Promise(function(resolve, reject) {
            var xmlhttp = new XMLHttpRequest();

            xmlhttp.addEventListener("loadend", function (e) {
                resolve(Sk.misceval.callsimArray(request.Response, [xmlhttp]));
>>>>>>> 076a330d
            });
        }
        var susp = new Sk.misceval.Suspension();

        susp.resume = function() {
            return resolution;
        };

        susp.data = {
            type: "Sk.promise",
            promise: prom.then(function(value) {
                resolution = value;
                return value;
            }, function(err) {
                resolution = "";
                return err;
            })
        };

        return susp;
    });


    return request;
};<|MERGE_RESOLUTION|>--- conflicted
+++ resolved
@@ -116,10 +116,9 @@
             }
         }
         return false;
-        
+
     }
     request.urlopen = new Sk.builtin.func(function (url, data, timeout) {
-<<<<<<< HEAD
         var prom;
         if (isJsonPSite(url.v)) {
             prom = new Promise(function (resolve, reject) {
@@ -127,23 +126,23 @@
                 s.src = url.v+'&callback=Sk.jsonpcallback';
                 s.onerror = function(e) {
                     reject("An error occured getting the data")
-                }; 
+                };
                 Sk.jsonpcallback = function(data) {
                     var x = {responseText : JSON.stringify(data)};
-                    resolve(Sk.misceval.callsim(request.Response, x));
+                    resolve(Sk.misceval.callsimArray(request.Response, [x]));
                 };
                 try {
                     document.body.appendChild(s);
                 } catch(e) {
                     console.log("caught error in urlopen" + e);
-                }  
-            } ); 
+                }
+            } );
         } else {
             prom = new Promise(function(resolve, reject) {
                 var xmlhttp = new XMLHttpRequest();
 
                 xmlhttp.addEventListener("loadend", function (e) {
-                    resolve(Sk.misceval.callsim(request.Response, xmlhttp));
+                    resolve(Sk.misceval.callsimArray(request.Response, [xmlhttp]));
                 });
 
                 if (!data) {
@@ -154,13 +153,6 @@
                     xmlhttp.setRequestHeader("Content-type", "application/x-www-form-urlencoded");
                     xmlhttp.send(data.v);
                 }
-=======
-        var prom = new Promise(function(resolve, reject) {
-            var xmlhttp = new XMLHttpRequest();
-
-            xmlhttp.addEventListener("loadend", function (e) {
-                resolve(Sk.misceval.callsimArray(request.Response, [xmlhttp]));
->>>>>>> 076a330d
             });
         }
         var susp = new Sk.misceval.Suspension();
