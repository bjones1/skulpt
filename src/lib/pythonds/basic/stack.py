# Bradley N. Miller, David L. Ranum
# Introduction to Data Structures and Algorithms in Python
# Copyright 2005
<<<<<<< HEAD
#
=======
# 
>>>>>>> 4b86a6f1
#stack.py

class Stack:
    def __init__(self):
        self.items = []

    def isEmpty(self):
        return self.items == []

    def push(self, item):
        self.items.append(item)

    def pop(self):
        return self.items.pop()

    def peek(self):
        return self.items[len(self.items)-1]

    def size(self):
<<<<<<< HEAD
        return len(self.items)
=======
        return len(self.items)
>>>>>>> 4b86a6f1
<|MERGE_RESOLUTION|>--- conflicted
+++ resolved
@@ -1,12 +1,9 @@
 # Bradley N. Miller, David L. Ranum
 # Introduction to Data Structures and Algorithms in Python
 # Copyright 2005
-<<<<<<< HEAD
 #
-=======
-# 
->>>>>>> 4b86a6f1
-#stack.py
+# stack.py
+
 
 class Stack:
     def __init__(self):
@@ -22,11 +19,7 @@
         return self.items.pop()
 
     def peek(self):
-        return self.items[len(self.items)-1]
+        return self.items[len(self.items) - 1]
 
     def size(self):
-<<<<<<< HEAD
-        return len(self.items)
-=======
-        return len(self.items)
->>>>>>> 4b86a6f1
+        return len(self.items)