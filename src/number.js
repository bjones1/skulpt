var deprecatedError = new Sk.builtin.ExternalError("Sk.builtin.nmber is deprecated.");

/**
 * @deprecated Please use Sk.builtin.int_ or Sk.builtin.float_ constructors instead.
 * If you do not know at complile time which type of number, use Sk.builtin.assk$.
 */
Sk.builtin.nmber = function (x, skType)    /* number is a reserved word */ {
<<<<<<< HEAD
    var result;
    if (!(this instanceof Sk.builtin.nmber)) {
        return new Sk.builtin.nmber(x, skType);
    }

    if (x instanceof Sk.builtin.str) {
        x = x.v;
    }

    if (x instanceof Sk.builtin.nmber) {
        this.v = x.v;
        this.skType = x.skType;
    } else if (typeof x === "number") {
        this.v = x;
        if (skType === undefined) {
            if (x > Sk.builtin.nmber.threshold$ || x < -Sk.builtin.nmber.threshold$ || x % 1 !== 0) {
                this.skType = Sk.builtin.nmber.float$;
            }
            else {
                this.skType = Sk.builtin.nmber.int$;
            }
        } else {
            this.skType = skType;
            if (skType === Sk.builtin.nmber.int$) {
                if (x > Sk.builtin.nmber.threshold$ || x < -Sk.builtin.nmber.threshold$) {
                    return new Sk.builtin.lng(x);
                }
            }
        }
    } else if (typeof x === "string") {
        result = Sk.numberFromStr(x);
        if (skType !== undefined) {
            result.skType = skType;
        }
        if (skType === Sk.builtin.nmber.int$) {
            if (result.v > Sk.builtin.nmber.threshold$ || result.v < -Sk.builtin.nmber.threshold$ - 1) {
                return new Sk.builtin.lng(x);
            }
        }
        return result;
    } else if (x instanceof Sk.builtin.lng) {
        return Sk.numberFromStr(x.str$(10, true));
    } else if (x instanceof Sk.builtin.biginteger) {
        result = Sk.numberFromStr(x.toString());
        if (skType !== undefined) {
            result.skType = skType;
        }
        if (skType === Sk.builtin.nmber.int$) {
            if (result.v > Sk.builtin.nmber.threshold$ || result.v < -Sk.builtin.nmber.threshold$) {
                return new Sk.builtin.lng(x);
            }
        }
    } else {
        this.v = 0;
        if (skType === undefined) {
            this.skType = Sk.builtin.nmber.int$;
        }
        else {
            this.skType = skType;
        }
    }

    /**
     * adjust sign of zero
     * only floats have negative zeros
     * This can be removed, when we have a proper numeric tower
     */
    if (this.skType === Sk.builtin.nmber.int$) {
        this.v = this.v === 0 ? 0 : this.v;
    }

    return this;
=======
    throw new Sk.builtin.ExternalError("Sk.builtin.nmber is deprecated. Please replace with Sk.builtin.int_, Sk.builtin.float_, or Sk.builtin.assk$.");
>>>>>>> 3f4a59d1
};

/**
 * @deprecated Please use Sk.builtin.int_ or Sk.builtin.float_ instead.
 */
Sk.builtin.nmber.prototype.tp$index = function () {
    return this.v;
};

/**
 * @deprecated Please use Sk.builtin.int_ or Sk.builtin.float_ instead.
 */
Sk.builtin.nmber.prototype.tp$hash = function () {
    throw deprecatedError;
};

/**
 * @deprecated Please use Sk.builtin.int_ or Sk.builtin.float_ instead.
 */
Sk.builtin.nmber.fromInt$ = function (ival) {
    throw deprecatedError;
};

/**
 * @deprecated Please use Sk.builtin.int_ or Sk.builtin.float_ instead.
 */
Sk.builtin.nmber.prototype.clone = function () {
    throw deprecatedError;
};

/**
 * @deprecated Please use Sk.builtin.int_ or Sk.builtin.float_ instead.
 */
Sk.builtin.nmber.prototype.toFixed = function (x) {
    throw deprecatedError;
};

/**
 * @deprecated Please use Sk.builtin.int_ or Sk.builtin.float_ instead.
 */
Sk.builtin.nmber.prototype.nb$add = function (other) {
    throw deprecatedError;
};

/**
 * @deprecated Please use Sk.builtin.int_ or Sk.builtin.float_ instead.
 */
Sk.builtin.nmber.prototype.nb$subtract = function (other) {
    throw deprecatedError;
};

/**
 * @deprecated Please use Sk.builtin.int_ or Sk.builtin.float_ instead.
 */
Sk.builtin.nmber.prototype.nb$multiply = function (other) {
    throw deprecatedError;
};

/**
 * @deprecated Please use Sk.builtin.int_ or Sk.builtin.float_ instead.
 */
Sk.builtin.nmber.prototype.nb$divide = function (other) {
    throw deprecatedError;
};

/**
 * @deprecated Please use Sk.builtin.int_ or Sk.builtin.float_ instead.
 */
Sk.builtin.nmber.prototype.nb$floor_divide = function (other) {
    throw deprecatedError;
};

/**
 * @deprecated Please use Sk.builtin.int_ or Sk.builtin.float_ instead.
 */
Sk.builtin.nmber.prototype.nb$remainder = function (other) {
<<<<<<< HEAD
    var thisAsLong;
    var op2;
    var tmp;
    var result;

    if (typeof other === "number") {
        other = new Sk.builtin.nmber(other, undefined);
    }
    else if (other instanceof Sk.builtin.bool) {
        other = new Sk.builtin.nmber(Sk.builtin.asnum$(other), undefined);
    }

    if (other instanceof Sk.builtin.bool) {
        other = new Sk.builtin.nmber(Sk.builtin.asnum$(other), undefined);
    }

    if (other instanceof Sk.builtin.nmber) {
        if (other.v === 0) {
            throw new Sk.builtin.ZeroDivisionError("integer division or modulo by zero");
        }

        if (this.v === 0) {
            if (this.skType == Sk.builtin.nmber.float$ || other.skType == Sk.builtin.nmber.float$) {
                return new Sk.builtin.nmber(0, Sk.builtin.nmber.float$);
            }
            else {
                return new Sk.builtin.nmber(0, Sk.builtin.nmber.int$);
            }
        }

        if (other.v === Infinity) {
            if (this.v === Infinity || this.v === -Infinity) {
                return new Sk.builtin.nmber(NaN, Sk.builtin.nmber.float$);
            }
            else if (this.nb$ispositive()) {
                return new Sk.builtin.nmber(this.v, Sk.builtin.nmber.float$);
            }
            else {
                return new Sk.builtin.nmber(Infinity, Sk.builtin.nmber.float$);
            }
        }

        //  Javacript logic on negatives doesn't work for Python... do this instead
        tmp = this.v % other.v;

        if (this.v < 0) {
            if (other.v > 0 && tmp < 0) {
                tmp = tmp + other.v;
            }
        } else {
            if (other.v < 0 && tmp !== 0) {
                tmp = tmp + other.v;
            }
        }

        if (other.v < 0 && tmp === 0) {
            tmp = -0.0; // otherwise the sign gets lost by javascript modulo
        } else if (tmp === 0 && Infinity/tmp === -Infinity) {
            tmp = 0.0;
        }

        // <float> % <int|long|bool> --> zero must not have negative sign
        if (this.skType === Sk.builtin.nmber.float$ || other.skType === Sk.builtin.nmber.float$) {        
            result = new Sk.builtin.nmber(tmp, Sk.builtin.nmber.float$);
        } else {
            // <not float> % <not float> --> zero must not have negative sign
            tmp = tmp === 0 ? 0 : tmp; // transforms negative zero to positive one
            result = new Sk.builtin.nmber(tmp, Sk.builtin.nmber.int$);
            if (result.v > Sk.builtin.nmber.threshold$ || result.v < -Sk.builtin.nmber.threshold$) {
                //  Promote to long
                result = new Sk.builtin.lng(this.v).nb$remainder(other.v);
            }
        }
        return result;
    }

    if (other instanceof Sk.builtin.lng) {
        if (other.longCompare(Sk.builtin.biginteger.ZERO) === 0) {
            throw new Sk.builtin.ZeroDivisionError("integer division or modulo by zero");
        }

        if (this.v === 0) {
            if (this.skType === Sk.builtin.nmber.int$) {
                return new Sk.builtin.lng(0);
            }
            else {
                return new Sk.builtin.nmber(0, this.skType);
            }
        }

        if (this.skType === Sk.builtin.nmber.float$) {  // float / long --> float
            op2 = parseFloat(other.str$(10, true));
            tmp = this.v % op2;
                    
            if (tmp < 0) {
                if (op2 > 0 && tmp !== 0) {
                    tmp = tmp + op2;
                }
            } else {
                if (op2 < 0 && tmp !== 0) {
                    tmp = tmp + op2;
                }
            }

            if (other.nb$isnegative() && tmp === 0) {
                tmp = -0.0; // otherwise the sign gets lost by javascript modulo
            } else if (tmp === 0 && Infinity/tmp === -Infinity) {
                tmp = 0.0;
            }

            result = new Sk.builtin.nmber(tmp, Sk.builtin.nmber.float$);
        } else {    //  int - long --> long
            thisAsLong = new Sk.builtin.lng(this.v);
            result = thisAsLong.nb$remainder(other);
        }
        return result;
    }

    return undefined;
=======
    throw deprecatedError;
>>>>>>> 3f4a59d1
};

/**
 * @deprecated Please use Sk.builtin.int_ or Sk.builtin.float_ instead.
 */
Sk.builtin.nmber.prototype.nb$divmod = function (other) {
    throw deprecatedError;

};

/**
 * @deprecated Please use Sk.builtin.int_ or Sk.builtin.float_ instead.
 */
Sk.builtin.nmber.prototype.nb$power = function (other) {
    throw deprecatedError;
};

/**
 * @deprecated Please use Sk.builtin.int_ or Sk.builtin.float_ instead.
 */
Sk.builtin.nmber.prototype.nb$and = function (other) {
    throw deprecatedError;
};

/**
 * @deprecated Please use Sk.builtin.int_ or Sk.builtin.float_ instead.
 */
Sk.builtin.nmber.prototype.nb$or = function (other) {
    throw deprecatedError;
};

/**
 * @deprecated Please use Sk.builtin.int_ or Sk.builtin.float_ instead.
 */
Sk.builtin.nmber.prototype.nb$xor = function (other) {
    throw deprecatedError;
};

/**
 * @deprecated Please use Sk.builtin.int_ or Sk.builtin.float_ instead.
 */
Sk.builtin.nmber.prototype.nb$lshift = function (other) {
    throw deprecatedError;
};

/**
 * @deprecated Please use Sk.builtin.int_ or Sk.builtin.float_ instead.
 */
Sk.builtin.nmber.prototype.nb$rshift = function (other) {
    throw deprecatedError;
};

/**
 * @deprecated Please use Sk.builtin.int_ or Sk.builtin.float_ instead.
 */
Sk.builtin.nmber.prototype.nb$inplace_add = Sk.builtin.nmber.prototype.nb$add;

/**
 * @deprecated Please use Sk.builtin.int_ or Sk.builtin.float_ instead.
 */
Sk.builtin.nmber.prototype.nb$inplace_subtract = Sk.builtin.nmber.prototype.nb$subtract;

/**
 * @deprecated Please use Sk.builtin.int_ or Sk.builtin.float_ instead.
 */
Sk.builtin.nmber.prototype.nb$inplace_multiply = Sk.builtin.nmber.prototype.nb$multiply;

/**
 * @deprecated Please use Sk.builtin.int_ or Sk.builtin.float_ instead.
 */
Sk.builtin.nmber.prototype.nb$inplace_divide = Sk.builtin.nmber.prototype.nb$divide;

/**
 * @deprecated Please use Sk.builtin.int_ or Sk.builtin.float_ instead.
 */
Sk.builtin.nmber.prototype.nb$inplace_remainder = Sk.builtin.nmber.prototype.nb$remainder;

/**
 * @deprecated Please use Sk.builtin.int_ or Sk.builtin.float_ instead.
 */
Sk.builtin.nmber.prototype.nb$inplace_floor_divide = Sk.builtin.nmber.prototype.nb$floor_divide;

/**
 * @deprecated Please use Sk.builtin.int_ or Sk.builtin.float_ instead.
 */
Sk.builtin.nmber.prototype.nb$inplace_power = Sk.builtin.nmber.prototype.nb$power;

/**
 * @deprecated Please use Sk.builtin.int_ or Sk.builtin.float_ instead.
 */
Sk.builtin.nmber.prototype.nb$inplace_and = Sk.builtin.nmber.prototype.nb$and;

/**
 * @deprecated Please use Sk.builtin.int_ or Sk.builtin.float_ instead.
 */
Sk.builtin.nmber.prototype.nb$inplace_or = Sk.builtin.nmber.prototype.nb$or;

/**
 * @deprecated Please use Sk.builtin.int_ or Sk.builtin.float_ instead.
 */
Sk.builtin.nmber.prototype.nb$inplace_xor = Sk.builtin.nmber.prototype.nb$xor;

/**
 * @deprecated Please use Sk.builtin.int_ or Sk.builtin.float_ instead.
 */
Sk.builtin.nmber.prototype.nb$inplace_lshift = Sk.builtin.nmber.prototype.nb$lshift;

/**
 * @deprecated Please use Sk.builtin.int_ or Sk.builtin.float_ instead.
 */
Sk.builtin.nmber.prototype.nb$inplace_rshift = Sk.builtin.nmber.prototype.nb$rshift;

/**
 * @deprecated Please use Sk.builtin.int_ or Sk.builtin.float_ instead.
 */
Sk.builtin.nmber.prototype.nb$negative = function () {
    throw deprecatedError;
};

/**
 * @deprecated Please use Sk.builtin.int_ or Sk.builtin.float_ instead.
 */
Sk.builtin.nmber.prototype.nb$positive = function () {
    throw deprecatedError;
};

/**
 * @deprecated Please use Sk.builtin.int_ or Sk.builtin.float_ instead.
 */
Sk.builtin.nmber.prototype.nb$nonzero = function () {
    throw deprecatedError;
};

/**
 * @deprecated Please use Sk.builtin.int_ or Sk.builtin.float_ instead.
 */
Sk.builtin.nmber.prototype.nb$isnegative = function () {
    throw deprecatedError;
};

/**
 * @deprecated Please use Sk.builtin.int_ or Sk.builtin.float_ instead.
 */
Sk.builtin.nmber.prototype.nb$ispositive = function () {
    throw deprecatedError;
};

/**
 * @deprecated Please use Sk.builtin.int_ or Sk.builtin.float_ instead.
 */
Sk.builtin.nmber.prototype.numberCompare = function (other) {
    throw deprecatedError;
};

/**
 * @deprecated Please use Sk.builtin.int_ or Sk.builtin.float_ instead.
 */
Sk.builtin.nmber.prototype.__eq__ = function (me, other) {
    throw deprecatedError;
};

/**
 * @deprecated Please use Sk.builtin.int_ or Sk.builtin.float_ instead.
 */
Sk.builtin.nmber.prototype.__ne__ = function (me, other) {
    throw deprecatedError;
};

/**
 * @deprecated Please use Sk.builtin.int_ or Sk.builtin.float_ instead.
 */
Sk.builtin.nmber.prototype.__lt__ = function (me, other) {
    throw deprecatedError;
};

/**
 * @deprecated Please use Sk.builtin.int_ or Sk.builtin.float_ instead.
 */
Sk.builtin.nmber.prototype.__le__ = function (me, other) {
    throw deprecatedError;
};

/**
 * @deprecated Please use Sk.builtin.int_ or Sk.builtin.float_ instead.
 */
Sk.builtin.nmber.prototype.__gt__ = function (me, other) {
    throw deprecatedError;
};

/**
 * @deprecated Please use Sk.builtin.int_ or Sk.builtin.float_ instead.
 */
Sk.builtin.nmber.prototype.__ge__ = function (me, other) {
    throw deprecatedError;
};

<<<<<<< HEAD
Sk.builtin.nmber.prototype.__round__ = function (self, ndigits) {
    Sk.builtin.pyCheckArgs("__round__", arguments, 1, 2);

    var result, multiplier, number;

    if ((ndigits !== undefined) && !Sk.misceval.isIndex(ndigits)) {
        throw new Sk.builtin.TypeError("'" + Sk.abstr.typeName(ndigits) + "' object cannot be interpreted as an index");
    }

    if (ndigits === undefined) {
        ndigits = 0;
    }

    number = Sk.builtin.asnum$(self);
    ndigits = Sk.misceval.asIndex(ndigits);

    multiplier = Math.pow(10, ndigits);
    result = Math.round(number * multiplier) / multiplier;

    return new Sk.builtin.nmber(result, Sk.builtin.nmber.float$);
};

Sk.builtin.nmber.prototype.tp$getattr = Sk.builtin.object.prototype.GenericGetAttr;
=======
/**
 * @deprecated Please use Sk.builtin.int_ or Sk.builtin.float_ instead.
 */
Sk.builtin.nmber.prototype.__round__ = function (self, ndigits) {
    throw deprecatedError;
};
>>>>>>> 3f4a59d1

/**
 * @deprecated Please use Sk.builtin.int_ or Sk.builtin.float_ instead.
 */
Sk.builtin.nmber.prototype["$r"] = function () {
    throw deprecatedError;
};

/**
 * @deprecated Please use Sk.builtin.int_ or Sk.builtin.float_ instead.
 */
Sk.builtin.nmber.prototype.tp$str = function () {
    throw deprecatedError;
};

/**
<<<<<<< HEAD
 * Convert a double val to a string using supplied format_code, precision, and flags.
 *
 * format_code must be one of 'e', 'E', 'f', 'F', 'g', 'G' or 'r'. For 'r', the supplied precision must be 0 and is ignored. The 'r' format code specifies the standard repr() format.
 *
 * flags can be zero or more of the values Py_DTSF_SIGN, Py_DTSF_ADD_DOT_0, or Py_DTSF_ALT, or-ed together:
 *
 * Py_DTSF_SIGN means to always precede the returned string with a sign character, even if val is non-negative.
 * Py_DTSF_ADD_DOT_0 means to ensure that the returned string will not look like an integer.
 * Py_DTSF_ALT means to apply “alternate” formatting rules. See the documentation for the PyOS_snprintf() '#' specifier for details.
 * If ptype is non-NULL, then the value it points to will be set to one of Py_DTST_FINITE, Py_DTST_INFINITE, or Py_DTST_NAN, signifying that val is a finite number, an 
 * infinite number, or not a number, respectively.
 */
Sk.builtin.nmber.PyOS_double_to_string = function(val, format_code, precision, flags, type) {
    var format;
    var buf;
    var t;
    var exp;
    var upper = false;

    // Validate format code, and map upper and lower case
    switch(format_code) {
        case "e": /* exponent */
        case "f": /* fixed */
        case "g": /* general */
            break;
        case "E":
            upper = true;
            format_code = "e";
            break;
        case "F":
            upper = true;
            format_code = "f";
            break;
        case "r": /* repr format */
            // Supplied precision is unused, must be 0.
            if(precision !== 0) {
                throw new Error("Bad internall call"); // only happens when somebody messes up calling this in js
            }

            // repr() precision is 17 significant decimal digits
            precision = 17;
            format_code = "g";
            break;
        default:
            throw new Error("Bad internall call");
    }

    // no need for buffer size calculation like in cpython

    // Handle nan and inf
    if(isNaN(val)) {
        buf = "nan";
        t = Sk.builtin.nmber.PyOS_double_to_string.Py_DTST_NAN;
    } else if (val === Infinity) {
        buf = "inf";
        t = Sk.builtin.nmber.PyOS_double_to_string.Py_DTST_INFINITE;
    } else if (val === -Infinity) {
        buf = "-inf";
        t = Sk.builtin.nmber.PyOS_double_to_string.Py_DTST_INFINITE;       
    } else {
        t = Sk.builtin.nmber.PyOS_double_to_string.Py_DTST_FINITE;
        if(flags & Sk.builtin.nmber.PyOS_double_to_string.Py_DTSF_ADD_DOT_0) {
            format_code = "g"; // "Z"; _PyOS_ascii_formatd converts "Z" to "g"
        }

        // ToDo: call snprintf here
        // ToDo: call ascii_formatd
        var format_str = "%";
        format_str += flags & Sk.builtin.nmber.PyOS_double_to_string.Py_DTSF_ALT ? "#" : "";
        
        if(precision != null) {
            format_str += ".";
            format_str += precision;
        }

        format_str += format_code;
        format_str = new Sk.builtin.str(format_str);

        /** 
         * We cann call nb$remainder with val, because it gets unwrapped and it doesn't matter if it is
         * already a javascript number. If we do not pass a float, we can't distinguish between ints and floats
         * and therefore we can't adjust the sign of the zero accordingly
         */
        buf = format_str.nb$remainder(new Sk.builtin.nmber(val, Sk.builtin.nmber.float$));
        buf = buf.v; // get javascript string
    }

    /**
     * Add sign when requested. It's convenient (esp. when formatting complex numbers) to
     * include sign even for inf and nan.
     */
    if(flags & Sk.builtin.nmber.PyOS_double_to_string.Py_DTSF_SIGN && buf[0] !== "-") {
        buf = "+" + buf;
    }

    if(upper) {
        // Convert to upper case
        buf = buf.toUpperCase();
    }

    return buf;
};

/* PyOS_double_to_string's "flags" parameter can be set to 0 or more of: */
Sk.builtin.nmber.PyOS_double_to_string.Py_DTSF_SIGN = 0x01; // always add the sign
Sk.builtin.nmber.PyOS_double_to_string.Py_DTSF_ADD_DOT_0 = 0x02; // if the result is an integer add ".0"
Sk.builtin.nmber.PyOS_double_to_string.Py_DTSF_ALT = 0x04; // "alternate" formatting. it's format_code specific

/* PyOS_double_to_string's "type", if non-NULL, will be set to one of: */
Sk.builtin.nmber.PyOS_double_to_string.Py_DTST_FINITE = 0; 
Sk.builtin.nmber.PyOS_double_to_string.Py_DTST_INFINITE = 1; 
Sk.builtin.nmber.PyOS_double_to_string.Py_DTST_NAN = 2; 

Sk.builtin.nmber.prototype.str$ = function (base, sign) {
    var post;
    var pre;
    var idx;
    var tmp;
    var work;

    if (isNaN(this.v)) {
        return "nan";
    }

    if (sign === undefined) {
        sign = true;
    }

    if (this.v == Infinity) {
        return "inf";
    }
    if (this.v == -Infinity && sign) {
        return "-inf";
    }
    if (this.v == -Infinity && !sign) {
        return "inf";
    }

    work = sign ? this.v : Math.abs(this.v);


    if (base === undefined || base === 10) {
        if (this.skType == Sk.builtin.nmber.float$) {
            tmp = work.toPrecision(12);

            // transform fractions with 4 or more leading zeroes into exponents
            idx = tmp.indexOf(".");
            pre = work.toString().slice(0, idx);
            post = work.toString().slice(idx);

            if (pre.match(/^-?0$/) && post.slice(1).match(/^0{4,}/)) {
                if (tmp.length < 12) {
                    tmp = work.toExponential();
                }
                else {
                    tmp = work.toExponential(11);
                }
            }

            if (tmp.indexOf("e") < 0 && tmp.indexOf(".") >= 0) {
                while (tmp.charAt(tmp.length-1) == "0") {
                    tmp = tmp.substring(0,tmp.length-1);
                }
                if (tmp.charAt(tmp.length-1) == ".") {
                    tmp = tmp + "0";
                }
            }

            tmp = tmp.replace(new RegExp("\\.0+e"), "e", "i");
            // make exponent two digits instead of one (ie e+09 not e+9)
            tmp = tmp.replace(/(e[-+])([1-9])$/, "$10$2");
            // remove trailing zeroes before the exponent
            tmp = tmp.replace(/0+(e.*)/, "$1");

        } else {
            tmp = work.toString();
        }
    } else {
        tmp = work.toString(base);
    }

    if (this.skType !== Sk.builtin.nmber.float$) {
        return tmp;
    }

    // restore negative zero sign, only applies to floats
    if(this.v === 0 && 1/this.v === -Infinity) {
        tmp = "-" + tmp;
    }

    if (tmp.indexOf(".") < 0 && tmp.indexOf("E") < 0 && tmp.indexOf("e") < 0) {
        tmp = tmp + ".0";
    }
    return tmp;
=======
 * @deprecated Please use Sk.builtin.int_ or Sk.builtin.float_ instead.
 */
Sk.builtin.nmber.prototype.str$ = function (base, sign) {
    throw deprecatedError;
>>>>>>> 3f4a59d1
};

goog.exportSymbol("Sk.builtin.nmber", Sk.builtin.nmber);<|MERGE_RESOLUTION|>--- conflicted
+++ resolved
@@ -5,82 +5,7 @@
  * If you do not know at complile time which type of number, use Sk.builtin.assk$.
  */
 Sk.builtin.nmber = function (x, skType)    /* number is a reserved word */ {
-<<<<<<< HEAD
-    var result;
-    if (!(this instanceof Sk.builtin.nmber)) {
-        return new Sk.builtin.nmber(x, skType);
-    }
-
-    if (x instanceof Sk.builtin.str) {
-        x = x.v;
-    }
-
-    if (x instanceof Sk.builtin.nmber) {
-        this.v = x.v;
-        this.skType = x.skType;
-    } else if (typeof x === "number") {
-        this.v = x;
-        if (skType === undefined) {
-            if (x > Sk.builtin.nmber.threshold$ || x < -Sk.builtin.nmber.threshold$ || x % 1 !== 0) {
-                this.skType = Sk.builtin.nmber.float$;
-            }
-            else {
-                this.skType = Sk.builtin.nmber.int$;
-            }
-        } else {
-            this.skType = skType;
-            if (skType === Sk.builtin.nmber.int$) {
-                if (x > Sk.builtin.nmber.threshold$ || x < -Sk.builtin.nmber.threshold$) {
-                    return new Sk.builtin.lng(x);
-                }
-            }
-        }
-    } else if (typeof x === "string") {
-        result = Sk.numberFromStr(x);
-        if (skType !== undefined) {
-            result.skType = skType;
-        }
-        if (skType === Sk.builtin.nmber.int$) {
-            if (result.v > Sk.builtin.nmber.threshold$ || result.v < -Sk.builtin.nmber.threshold$ - 1) {
-                return new Sk.builtin.lng(x);
-            }
-        }
-        return result;
-    } else if (x instanceof Sk.builtin.lng) {
-        return Sk.numberFromStr(x.str$(10, true));
-    } else if (x instanceof Sk.builtin.biginteger) {
-        result = Sk.numberFromStr(x.toString());
-        if (skType !== undefined) {
-            result.skType = skType;
-        }
-        if (skType === Sk.builtin.nmber.int$) {
-            if (result.v > Sk.builtin.nmber.threshold$ || result.v < -Sk.builtin.nmber.threshold$) {
-                return new Sk.builtin.lng(x);
-            }
-        }
-    } else {
-        this.v = 0;
-        if (skType === undefined) {
-            this.skType = Sk.builtin.nmber.int$;
-        }
-        else {
-            this.skType = skType;
-        }
-    }
-
-    /**
-     * adjust sign of zero
-     * only floats have negative zeros
-     * This can be removed, when we have a proper numeric tower
-     */
-    if (this.skType === Sk.builtin.nmber.int$) {
-        this.v = this.v === 0 ? 0 : this.v;
-    }
-
-    return this;
-=======
     throw new Sk.builtin.ExternalError("Sk.builtin.nmber is deprecated. Please replace with Sk.builtin.int_, Sk.builtin.float_, or Sk.builtin.assk$.");
->>>>>>> 3f4a59d1
 };
 
 /**
@@ -157,129 +82,7 @@
  * @deprecated Please use Sk.builtin.int_ or Sk.builtin.float_ instead.
  */
 Sk.builtin.nmber.prototype.nb$remainder = function (other) {
-<<<<<<< HEAD
-    var thisAsLong;
-    var op2;
-    var tmp;
-    var result;
-
-    if (typeof other === "number") {
-        other = new Sk.builtin.nmber(other, undefined);
-    }
-    else if (other instanceof Sk.builtin.bool) {
-        other = new Sk.builtin.nmber(Sk.builtin.asnum$(other), undefined);
-    }
-
-    if (other instanceof Sk.builtin.bool) {
-        other = new Sk.builtin.nmber(Sk.builtin.asnum$(other), undefined);
-    }
-
-    if (other instanceof Sk.builtin.nmber) {
-        if (other.v === 0) {
-            throw new Sk.builtin.ZeroDivisionError("integer division or modulo by zero");
-        }
-
-        if (this.v === 0) {
-            if (this.skType == Sk.builtin.nmber.float$ || other.skType == Sk.builtin.nmber.float$) {
-                return new Sk.builtin.nmber(0, Sk.builtin.nmber.float$);
-            }
-            else {
-                return new Sk.builtin.nmber(0, Sk.builtin.nmber.int$);
-            }
-        }
-
-        if (other.v === Infinity) {
-            if (this.v === Infinity || this.v === -Infinity) {
-                return new Sk.builtin.nmber(NaN, Sk.builtin.nmber.float$);
-            }
-            else if (this.nb$ispositive()) {
-                return new Sk.builtin.nmber(this.v, Sk.builtin.nmber.float$);
-            }
-            else {
-                return new Sk.builtin.nmber(Infinity, Sk.builtin.nmber.float$);
-            }
-        }
-
-        //  Javacript logic on negatives doesn't work for Python... do this instead
-        tmp = this.v % other.v;
-
-        if (this.v < 0) {
-            if (other.v > 0 && tmp < 0) {
-                tmp = tmp + other.v;
-            }
-        } else {
-            if (other.v < 0 && tmp !== 0) {
-                tmp = tmp + other.v;
-            }
-        }
-
-        if (other.v < 0 && tmp === 0) {
-            tmp = -0.0; // otherwise the sign gets lost by javascript modulo
-        } else if (tmp === 0 && Infinity/tmp === -Infinity) {
-            tmp = 0.0;
-        }
-
-        // <float> % <int|long|bool> --> zero must not have negative sign
-        if (this.skType === Sk.builtin.nmber.float$ || other.skType === Sk.builtin.nmber.float$) {        
-            result = new Sk.builtin.nmber(tmp, Sk.builtin.nmber.float$);
-        } else {
-            // <not float> % <not float> --> zero must not have negative sign
-            tmp = tmp === 0 ? 0 : tmp; // transforms negative zero to positive one
-            result = new Sk.builtin.nmber(tmp, Sk.builtin.nmber.int$);
-            if (result.v > Sk.builtin.nmber.threshold$ || result.v < -Sk.builtin.nmber.threshold$) {
-                //  Promote to long
-                result = new Sk.builtin.lng(this.v).nb$remainder(other.v);
-            }
-        }
-        return result;
-    }
-
-    if (other instanceof Sk.builtin.lng) {
-        if (other.longCompare(Sk.builtin.biginteger.ZERO) === 0) {
-            throw new Sk.builtin.ZeroDivisionError("integer division or modulo by zero");
-        }
-
-        if (this.v === 0) {
-            if (this.skType === Sk.builtin.nmber.int$) {
-                return new Sk.builtin.lng(0);
-            }
-            else {
-                return new Sk.builtin.nmber(0, this.skType);
-            }
-        }
-
-        if (this.skType === Sk.builtin.nmber.float$) {  // float / long --> float
-            op2 = parseFloat(other.str$(10, true));
-            tmp = this.v % op2;
-                    
-            if (tmp < 0) {
-                if (op2 > 0 && tmp !== 0) {
-                    tmp = tmp + op2;
-                }
-            } else {
-                if (op2 < 0 && tmp !== 0) {
-                    tmp = tmp + op2;
-                }
-            }
-
-            if (other.nb$isnegative() && tmp === 0) {
-                tmp = -0.0; // otherwise the sign gets lost by javascript modulo
-            } else if (tmp === 0 && Infinity/tmp === -Infinity) {
-                tmp = 0.0;
-            }
-
-            result = new Sk.builtin.nmber(tmp, Sk.builtin.nmber.float$);
-        } else {    //  int - long --> long
-            thisAsLong = new Sk.builtin.lng(this.v);
-            result = thisAsLong.nb$remainder(other);
-        }
-        return result;
-    }
-
-    return undefined;
-=======
-    throw deprecatedError;
->>>>>>> 3f4a59d1
+    throw deprecatedError;
 };
 
 /**
@@ -476,38 +279,12 @@
     throw deprecatedError;
 };
 
-<<<<<<< HEAD
+/**
+ * @deprecated Please use Sk.builtin.int_ or Sk.builtin.float_ instead.
+ */
 Sk.builtin.nmber.prototype.__round__ = function (self, ndigits) {
-    Sk.builtin.pyCheckArgs("__round__", arguments, 1, 2);
-
-    var result, multiplier, number;
-
-    if ((ndigits !== undefined) && !Sk.misceval.isIndex(ndigits)) {
-        throw new Sk.builtin.TypeError("'" + Sk.abstr.typeName(ndigits) + "' object cannot be interpreted as an index");
-    }
-
-    if (ndigits === undefined) {
-        ndigits = 0;
-    }
-
-    number = Sk.builtin.asnum$(self);
-    ndigits = Sk.misceval.asIndex(ndigits);
-
-    multiplier = Math.pow(10, ndigits);
-    result = Math.round(number * multiplier) / multiplier;
-
-    return new Sk.builtin.nmber(result, Sk.builtin.nmber.float$);
-};
-
-Sk.builtin.nmber.prototype.tp$getattr = Sk.builtin.object.prototype.GenericGetAttr;
-=======
-/**
- * @deprecated Please use Sk.builtin.int_ or Sk.builtin.float_ instead.
- */
-Sk.builtin.nmber.prototype.__round__ = function (self, ndigits) {
-    throw deprecatedError;
-};
->>>>>>> 3f4a59d1
+    throw deprecatedError;
+};
 
 /**
  * @deprecated Please use Sk.builtin.int_ or Sk.builtin.float_ instead.
@@ -524,207 +301,10 @@
 };
 
 /**
-<<<<<<< HEAD
- * Convert a double val to a string using supplied format_code, precision, and flags.
- *
- * format_code must be one of 'e', 'E', 'f', 'F', 'g', 'G' or 'r'. For 'r', the supplied precision must be 0 and is ignored. The 'r' format code specifies the standard repr() format.
- *
- * flags can be zero or more of the values Py_DTSF_SIGN, Py_DTSF_ADD_DOT_0, or Py_DTSF_ALT, or-ed together:
- *
- * Py_DTSF_SIGN means to always precede the returned string with a sign character, even if val is non-negative.
- * Py_DTSF_ADD_DOT_0 means to ensure that the returned string will not look like an integer.
- * Py_DTSF_ALT means to apply “alternate” formatting rules. See the documentation for the PyOS_snprintf() '#' specifier for details.
- * If ptype is non-NULL, then the value it points to will be set to one of Py_DTST_FINITE, Py_DTST_INFINITE, or Py_DTST_NAN, signifying that val is a finite number, an 
- * infinite number, or not a number, respectively.
- */
-Sk.builtin.nmber.PyOS_double_to_string = function(val, format_code, precision, flags, type) {
-    var format;
-    var buf;
-    var t;
-    var exp;
-    var upper = false;
-
-    // Validate format code, and map upper and lower case
-    switch(format_code) {
-        case "e": /* exponent */
-        case "f": /* fixed */
-        case "g": /* general */
-            break;
-        case "E":
-            upper = true;
-            format_code = "e";
-            break;
-        case "F":
-            upper = true;
-            format_code = "f";
-            break;
-        case "r": /* repr format */
-            // Supplied precision is unused, must be 0.
-            if(precision !== 0) {
-                throw new Error("Bad internall call"); // only happens when somebody messes up calling this in js
-            }
-
-            // repr() precision is 17 significant decimal digits
-            precision = 17;
-            format_code = "g";
-            break;
-        default:
-            throw new Error("Bad internall call");
-    }
-
-    // no need for buffer size calculation like in cpython
-
-    // Handle nan and inf
-    if(isNaN(val)) {
-        buf = "nan";
-        t = Sk.builtin.nmber.PyOS_double_to_string.Py_DTST_NAN;
-    } else if (val === Infinity) {
-        buf = "inf";
-        t = Sk.builtin.nmber.PyOS_double_to_string.Py_DTST_INFINITE;
-    } else if (val === -Infinity) {
-        buf = "-inf";
-        t = Sk.builtin.nmber.PyOS_double_to_string.Py_DTST_INFINITE;       
-    } else {
-        t = Sk.builtin.nmber.PyOS_double_to_string.Py_DTST_FINITE;
-        if(flags & Sk.builtin.nmber.PyOS_double_to_string.Py_DTSF_ADD_DOT_0) {
-            format_code = "g"; // "Z"; _PyOS_ascii_formatd converts "Z" to "g"
-        }
-
-        // ToDo: call snprintf here
-        // ToDo: call ascii_formatd
-        var format_str = "%";
-        format_str += flags & Sk.builtin.nmber.PyOS_double_to_string.Py_DTSF_ALT ? "#" : "";
-        
-        if(precision != null) {
-            format_str += ".";
-            format_str += precision;
-        }
-
-        format_str += format_code;
-        format_str = new Sk.builtin.str(format_str);
-
-        /** 
-         * We cann call nb$remainder with val, because it gets unwrapped and it doesn't matter if it is
-         * already a javascript number. If we do not pass a float, we can't distinguish between ints and floats
-         * and therefore we can't adjust the sign of the zero accordingly
-         */
-        buf = format_str.nb$remainder(new Sk.builtin.nmber(val, Sk.builtin.nmber.float$));
-        buf = buf.v; // get javascript string
-    }
-
-    /**
-     * Add sign when requested. It's convenient (esp. when formatting complex numbers) to
-     * include sign even for inf and nan.
-     */
-    if(flags & Sk.builtin.nmber.PyOS_double_to_string.Py_DTSF_SIGN && buf[0] !== "-") {
-        buf = "+" + buf;
-    }
-
-    if(upper) {
-        // Convert to upper case
-        buf = buf.toUpperCase();
-    }
-
-    return buf;
-};
-
-/* PyOS_double_to_string's "flags" parameter can be set to 0 or more of: */
-Sk.builtin.nmber.PyOS_double_to_string.Py_DTSF_SIGN = 0x01; // always add the sign
-Sk.builtin.nmber.PyOS_double_to_string.Py_DTSF_ADD_DOT_0 = 0x02; // if the result is an integer add ".0"
-Sk.builtin.nmber.PyOS_double_to_string.Py_DTSF_ALT = 0x04; // "alternate" formatting. it's format_code specific
-
-/* PyOS_double_to_string's "type", if non-NULL, will be set to one of: */
-Sk.builtin.nmber.PyOS_double_to_string.Py_DTST_FINITE = 0; 
-Sk.builtin.nmber.PyOS_double_to_string.Py_DTST_INFINITE = 1; 
-Sk.builtin.nmber.PyOS_double_to_string.Py_DTST_NAN = 2; 
-
+ * @deprecated Please use Sk.builtin.int_ or Sk.builtin.float_ instead.
+ */
 Sk.builtin.nmber.prototype.str$ = function (base, sign) {
-    var post;
-    var pre;
-    var idx;
-    var tmp;
-    var work;
-
-    if (isNaN(this.v)) {
-        return "nan";
-    }
-
-    if (sign === undefined) {
-        sign = true;
-    }
-
-    if (this.v == Infinity) {
-        return "inf";
-    }
-    if (this.v == -Infinity && sign) {
-        return "-inf";
-    }
-    if (this.v == -Infinity && !sign) {
-        return "inf";
-    }
-
-    work = sign ? this.v : Math.abs(this.v);
-
-
-    if (base === undefined || base === 10) {
-        if (this.skType == Sk.builtin.nmber.float$) {
-            tmp = work.toPrecision(12);
-
-            // transform fractions with 4 or more leading zeroes into exponents
-            idx = tmp.indexOf(".");
-            pre = work.toString().slice(0, idx);
-            post = work.toString().slice(idx);
-
-            if (pre.match(/^-?0$/) && post.slice(1).match(/^0{4,}/)) {
-                if (tmp.length < 12) {
-                    tmp = work.toExponential();
-                }
-                else {
-                    tmp = work.toExponential(11);
-                }
-            }
-
-            if (tmp.indexOf("e") < 0 && tmp.indexOf(".") >= 0) {
-                while (tmp.charAt(tmp.length-1) == "0") {
-                    tmp = tmp.substring(0,tmp.length-1);
-                }
-                if (tmp.charAt(tmp.length-1) == ".") {
-                    tmp = tmp + "0";
-                }
-            }
-
-            tmp = tmp.replace(new RegExp("\\.0+e"), "e", "i");
-            // make exponent two digits instead of one (ie e+09 not e+9)
-            tmp = tmp.replace(/(e[-+])([1-9])$/, "$10$2");
-            // remove trailing zeroes before the exponent
-            tmp = tmp.replace(/0+(e.*)/, "$1");
-
-        } else {
-            tmp = work.toString();
-        }
-    } else {
-        tmp = work.toString(base);
-    }
-
-    if (this.skType !== Sk.builtin.nmber.float$) {
-        return tmp;
-    }
-
-    // restore negative zero sign, only applies to floats
-    if(this.v === 0 && 1/this.v === -Infinity) {
-        tmp = "-" + tmp;
-    }
-
-    if (tmp.indexOf(".") < 0 && tmp.indexOf("E") < 0 && tmp.indexOf("e") < 0) {
-        tmp = tmp + ".0";
-    }
-    return tmp;
-=======
- * @deprecated Please use Sk.builtin.int_ or Sk.builtin.float_ instead.
- */
-Sk.builtin.nmber.prototype.str$ = function (base, sign) {
-    throw deprecatedError;
->>>>>>> 3f4a59d1
+    throw deprecatedError;
 };
 
 goog.exportSymbol("Sk.builtin.nmber", Sk.builtin.nmber);