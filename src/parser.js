// low level parser to a concrete syntax tree, derived from cpython's lib2to3

/**
 *
 * @constructor
 * @param {Object} grammar
 *
 * p = new Parser(grammar);
 * p.setup([start]);
 * foreach input token:
 *     if p.addtoken(...):
 *         break
 * root = p.rootnode
 *
 * can throw SyntaxError
 */
function Parser (filename, grammar) {
    this.filename = filename;
    this.grammar = grammar;
    this.p_flags = 0;
    return this;
}

// all possible parser flags
Parser.FUTURE_PRINT_FUNCTION = "print_function";
Parser.FUTURE_UNICODE_LITERALS = "unicode_literals";
Parser.FUTURE_DIVISION = "division";
Parser.FUTURE_ABSOLUTE_IMPORT = "absolute_import";
Parser.FUTURE_WITH_STATEMENT = "with_statement";
Parser.FUTURE_NESTED_SCOPES = "nested_scopes";
Parser.FUTURE_GENERATORS = "generators";
Parser.CO_FUTURE_PRINT_FUNCTION = 0x10000;
Parser.CO_FUTURE_UNICODE_LITERALS = 0x20000;
Parser.CO_FUTURE_DIVISON = 0x2000;
Parser.CO_FUTURE_ABSOLUTE_IMPORT = 0x4000;
Parser.CO_FUTURE_WITH_STATEMENT = 0x8000;

Parser.prototype.setup = function (start) {
    var stackentry;
    var newnode;
    start = start || this.grammar.start;
    //print("START:"+start);

    newnode =
    {
        type    : start,
        value   : null,
        context : null,
        children: []
    };
    stackentry =
    {
        dfa  : this.grammar.dfas[start],
        state: 0,
        node : newnode
    };
    this.stack = [stackentry];
    this.used_names = {};
};

function findInDfa (a, obj) {
    var i = a.length;
    while (i--) {
        if (a[i][0] === obj[0] && a[i][1] === obj[1]) {
            return true;
        }
    }
    return false;
}


// Add a token; return true if we're done
Parser.prototype.addtoken = function (type, value, context) {
    var errline;
    var itsfirst;
    var itsdfa;
    var state;
    var v;
    var t;
    var newstate;
    var i;
    var a;
    var arcs;
    var first;
    var states;
    var tp;
    var ilabel = this.classify(type, value, context);
    //print("ilabel:"+ilabel);

    OUTERWHILE:
    while (true) {
        tp = this.stack[this.stack.length - 1];
        states = tp.dfa[0];
        first = tp.dfa[1];
        arcs = states[tp.state];

        // look for a state with this label
        for (a = 0; a < arcs.length; ++a) {
            i = arcs[a][0];
            newstate = arcs[a][1];
            t = this.grammar.labels[i][0];
            v = this.grammar.labels[i][1];
            if (ilabel === i) {
                // look it up in the list of labels
                Sk.asserts.assert(t < 256);
                // shift a token; we're done with it
                this.shift(type, value, newstate, context);
                // pop while we are in an accept-only state
                state = newstate;
                //print("before:"+JSON.stringify(states[state]) + ":state:"+state+":"+JSON.stringify(states[state]));
                /* jshint ignore:start */
                while (states[state].length === 1
                    && states[state][0][0] === 0
                    && states[state][0][1] === state) {
                    // states[state] == [(0, state)])
                    this.pop();
                    //print("in after pop:"+JSON.stringify(states[state]) + ":state:"+state+":"+JSON.stringify(states[state]));
                    if (this.stack.length === 0) {
                        // done!
                        return true;
                    }
                    tp = this.stack[this.stack.length - 1];
                    state = tp.state;
                    states = tp.dfa[0];
                    first = tp.dfa[1];
                    //print(JSON.stringify(states), JSON.stringify(first));
                    //print("bottom:"+JSON.stringify(states[state]) + ":state:"+state+":"+JSON.stringify(states[state]));
                }
                /* jshint ignore:end */
                // done with this token
                //print("DONE, return false");
                return false;
            } else if (t >= 256) {
                itsdfa = this.grammar.dfas[t];
                itsfirst = itsdfa[1];
                if (itsfirst.hasOwnProperty(ilabel)) {
                    // push a symbol
                    this.push(t, this.grammar.dfas[t], newstate, context);
                    continue OUTERWHILE;
                }
            }
        }

        //print("findInDfa: " + JSON.stringify(arcs)+" vs. " + tp.state);
        if (findInDfa(arcs, [0, tp.state])) {
            // an accepting state, pop it and try somethign else
            //print("WAA");
            this.pop();
            if (this.stack.length === 0) {
                throw new Sk.builtin.SyntaxError("too much input", this.filename);
            }
        } else {
            // no transition
            errline = context[0][0];
            throw new Sk.builtin.SyntaxError("bad input", this.filename, errline, context);
        }
    }
};

// turn a token into a label
Parser.prototype.classify = function (type, value, context) {
    var ilabel;
    if (type === Sk.token.tokens.T_NAME) {
        this.used_names[value] = true;
        ilabel = this.grammar.keywords.hasOwnProperty(value) && this.grammar.keywords[value];

        /* Check for handling print as an builtin function */
        if(value === "print" && (this.p_flags & Parser.CO_FUTURE_PRINT_FUNCTION || Sk.__future__.print_function === true)) {
            ilabel = false; // ilabel determines if the value is a keyword
        }

        if (ilabel) {
            //print("is keyword");
            return ilabel;
        }
    }
    ilabel = this.grammar.tokens.hasOwnProperty(type) && this.grammar.tokens[type];
    if (!ilabel) {
        // throw new Sk.builtin.SyntaxError("bad token", type, value, context);
        // Questionable modification to put line number in position 2
        // like everywhere else and filename in position 1.
        throw new Sk.builtin.SyntaxError("bad token", this.filename, context[0][0], context);
    }
    return ilabel;
};

// shift a token
Parser.prototype.shift = function (type, value, newstate, context) {
    var dfa = this.stack[this.stack.length - 1].dfa;
    var state = this.stack[this.stack.length - 1].state;
    var node = this.stack[this.stack.length - 1].node;
    //print("context", context);
    var newnode = {
        type      : type,
        value     : value,
        lineno    : context[0][0],         // throwing away end here to match cpython
        col_offset: context[0][1],
        children  : null
    };
    if (newnode) {
        node.children.push(newnode);
    }
    this.stack[this.stack.length - 1] = {
        dfa  : dfa,
        state: newstate,
        node : node
    };
};

// push a nonterminal
Parser.prototype.push = function (type, newdfa, newstate, context) {
    var dfa = this.stack[this.stack.length - 1].dfa;
    var node = this.stack[this.stack.length - 1].node;
    var newnode = {
        type      : type,
        value     : null,
        lineno    : context[0][0],      // throwing away end here to match cpython
        col_offset: context[0][1],
        children  : []
    };
    this.stack[this.stack.length - 1] = {
        dfa  : dfa,
        state: newstate,
        node : node
    };
    this.stack.push({
        dfa  : newdfa,
        state: 0,
        node : newnode
    });
};

//var ac = 0;
//var bc = 0;

// pop a nonterminal
Parser.prototype.pop = function () {
    var node;
    var pop = this.stack.pop();
    var newnode = pop.node;
    //print("POP");
    if (newnode) {
        //print("A", ac++, newnode.type);
        //print("stacklen:"+this.stack.length);
        if (this.stack.length !== 0) {
            //print("B", bc++);
            node = this.stack[this.stack.length - 1].node;
            node.children.push(newnode);
        } else {
            //print("C");
            this.rootnode = newnode;
            this.rootnode.used_names = this.used_names;
        }
    }
};

/**
 * parser for interactive input. returns a function that should be called with
 * lines of input as they are entered. the function will return false
 * until the input is complete, when it will return the rootnode of the parse.
 *
 * @param {string} filename
 * @param {string=} style root of parse tree (optional)
 */
function makeParser (filename, style) {
    if (style === undefined) {
        style = "file_input";
    }
    var p = new Parser(filename, Sk.ParseTables);
    // for closure's benefit
    if (style === "file_input") {
        p.setup(Sk.ParseTables.sym.file_input);
    } else {
        Sk.asserts.fail("todo;");
    }
    return p;
}

Sk.parse = function parse (filename, input) {
    var T_COMMENT = Sk.token.tokens.T_COMMENT;
    var T_NL = Sk.token.tokens.T_NL;
    var T_OP = Sk.token.tokens.T_OP;
    var T_ENDMARKER = Sk.token.tokens.T_ENDMARKER;
    var T_ENCODING = Sk.token.tokens.T_ENCODING;

    var endmarker_seen = false;
    var parser = makeParser(filename);

    /**
     * takes a string splits it on '\n' and returns a function that returns 
     * @param {string[]} input 
     * @returns {function(): string}
     */
    function readline(input) {
        var lines = input.split("\n").reverse().map(function (l) { return l + '\n'; });

        return function() {
            if (lines.length === 0) {
                throw new Exception("EOF");
            }
            
            return lines.pop();
        }
    }

    Sk._tokenize(readline(input), 'utf-8', function (tokenInfo) {
        var s_lineno = tokenInfo.start[0];
        var s_column = tokenInfo.start[1];
        var type = null;
        var prefix, lineno, column;

        /* I don't know 
         if (s_lineno !== lineno && s_column !== column)
         {
         // todo; update prefix and line/col
         }
         */

        if (tokenInfo.type === T_COMMENT || tokenInfo.type === T_NL || tokenInfo.type === T_ENCODING) {
            prefix += tokenInfo.value;
            lineno = tokenInfo.end[0];
            column = tokenInfo.end[1];
            if (tokenInfo.string[tokenInfo.string.length - 1] === "\n") {
                lineno += 1;
                column = 0;
            }
        } else {
            if (tokenInfo.type === T_OP) {
                type = Sk.OpMap[tokenInfo.string];
            }

            parser.addtoken(type || tokenInfo.type, tokenInfo.string, [tokenInfo.start, tokenInfo.end, tokenInfo.line]);

            if (tokenInfo.type === T_ENDMARKER) {
                endmarker_seen = true
            }
        }
<<<<<<< HEAD
        return false;
    }.bind(this);

    // set flags, and return
    parseFunc.p_flags = p.p_flags;
    return parseFunc;
}
=======
    });
>>>>>>> e0d59024

    if (!endmarker_seen) {
        throw new Sk.builtin.SyntaxError("incomplete input", this.filename);
    }

    /**
     * Small adjustments here in order to return th flags and the cst
     */
    return {"cst": parser.rootnode, "flags": parser.p_flags};
};

Sk.parseTreeDump = function parseTreeDump (n, indent) {
    //return JSON.stringify(n, null, 2);
    var i;
    var ret;
    indent = indent || "";
    ret = "";
    ret += indent;
    if (n.type >= 256) { // non-term
        ret += Sk.ParseTables.number2symbol[n.type] + "\n";
        for (i = 0; i < n.children.length; ++i) {
            ret += Sk.parseTreeDump(n.children[i], indent + "  ");
        }
    } else {
        ret += Sk.token.tok_name[n.type] + ": " + new Sk.builtin.str(n.value)["$r"]().v + "\n";
    }
    return ret;
};


Sk.exportSymbol("Sk.Parser", Parser);
Sk.exportSymbol("Sk.parse", Sk.parse);
Sk.exportSymbol("Sk.parseTreeDump", Sk.parseTreeDump);<|MERGE_RESOLUTION|>--- conflicted
+++ resolved
@@ -335,17 +335,7 @@
                 endmarker_seen = true
             }
         }
-<<<<<<< HEAD
-        return false;
-    }.bind(this);
-
-    // set flags, and return
-    parseFunc.p_flags = p.p_flags;
-    return parseFunc;
-}
-=======
     });
->>>>>>> e0d59024
 
     if (!endmarker_seen) {
         throw new Sk.builtin.SyntaxError("incomplete input", this.filename);
