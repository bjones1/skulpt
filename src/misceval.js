--- conflicted
+++ resolved
@@ -1203,18 +1203,6 @@
         //append kw args to args, filling in the default value where none is provided.
         return func.apply(null, args);
     } else {
-<<<<<<< HEAD
-        fcall = func.__get__;
-        if (fcall !== undefined) {
-            fcall = Sk.misceval.callsimOrSuspend(func.__get__, func, func);
-            //args.unshift(func);
-            if (fcall.tp$call) {
-                return fcall.tp$call.call(fcall, args);
-            }
-        }
-
-=======
->>>>>>> 94e70a6e
         fcall = func.tp$call;
         if (fcall !== undefined) {
             if (varargseq) {
