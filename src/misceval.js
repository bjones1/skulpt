--- conflicted
+++ resolved
@@ -2,16 +2,12 @@
 
 Sk.misceval.isIndex = function(o)
 {
-<<<<<<< HEAD
     if (o === null || o.constructor === Sk.builtin.lng || o.tp$index
 	|| o === true || o === false) {
         return true;
     }
 
     return Sk.builtin.checkInt(o);
-=======
-   return o === null || typeof o === "number" || o.constructor === Sk.builtin.lng || o.constructor === Sk.builtin.nmber || o.tp$index;
->>>>>>> d2ff969a
 };
 goog.exportSymbol("Sk.misceval.isIndex", Sk.misceval.isIndex);
 
@@ -113,35 +109,19 @@
 goog.exportSymbol("Sk.misceval.arrayFromArguments", Sk.misceval.arrayFromArguments);
 
 /**
-<<<<<<< HEAD
  * for reversed comparison: Gt -> Lt, etc.
  */
 Sk.misceval.swappedOp_ = {
     'Eq': 'Eq',
     'NotEq': 'NotEq',
-    'Lt': 'Gt',
-    'LtE': 'GtE',
-    'Gt': 'Lt',
-    'GtE': 'LtE',
+    'Lt': 'GtE',
+    'LtE': 'Gt',
+    'Gt': 'LtE',
+    'GtE': 'Lt',
     'Is': 'IsNot',
     'IsNot': 'Is',
     'In_': 'NotIn',
     'NotIn': 'In_'
-=======
- * for reversed comparison: Lt -> GtE, etc.
- */
-Sk.misceval.swappedOp_ = {
-    'Eq': 'Eq',			//
-    'NotEq': 'NotEq',	//
-    'Lt': 'GtE',
-    'LtE': 'Gt',
-    'Gt': 'LtE',
-    'GtE': 'Lt',
-    'Is': 'Is',			//
-    'IsNot': 'IsNot',	//	
-    'In_': undefined,	//	No swap equivalent (equivalent = "contains")
-    'NotIn': undefined	//	No swap equivalent (equivalent = "does not contain")
->>>>>>> d2ff969a
 };
 
 
@@ -217,11 +197,7 @@
             else if (op === 'NotEq') {
                 if (v && v['__ne__'])
                     return Sk.misceval.callsim(v['__ne__'], v, w);
-<<<<<<< HEAD
                 else if (w && w['__ne__'])
-=======
-                else if (w && w['__eq__'])
->>>>>>> d2ff969a
                     return Sk.misceval.callsim(w['__ne__'], w, v);
                 }
             else if (op === 'Gt') {
@@ -336,7 +312,6 @@
         return new Sk.builtin.str("False");
     else if (typeof v === "number")
         return new Sk.builtin.str("" + v);
-<<<<<<< HEAD
     else if (!v['$r']) {
         if (v.tp$name) {
             return new Sk.builtin.str("<" + v.tp$name + " object>");
@@ -344,12 +319,8 @@
             return new Sk.builtin.str("<unknown>");
         };
     }
-=======
     else if (v.constructor === Sk.builtin.nmber)
         return new Sk.builtin.str("" + v.v);
-    else if (!v['$r'])
-        return new Sk.builtin.str("<" + v.tp$name + " object>");
->>>>>>> d2ff969a
     else
         return v['$r']();
 };
@@ -374,11 +345,8 @@
     if (x === false) return false;
     if (x === null) return false;
     if (typeof x === "number") return x !== 0;
-<<<<<<< HEAD
     if (x instanceof Sk.builtin.lng) return x.nb$nonzero();
-=======
     if (x.constructor === Sk.builtin.nmber) return x.v !== 0;
->>>>>>> d2ff969a
     if (x.mp$length) return x.mp$length() !== 0;
     if (x.sq$length) return x.sq$length() !== 0;
     return true;
