/**
 * @namespace Sk.misceval
 * 
 * @description
 * Various function protocols that include suspension aware options
 * As well as handling some common pyObject operations to Javascript
 *
 */
Sk.misceval = {};

/** @typedef {Sk.builtin.object}*/ var pyObject;

/*
  Suspension object format:
  {resume: function() {...}, // the continuation - returns either another suspension or the return value
   data: <copied down from innermost level>,
   optional: <if true, can be resumed immediately (eg debug stops)>,
   child: <Suspension, or null if we are the innermost level>,
   $blk: <>, $loc: <>, $gbl: <>, $exc: <>, $err: <>, [$cell: <>],
  }
*/

/**
 * @description
 * Hi kids lets make a suspension...
 * 
 * @constructor
 * @param {function(?)=} resume A function to be called on resume. child is resumed first and its return value is passed to this function.
 * @param {Object=} child A child suspension. 'optional' will be copied from here if supplied.
 * @param {Object=} data Data attached to this suspension. Will be copied from child if not supplied.
 */
Sk.misceval.Suspension = function Suspension(resume, child, data) {
    this.$isSuspension = true;
    if (resume !== undefined && child !== undefined) {
        this.resume = function () {
            return resume(child.resume());
        };
    }
    this.child = child;
    this.optional = child !== undefined && child.optional;
    if (data === undefined && child !== undefined) {
        this.data = child.data;
    } else {
        this.data = data;
    }
};
Sk.exportSymbol("Sk.misceval.Suspension", Sk.misceval.Suspension);

/**
 * @description
 * Well this seems pretty obvious by the name what it should do..
 *
 * @param {Sk.misceval.Suspension} susp
 * @param {string=} message
 */
Sk.misceval.retryOptionalSuspensionOrThrow = function (susp, message) {
    while (susp instanceof Sk.misceval.Suspension) {
        if (!susp.optional) {
            throw new Sk.builtin.SuspensionError(message || "Cannot call a function that blocks or suspends here");
        }
        susp = susp.resume();
    }
    return susp;
};
Sk.exportSymbol("Sk.misceval.retryOptionalSuspensionOrThrow", Sk.misceval.retryOptionalSuspensionOrThrow);

/**
 * @description
 * Check if the given object is valid to use as an index. Only ints, or if the object has an `__index__` method.
 * 
 * @param {pyObject} o - typically an {@link Sk.builtin.int_} legacy code might use a js number
 * @returns {boolean}
 */
Sk.misceval.isIndex = function (o) {
    return o !== null && o !== undefined && (o.nb$index !== undefined || (typeof o === "number" && Number.isInteger(o)));
};
Sk.exportSymbol("Sk.misceval.isIndex", Sk.misceval.isIndex);


function asIndex(index) {
    if (index === null || index === undefined) {
        return;
    } else if (index.nb$index) {
        return index.nb$index(); // this slot will check the return value is a number / JSBI.BigInt.
    } else if (typeof index === "number" && Number.isInteger(index)) {
        return index;
    }
};

function asIndexOrThrow(index, msg) {
    const i = asIndex(index);
    if (i !== undefined) {
        return i;
    }
    msg = msg || "'{tp$name}' object cannot be interpreted as an integer";
    msg = msg.replace("{tp$name}", Sk.abstr.typeName(index));
    throw new Sk.builtin.TypeError(msg);
}

Sk.misceval.asIndex = asIndex;

Sk.misceval.asIndexSized = function (index, Err, msg) {
    const i = asIndexOrThrow(index, msg);
    if (typeof i === "number") {
        return i; // integer v property will by a javascript number if it is index sized
    }
    if (Err == null) {
        return JSBI.lessThan(i, JSBI.__ZERO) ? -Number.MAX_SAFE_INTEGER : Number.MAX_SAFE_INTEGER;
    }
    throw new Err("cannot fit '" + Sk.abstr.typeName(index) + "' into an index-sized integer");
};

/**
 * @function
 * 
 * @param {pyObject|number} index - typically an {@link Sk.builtin.int_} legacy code might use a js number 
 * @param {string=} msg - an optional message when throwing the TypeError
 * @throws {Sk.builtin.TypeError}
 *
 * @description
 * requires a pyObject - returns a string or integer depending on the size.
 * throws a TypeError that the object cannot be interpreted as an index
 * can provide a custom message
 * include {tp$name} in the custom message which will be replaced by the typeName of the object
 * 
 * - converts the `Sk.builtin.int_` 
 * - if the number is too large to be safe returns a string
 * @returns {number|BigInt|JSBI} 
 */
Sk.misceval.asIndexOrThrow = asIndexOrThrow;

/**
 * return u[v:w]
 * @ignore
 */
Sk.misceval.applySlice = function (u, v, w, canSuspend) {
    return Sk.abstr.objectGetItem(u, new Sk.builtin.slice(v, w, null), canSuspend);
};
Sk.exportSymbol("Sk.misceval.applySlice", Sk.misceval.applySlice);

/**
 * u[v:w] = x
 * @ignore
 */
Sk.misceval.assignSlice = function (u, v, w, x, canSuspend) {
    const slice = new Sk.builtin.slice(v, w);
    if (x === null) {
        return Sk.abstr.objectDelItem(u, slice);
    } else {
        return Sk.abstr.objectSetItem(u, slice, x, canSuspend);
    }
};
Sk.exportSymbol("Sk.misceval.assignSlice", Sk.misceval.assignSlice);

/**
 * Note that this does no validation, just coercion.
 */
Sk.misceval.arrayFromArguments = function (args) {
    // If args is not a single thing return as is
    var it, i;
    var res;
    var arg;
    if (args.length != 1) {
        return args;
    }
    arg = args[0];
    if (arg instanceof Sk.builtin.set) {
        // this is a Sk.builtin.set
        arg = arg.tp$iter().$obj;
    } else if (arg instanceof Sk.builtin.dict) {
        // this is a Sk.builtin.list
        arg = Sk.builtin.dict.prototype["keys"].func_code(arg);
    }

    // shouldn't else if here as the above may output lists to arg.
    if (arg instanceof Sk.builtin.list || arg instanceof Sk.builtin.tuple) {
        return arg.v;
    } else if (Sk.builtin.checkIterable(arg)) {
        // handle arbitrary iterable (strings, generators, etc.)
        res = [];
        for (it = Sk.abstr.iter(arg), i = it.tp$iternext(); i !== undefined; i = it.tp$iternext()) {
            res.push(i);
        }
        return res;
    }

    throw new Sk.builtin.TypeError("'" + Sk.abstr.typeName(arg) + "' object is not iterable");
};
Sk.exportSymbol("Sk.misceval.arrayFromArguments", Sk.misceval.arrayFromArguments);


/**
 * 
 * @constructor
 * 
 * @param {Function} fn
 * @param {boolean=} [handlesOwnSuspensions=false] - Does it handle its own suspension?
 * 
 * @description
 * Create a generic Python iterator that repeatedly calls a given JS function
 * until it returns 'undefined'. This function is useful for user defined Native classes
 * 
 * @example
 * // some immutable tuple like class where the v property is an array
 * MyClass.prototype.tp$iter = function() {
 *   let i = 0;
 *   const len = this.v.length;
 *   return new Sk.miscival.iterator(() => i >= len ? this.v[i++] : undefined);
 * }
 * @extends {Sk.builtin.object}
 * 
 */
Sk.misceval.iterator = Sk.abstr.buildIteratorClass("iterator", {
    constructor : function iterator (fn, handlesOwnSuspensions) {
        this.tp$iternext = handlesOwnSuspensions ? fn : function (canSuspend) {
            let x = fn();
            if (canSuspend || !x.$isSuspension) {
                return x;
            } else {
                return Sk.misceval.retryOptionalSuspensionOrThrow(x);
            }
        };
    }, 
    iternext: function (canSuspend) { /* keep slot __next__ happy */
        return this.tp$iternext(canSuspend);
    },
    flags: { sk$acceptable_as_base_class: false },
});

/**
 * for reversed comparison: Gt -> Lt, etc.
 * @ignore
 */
Sk.misceval.swappedOp_ = {
<<<<<<< HEAD
    Eq: "Eq",
    NotEq: "NotEq",
    Lt: "Gt",
    LtE: "GtE",
    Gt: "Lt",
    GtE: "LtE",
=======
    "Eq"   : "Eq",
    "NotEq": "NotEq",
    "Lt"   : "Gt",
    "LtE"  : "GtE",
    "Gt"   : "Lt",
    "GtE"  : "LtE",
>>>>>>> 4b86a6f1
};

Sk.misceval.opSymbols = {
    Eq: "==",
    NotEq: "!=",
    Lt: "<",
    LtE: "<=",
    Gt: ">",
    GtE: ">=",
    Is: "is",
    IsNot: "is not",
    In_: "in",
    NotIn: "not in",
};

/**
 * @function
 * 
 * @param {pyObject} v
 * @param {pyObject} w
 * @param {string} op - `Eq`, `NotEq`, `Lt`, `LtE`, `Gt`, `GtE`, `Is`, `IsNot`, `In_`, `NotIn`
 * @param {boolean=} canSuspend
 * 
 * @returns {boolean}
 * 
 * @todo This implementation overrides the return value from a user defined dunder method since it returns a boolean
 * whereas Python will return the user defined return value.
 * 
 * @throws {Sk.builtin.TypeError}
 */
Sk.misceval.richCompareBool = function (v, w, op, canSuspend) {
    // v and w must be Python objects. will return Javascript true or false for internal use only
    // if you want to return a value from richCompareBool to Python you must wrap as Sk.builtin.bool first
    Sk.asserts.assert(v.sk$object && w.sk$object, "JS object passed to richCompareBool");
    var ret,
        swapped_shortcut,
        shortcut;

    const v_type = v.ob$type;
    const w_type = w.ob$type;
    const w_is_subclass = w_type !== v_type && w_type.sk$baseClass === undefined && w_type.$isSubType(v_type);

    // Python 2 has specific rules when comparing two different builtin types
    // currently, this code will execute even if the objects are not builtin types
    // but will fall through and not return anything in this section
    if (!Sk.__future__.python3 && v_type !== w_type && (op === "GtE" || op === "Gt" || op === "LtE" || op === "Lt")) {
        // note: sets are omitted here because they can only be compared to other sets
        const numeric_types = [Sk.builtin.float_, Sk.builtin.int_, Sk.builtin.lng, Sk.builtin.bool];
        const sequence_types = [
            Sk.builtin.dict,
            Sk.builtin.enumerate,
            Sk.builtin.filter_,
            Sk.builtin.list,
            Sk.builtin.map_,
            Sk.builtin.str,
            Sk.builtin.tuple,
            Sk.builtin.zip_,
        ];

        const v_num_type = numeric_types.indexOf(v_type);
        const v_seq_type = sequence_types.indexOf(v_type);
        const w_num_type = numeric_types.indexOf(w_type);
        const w_seq_type = sequence_types.indexOf(w_type);

        // NoneTypes are considered less than any other type in Python
        // note: this only handles comparing NoneType with any non-NoneType.
        // Comparing NoneType with NoneType is handled further down.
        if (v === Sk.builtin.none.none$) {
            switch (op) {
                case "Lt":
                    return true;
                case "LtE":
                    return true;
                case "Gt":
                    return false;
                case "GtE":
                    return false;
            }
        }

        if (w === Sk.builtin.none.none$) {
            switch (op) {
                case "Lt":
                    return false;
                case "LtE":
                    return false;
                case "Gt":
                    return true;
                case "GtE":
                    return true;
            }
        }

        // numeric types are always considered smaller than sequence types in Python
        if (v_num_type !== -1 && w_seq_type !== -1) {
            switch (op) {
                case "Lt":
                    return true;
                case "LtE":
                    return true;
                case "Gt":
                    return false;
                case "GtE":
                    return false;
            }
        }

        if (v_seq_type !== -1 && w_num_type !== -1) {
            switch (op) {
                case "Lt":
                    return false;
                case "LtE":
                    return false;
                case "Gt":
                    return true;
                case "GtE":
                    return true;
            }
        }

        // in Python, different sequence types are ordered alphabetically
        // by name so that dict < list < str < tuple
        if (v_seq_type !== -1 && w_seq_type !== -1) {
            switch (op) {
                case "Lt":
                    return v_seq_type < w_seq_type;
                case "LtE":
                    return v_seq_type <= w_seq_type;
                case "Gt":
                    return v_seq_type > w_seq_type;
                case "GtE":
                    return v_seq_type >= w_seq_type;
            }
        }
    }

    // handle identity and membership comparisons
    if (op === "Is") {
        if (v_type === w_type) {
            if (v === w) {
                return true;
            } else if (v_type === Sk.builtin.float_) {
                return v.v === w.v;
            } else if (v_type === Sk.builtin.int_) {
                if (typeof v.v === "number" && typeof v.v === "number") {
                    return v.v === w.v;
                }
                return JSBI.equal(JSBI.BigInt(v.v), JSBI.BigInt(w.v));
            }
        }
        return false;
    }

    if (op === "IsNot") {
        if (v_type !== w_type) {
            return true;
        } else if (v_type === Sk.builtin.float_) {
            return v.v !== w.v;
        } else if (v_type === Sk.builtin.int_) {
            if (typeof v.v === "number" && typeof v.v === "number") {
                return v.v !== w.v;
            }
            return JSBI.notEqual(JSBI.BigInt(v.v), JSBI.BigInt(w.v));
        }
        return v !== w;
    }

    if (op === "In") {
        return Sk.misceval.chain(Sk.abstr.sequenceContains(w, v, canSuspend), Sk.misceval.isTrue);
    }
    if (op === "NotIn") {
        return Sk.misceval.chain(Sk.abstr.sequenceContains(w, v, canSuspend), function (x) {
            return !Sk.misceval.isTrue(x);
        });
    }

    // Call Javascript shortcut method if exists for either object

    var op2shortcut = {
        "Eq"   : "ob$eq",
        "NotEq": "ob$ne",
        "Gt"   : "ob$gt",
        "GtE"  : "ob$ge",
        "Lt"   : "ob$lt",
        "LtE"  : "ob$le"
    };

    shortcut = op2shortcut[op];
    // similar rules apply as with binops - prioritize the reflected ops of subtypes
    if (w_is_subclass) {
        swapped_shortcut = op2shortcut[Sk.misceval.swappedOp_[op]];
        if (w[swapped_shortcut] !== v[swapped_shortcut] && (ret = w[swapped_shortcut](v)) !== Sk.builtin.NotImplemented.NotImplemented$) {
            return Sk.misceval.isTrue(ret);
        }
    }
    if ((ret = v[shortcut](w)) !== Sk.builtin.NotImplemented.NotImplemented$) {
        return Sk.misceval.isTrue(ret); 
        // techincally this is not correct along with the compile code 
        // richcompare slots could return any pyObject ToDo - would require changing compile code
    }

    if (!w_is_subclass) {
        swapped_shortcut = op2shortcut[Sk.misceval.swappedOp_[op]];
        if ((ret = w[swapped_shortcut](v)) !== Sk.builtin.NotImplemented.NotImplemented$) {
            return Sk.misceval.isTrue(ret);
        }
    }

    if (!Sk.__future__.python3) {
        const vcmp = Sk.abstr.lookupSpecial(v, Sk.builtin.str.$cmp);
        if (vcmp) {
            try {
                ret = Sk.misceval.callsimArray(vcmp, [w]);
                if (Sk.builtin.checkNumber(ret)) {
                    ret = Sk.builtin.asnum$(ret);
                    if (op === "Eq") {
                        return ret === 0;
                    } else if (op === "NotEq") {
                        return ret !== 0;
                    } else if (op === "Lt") {
                        return ret < 0;
                    } else if (op === "Gt") {
                        return ret > 0;
                    } else if (op === "LtE") {
                        return ret <= 0;
                    } else if (op === "GtE") {
                        return ret >= 0;
                    }
                }

                if (ret !== Sk.builtin.NotImplemented.NotImplemented$) {
                    throw new Sk.builtin.TypeError("comparison did not return an int");
                }
            } catch (e) {
                throw new Sk.builtin.TypeError("comparison did not return an int");
            }
        }
        const wcmp = Sk.abstr.lookupSpecial(w, Sk.builtin.str.$cmp);
        if (wcmp) {
            // note, flipped on return value and call
            try {
                ret = Sk.misceval.callsimArray(wcmp, [v]);
                if (Sk.builtin.checkNumber(ret)) {
                    ret = Sk.builtin.asnum$(ret);
                    if (op === "Eq") {
                        return ret === 0;
                    } else if (op === "NotEq") {
                        return ret !== 0;
                    } else if (op === "Lt") {
                        return ret > 0;
                    } else if (op === "Gt") {
                        return ret < 0;
                    } else if (op === "LtE") {
                        return ret >= 0;
                    } else if (op === "GtE") {
                        return ret <= 0;
                    }
                }

                if (ret !== Sk.builtin.NotImplemented.NotImplemented$) {
                    throw new Sk.builtin.TypeError("comparison did not return an int");
                }
            } catch (e) {
                throw new Sk.builtin.TypeError("comparison did not return an int");
            }
        }
        // handle special cases for comparing None with None or Bool with Bool
        if (v === Sk.builtin.none.none$ && w === Sk.builtin.none.none$) {
            // Javascript happens to return the same values when comparing null
            // with null or true/false with true/false as Python does when
            // comparing None with None or True/False with True/False

            if (op === "Eq") {
                return v.v === w.v;
            }
            if (op === "NotEq") {
                return v.v !== w.v;
            }
            if (op === "Gt") {
                return v.v > w.v;
            }
            if (op === "GtE") {
                return v.v >= w.v;
            }
            if (op === "Lt") {
                return v.v < w.v;
            }
            if (op === "LtE") {
                return v.v <= w.v;
            }
        }
    }

    // handle equality comparisons for any remaining objects
    if (op === "Eq") {
        return v === w;
    }
    if (op === "NotEq") {
        return v !== w;
    }

    const vname = Sk.abstr.typeName(v);
    const wname = Sk.abstr.typeName(w);
    throw new Sk.builtin.TypeError("'" + Sk.misceval.opSymbols[op] + "' not supported between instances of '" + vname + "' and '" + wname + "'");
    //throw new Sk.builtin.ValueError("don't know how to compare '" + vname + "' and '" + wname + "'");
};
Sk.exportSymbol("Sk.misceval.richCompareBool", Sk.misceval.richCompareBool);


/**
 * @function
 * @description
 * calls the __repr__ of a pyObject or returns `<unknown>` if a JS object was passed
 * @param {*} obj
 * @returns {string}
 * 
 */
Sk.misceval.objectRepr = function (obj) {
    Sk.asserts.assert(obj !== undefined, "trying to repr undefined");
    if (obj !== null && obj.$r) {
        return obj.$r().v;
    } else {
        try {
            // str goes through the common javascript cases or throws a TypeError;
            return new Sk.builtin.str(obj).v;
        } catch (e) {
            if (e instanceof Sk.builtin.TypeError) {
                return "<unknown>";
            } else {
                throw e;
            }
        }
    }
};
Sk.exportSymbol("Sk.misceval.objectRepr", Sk.misceval.objectRepr);

Sk.misceval.opAllowsEquality = function (op) {
    switch (op) {
        case "LtE":
        case "Eq":
        case "GtE":
            return true;
    }
    return false;
};
Sk.exportSymbol("Sk.misceval.opAllowsEquality", Sk.misceval.opAllowsEquality);


/**
 * @function
 * @description
 * Decides whether a pyObject is True or not
 * @returns {boolean}
 * @param {*} x 
 */
Sk.misceval.isTrue = function (x) {
    if (x === true || x === Sk.builtin.bool.true$) {
        return true;
    }
    if (x === false || x === Sk.builtin.bool.false$) {
        return false;
    }
    if (x === null || x === undefined) {
        return false;
    }
    if (x.nb$bool) {
        return x.nb$bool(); // the slot wrapper takes care of converting to js Boolean
    }
    if (x.sq$length) {
        // the slot wrapper takes care of the error message and converting to js int
        return x.sq$length() !== 0;
    }
    return Boolean(x);
};
Sk.exportSymbol("Sk.misceval.isTrue", Sk.misceval.isTrue);

Sk.misceval.softspace_ = false;
Sk.misceval.print_ = function (x) {
    var s;

    function isspace(c) {
        return c === "\n" || c === "\t" || c === "\r";
    }

    if (Sk.misceval.softspace_) {
        if (x !== "\n") {
            Sk.output(" ");
        }
        Sk.misceval.softspace_ = false;
    }

    s = new Sk.builtin.str(x);

    return Sk.misceval.chain(
        Sk.importModule("sys", false, true),
        function (sys) {
            return Sk.misceval.apply(sys["$d"]["stdout"]["write"], undefined, undefined, undefined, [sys["$d"]["stdout"], s]);
        },
        function () {
            if (s.v.length === 0 || !isspace(s.v[s.v.length - 1]) || s.v[s.v.length - 1] === " ") {
                Sk.misceval.softspace_ = true;
            }
        }
    );
};
Sk.exportSymbol("Sk.misceval.print_", Sk.misceval.print_);

/**
 * @function
 * @description 
 * Get a python object from a given namespace
 * @param {string} name
 * @param {Object=} other generally globals
 * @example
 * Sk.misceval.loadname("foo", Sk.globals);
 */
Sk.misceval.loadname = function (name, other) {
    var bi;
    var v = other[name];
    if (v !== undefined) {
        return v;
    }

    bi = Sk.builtins[name];
    if (bi !== undefined) {
        return bi;
    }

    throw new Sk.builtin.NameError("name '" + Sk.unfixReserved(name) + "' is not defined");
};
Sk.exportSymbol("Sk.misceval.loadname", Sk.misceval.loadname);

/**
 *
 * Notes on necessity for 'call()':
 *
 * Classes are callable in python to create an instance of the class. If
 * we're calling "C()" we cannot tell at the call site whether we're
 * calling a standard function, or instantiating a class.
 *
 * JS does not support user-level callables. So, we can't use the normal
 * prototype hierarchy to make the class inherit from a 'class' type
 * where the various tp$getattr, etc. methods would live.
 *
 * Instead, we must copy all the methods from the prototype of our class
 * type onto every instance of the class constructor function object.
 * That way, both "C()" and "C.tp$getattr(...)" can still work. This is
 * of course quite expensive.
 *
 * The alternative would be to indirect all calls (whether classes or
 * regular functions) through something like C.$call(...). In the case
 * of class construction, $call could then call the constructor after
 * munging arguments to pass them on. This would impose a penalty on
 * regular function calls unfortunately, as they would have to do the
 * same thing.
 *
 * Note that the same problem exists for function objects too (a "def"
 * creates a function object that also has properties). It just happens
 * that attributes on classes in python are much more useful and common
 * that the attributes on functions.
 *
 * Also note, that for full python compatibility we have to do the $call
 * method because any python object could have a __call__ method which
 * makes the python object callable too. So, unless we were to make
 * *all* objects simply (function(){...}) and use the dict to create
 * hierarchy, there would be no way to call that python user function. I
 * think I'm prepared to sacrifice __call__ support, or only support it
 * post-ECMA5 or something.
 *
 * Is using (function(){...}) as the only object type too crazy?
 * Probably. Better or worse than having two levels of function
 * invocation for every function call?
 *
 * For a class `C' with instance `inst' we have the following cases:
 *
 * 1. C.attr
 *
 * 2. C.staticmeth()
 *
 * 3. x = C.staticmeth; x()
 *
 * 4. inst = C()
 *
 * 5. inst.attr
 *
 * 6. inst.meth()
 *
 * 7. x = inst.meth; x()
 *
 * 8. inst(), where C defines a __call__
 *
 * Because in general these are accomplished by a helper function
 * (tp$getattr/setattr/slice/ass_slice/etc.) it seems appropriate to add
 * a call that generally just calls through, but sometimes handles the
 * unusual cases. Once ECMA-5 is more broadly supported we can revisit
 * and hopefully optimize.
 *
 * @param {Object} func the thing to call
 * @param {Object=} kwdict **kwargs
 * @param {Object=} varargseq **args
 * @param {Object=} kws keyword args or undef
 * @param {...*} args stuff to pass it
 *
 *
 * @todo I think all the above is out of date.
 * @ignore
 */
Sk.misceval.call = function (func, kwdict, varargseq, kws, args) {
    args = Array.prototype.slice.call(arguments, 4);
    // todo; possibly inline apply to avoid extra stack frame creation
    return Sk.misceval.apply(func, kwdict, varargseq, kws, args);
};
Sk.exportSymbol("Sk.misceval.call", Sk.misceval.call);

/**
 * @param {?Object} suspensionHandlers
 * @param {Object} func the thing to call
 * @param {Object=} kwdict **kwargs
 * @param {Object=} varargseq **args
 * @param {Object=} kws keyword args or undef
 * @param {...*} args stuff to pass it
 *
 *
 * @todo I think all the above is out of date.
 */

Sk.misceval.callAsync = function (suspensionHandlers, func, kwdict, varargseq, kws, args) {
    args = Array.prototype.slice.call(arguments, 5);
    // todo; possibly inline apply to avoid extra stack frame creation
    return Sk.misceval.applyAsync(suspensionHandlers, func, kwdict, varargseq, kws, args);
};
Sk.exportSymbol("Sk.misceval.callAsync", Sk.misceval.callAsync);

Sk.misceval.callOrSuspend = function (func, kwdict, varargseq, kws, args) {
    args = Array.prototype.slice.call(arguments, 4);
    // todo; possibly inline apply to avoid extra stack frame creation
    return Sk.misceval.applyOrSuspend(func, kwdict, varargseq, kws, args);
};
Sk.exportSymbol("Sk.misceval.callOrSuspend", Sk.misceval.callOrSuspend);

/**
 * @param {Object} func the thing to call
 * @param {...*} args stuff to pass it
 * @ignore
 */
Sk.misceval.callsim = function (func, args) {
    args = Array.prototype.slice.call(arguments, 1);
    return Sk.misceval.apply(func, undefined, undefined, undefined, args);
};
Sk.exportSymbol("Sk.misceval.callsim", Sk.misceval.callsim);

/**
 * @param {Object=} func the thing to call
 * @param {Array=} args an array of arguments to pass to the func
 * @param {Array=} kws an array of string/pyObject pairs to pass to the func as kwargs
 * 
 * @description
 * Call a pyObject - if the object is not callable will throw a TypeError
 * Requires args to be a Javascript array.
 * kws should be an array of string/pyObject pairs as key/values
 */
Sk.misceval.callsimArray = function (func, args, kws) {
    var argarray = args ? args : [];
    return Sk.misceval.apply(func, undefined, undefined, kws, argarray);
};
Sk.exportSymbol("Sk.misceval.callsimArray", Sk.misceval.callsimArray);

/**
 * @param {?Object} suspensionHandlers any custom suspension handlers
 * @param {Object} func the thing to call
 * @param {...*} args stuff to pass it
 */
Sk.misceval.callsimAsync = function (suspensionHandlers, func, args) {
    args = Array.prototype.slice.call(arguments, 2);
    return Sk.misceval.applyAsync(suspensionHandlers, func, undefined, undefined, undefined, args);
};
Sk.exportSymbol("Sk.misceval.callsimAsync", Sk.misceval.callsimAsync);

/**
 * @param {Object} func the thing to call
 * @param {...*} args stuff to pass it
 * @deprecated
 * @ignore
 */
Sk.misceval.callsimOrSuspend = function (func, args) {
    args = Array.prototype.slice.call(arguments, 1);
    return Sk.misceval.applyOrSuspend(func, undefined, undefined, undefined, args);
};
Sk.exportSymbol("Sk.misceval.callsimOrSuspend", Sk.misceval.callsimOrSuspend);

/**
 * @description
 * Does the same thing as callsimOrSuspend without expensive call to
 * Array.slice.  Requires args+kws to be Javascript arrays. 
 * The preferred method for calling a pyObject. 
 * 
 * @param {Object=} func the thing to call
 * @param {Array=} args an array of arguments to pass to the func
 * @param {Array=} kws an array of keyword arguments to pass to the func
 *
 */
Sk.misceval.callsimOrSuspendArray = function (func, args, kws) {
    if (!args) {
        args = [];
    }
    if (func.tp$call) {
        return func.tp$call(args, kws);
    } else {
        // Slow path handles things like calling native JS fns
        // (perhaps we should stop supporting that), and weird
        // detection of the __call__ method (everything should use tp$call)
        return Sk.misceval.applyOrSuspend(func, undefined, undefined, kws, args);
    }
};
Sk.exportSymbol("Sk.misceval.callsimOrSuspendArray", Sk.misceval.callsimOrSuspendArray);

/**
 * Wrap Sk.misceval.applyOrSuspend, but throw an error if we suspend
 * @ignore
 */
Sk.misceval.apply = function (func, kwdict, varargseq, kws, args) {
    var r = Sk.misceval.applyOrSuspend(func, kwdict, varargseq, kws, args);
    if (r instanceof Sk.misceval.Suspension) {
        return Sk.misceval.retryOptionalSuspensionOrThrow(r);
    } else {
        return r;
    }
};
Sk.exportSymbol("Sk.misceval.apply", Sk.misceval.apply);

/**
 * Wraps anything that can return an Sk.misceval.Suspension, and returns a
 * JS Promise with the result. Also takes an object map of suspension handlers:
 * pass in {"suspType": function (susp) {} }, and your function will be called
 * with the Suspension object if susp.type=="suspType". The type "*" will match
 * all otherwise unhandled suspensions.
 *
 * A suspension handler should return a Promise yielding the return value of
 * r.resume() - ie, either the final return value of this call or another
 * Suspension. That is, the null suspension handler is:
 *
 *     function handler(susp) {
 *       return new Promise(function(resolve, reject) {
 *         try {
 *           resolve(susp.resume());
 *         } catch(e) {
 *           reject(e);
 *         }
 *       });
 *     }
 *
 * Alternatively, a handler can return null to perform the default action for
 * that suspension type.
 *
 * (Note: do *not* call asyncToPromise() in a suspension handler; this will
 * create a new Promise object for each such suspension that occurs)
 *
 * asyncToPromise() returns a Promise that will be resolved with the final
 * return value, or rejected with an exception if one is thrown.
 *
 * @param{function()} suspendablefn returns either a result or a Suspension
 * @param{Object=} suspHandlers an object map of suspension handlers
 */
Sk.misceval.asyncToPromise = function (suspendablefn, suspHandlers) {
    return new Promise(function (resolve, reject) {
        try {
            var r = suspendablefn();

            (function handleResponse(r) {
                try {
                    // jsh*nt insists these be defined outside the loop
                    var resume = function () {
                        try {
                            handleResponse(r.resume());
                        } catch (e) {
                            reject(e);
                        }
                    };
                    var resumeWithData = function resolved(x) {
                        try {
                            r.data["result"] = x;
                            resume();
                        } catch (e) {
                            reject(e);
                        }
                    };
                    var resumeWithError = function rejected(e) {
                        try {
                            r.data["error"] = e;
                            resume();
                        } catch (ex) {
                            reject(ex);
                        }
                    };

                    while (r instanceof Sk.misceval.Suspension) {
                        var handler = suspHandlers && (suspHandlers[r.data["type"]] || suspHandlers["*"]);

                        if (handler) {
                            var handlerPromise = handler(r);
                            if (handlerPromise) {
                                handlerPromise.then(handleResponse, reject);
                                return;
                            }
                        }

                        if (r.data["type"] == "Sk.promise") {
                            r.data["promise"].then(resumeWithData, resumeWithError);
                            return;
                        } else if (r.data["type"] == "Sk.yield") {
                            // Assumes all yields are optional, as Sk.setTimeout might
                            // not be able to yield.
                            //Sk.setTimeout(resume, 0);
                            Sk.global["setImmediate"](resume);
                            return;
                        } else if (r.data["type"] == "Sk.delay") {
                            //Sk.setTimeout(resume, 1);
                            Sk.global["setImmediate"](resume);
                            return;
                        } else if (r.optional) {
                            // Unhandled optional suspensions just get
                            // resumed immediately, and we go around the loop again.
                            r = r.resume();
                        } else {
                            // Unhandled, non-optional suspension.
                            throw new Sk.builtin.SuspensionError("Unhandled non-optional suspension of type '" + r.data["type"] + "'");
                        }
                    }

                    resolve(r);
                } catch (e) {
                    reject(e);
                }
            })(r);
        } catch (e) {
            reject(e);
        }
    });
};
Sk.exportSymbol("Sk.misceval.asyncToPromise", Sk.misceval.asyncToPromise);

Sk.misceval.applyAsync = function (suspHandlers, func, kwdict, varargseq, kws, args) {
    return Sk.misceval.asyncToPromise(function () {
        return Sk.misceval.applyOrSuspend(func, kwdict, varargseq, kws, args);
    }, suspHandlers);
};
Sk.exportSymbol("Sk.misceval.applyAsync", Sk.misceval.applyAsync);

/**
 * Chain together a set of functions, each of which might return a value or
 * an Sk.misceval.Suspension. Each function is called with the return value of
 * the preceding function, but does not see any suspensions. If a function suspends,
 * Sk.misceval.chain() returns a suspension that will resume the chain once an actual
 * return value is available.
 *
 * The idea is to allow a Promise-like chaining of possibly-suspending steps without
 * repeating boilerplate suspend-and-resume code.
 *
 * For example, imagine we call Sk.misceval.chain(x, f).
 *  - If x is a value, we return f(x).
 *  - If x is a suspension, we suspend. We will suspend and resume until we get a
 *    return value, and then we will return f(<resumed-value).
 * This can be expanded to an arbitrary number of functions
 * (eg Sk.misceval.chain(x, f, g), which is equivalent to chain(chain(x, f), g).)
 * @template T
 * @param {T}              initialValue
 * @param {...function(T)} chainedFns
 */

Sk.misceval.chain = function (initialValue, chainedFns) {
    // We try to minimse overhead when nothing suspends (the common case)
    var i = 1,
        value = initialValue,
        j,
        fs;

    while (true) {
        if (i == arguments.length) {
            return value;
        }
        if (value && value.$isSuspension) {
            break;
        } // oops, slow case
        value = arguments[i](value);
        i++;
    }

    // Okay, we've suspended at least once, so we're taking the slow(er) path.

    // Copy our remaining arguments into an array (inline, because passing
    // "arguments" out of a function kills the V8 optimiser).
    // (discussion: https://github.com/skulpt/skulpt/pull/552)
    fs = new Array(arguments.length - i);

    for (j = 0; j < arguments.length - i; j++) {
        fs[j] = arguments[i + j];
    }

    j = 0;

    return (function nextStep(r) {
        while (j < fs.length) {
            if (r instanceof Sk.misceval.Suspension) {
                return new Sk.misceval.Suspension(nextStep, r);
            }

            r = fs[j](r);
            j++;
        }

        return r;
    })(value);
};
Sk.exportSymbol("Sk.misceval.chain", Sk.misceval.chain);

/**
 * Catch any exceptions thrown by a function, or by resuming any suspension it
 * returns.
 *
 *     var result = Sk.misceval.tryCatch(asyncFunc, function(err) {
 *       console.log(err);
 *     });
 *
 * Because exceptions are returned asynchronously aswell you can't catch them
 * with a try/catch. That's what this function is for.
 */
Sk.misceval.tryCatch = function (tryFn, catchFn) {
    var r;

    try {
        r = tryFn();
    } catch (e) {
        return catchFn(e);
    }

    if (r instanceof Sk.misceval.Suspension) {
        var susp = new Sk.misceval.Suspension(undefined, r);
        susp.resume = function () {
            return Sk.misceval.tryCatch(r.resume, catchFn);
        };
        return susp;
    } else {
        return r;
    }
};
Sk.exportSymbol("Sk.misceval.tryCatch", Sk.misceval.tryCatch);

/**
 * @function
 * @description
 * Perform a suspension-aware for-each on an iterator, without
 * blowing up the stack.
 * forFn() is called for each element in the iterator, with two
 * arguments: the current element and the previous return value
 * of forFn() (or initialValue on the first call). In this way,
 * iterFor() can be used as a simple for loop, or alternatively
 * as a 'reduce' operation. The return value of the final call to
 * forFn() will be the return value of iterFor() (after all
 * suspensions are resumed, that is; if the iterator is empty then
 * initialValue will be returned.)
 *
 * The iteration can be terminated early, by returning
 * an instance of Sk.misceval.Break. If an argument is given to
 * the Sk.misceval.Break() constructor, that value will be
 * returned from iterFor(). It is therefore possible to use
 * iterFor() on infinite iterators.
 *
 * @param {*} iter
 * @param {function(pyObject,*=)} forFn
 * @param {*=} initialValue
 */
Sk.misceval.iterFor = function (iter, forFn, initialValue) {
    var prevValue = initialValue;

    var breakOrIterNext = function (r) {
        prevValue = r;
        return r instanceof Sk.misceval.Break ? r : iter.tp$iternext(true);
    };

    return (function nextStep(i) {
        while (i !== undefined) {
            if (i instanceof Sk.misceval.Suspension) {
                return new Sk.misceval.Suspension(nextStep, i);
            }

            if (i === Sk.misceval.Break || i instanceof Sk.misceval.Break) {
                return i.brValue;
            }

            i = Sk.misceval.chain(forFn(i, prevValue), breakOrIterNext);
        }
        return prevValue;
    })(iter.tp$iternext(true));
};
Sk.exportSymbol("Sk.misceval.iterFor", Sk.misceval.iterFor);


/**
 * @function
 * @description
 * 
 * As per iterFor but with an array rather than a python iterable
 * Useful for iterating over args where doing so could result in a suspension
 *
 * @param {Array} args
 * @param {function(pyObject,*=)} forFn
 * @param {*=} initialValue
 */
Sk.misceval.iterArray = function (args, forFn, initialValue) {
    Sk.asserts.assert(Array.isArray(args), "iterArgs requires an array");
    let i = 0;
    return Sk.misceval.iterFor({tp$iternext: () => args[i++]}, forFn, initialValue);
};

/**
 * @function
 *
 * @description
 * Convert a Python iterable into a javascript array
 *
 * @param {pyObject} iterable
 * @param {boolean=} canSuspend - Can this function suspend
 *
 * @returns {!Array}
 */
Sk.misceval.arrayFromIterable = function (iterable, canSuspend) {
    if (iterable === undefined) {
        return [];
    }
    if (iterable.hp$type === undefined && iterable.sk$asarray !== undefined) {
        // use sk$asarray only if we're a builtin
        return iterable.sk$asarray();
    }
    const L = [];
    const ret = Sk.misceval.chain(
        Sk.misceval.iterFor(Sk.abstr.iter(iterable), (i) => {
            L.push(i);
        }),
        () => L
    );
    return canSuspend ? ret : Sk.misceval.retryOptionalSuspensionOrThrow(ret);
};

/**
 * A special value to return from an iterFor() function,
 * to abort the iteration. Optionally supply a value for iterFor() to return
 * (defaults to 'undefined')
 *
 * @constructor
 * @param {*=}  brValue
 */
Sk.misceval.Break = function (brValue) {
    if (!(this instanceof Sk.misceval.Break)) {
        return new Sk.misceval.Break(brValue);
    }

    this.brValue = brValue;
};
Sk.exportSymbol("Sk.misceval.Break", Sk.misceval.Break);

/**
 * same as Sk.misceval.call except args is an actual array, rather than
 * varargs.
 * @deprecated
 * @ignore
 */
Sk.misceval.applyOrSuspend = function (func, kwdict, varargseq, kws, args) {
    var fcall;
    var it, i;

    if (func == null || func === Sk.builtin.none.none$) {
        throw new Sk.builtin.TypeError("'" + Sk.abstr.typeName(func) + "' object is not callable");
    }

    if (typeof func === "function" && func.tp$call === undefined) {
        func = new Sk.builtin.func(func);
    }

    fcall = func.tp$call;
    if (fcall !== undefined) {
        if (varargseq) {
            for (it = varargseq.tp$iter(), i = it.tp$iternext(); i !== undefined; i = it.tp$iternext()) {
                args.push(i);
            }
        }

        if (kwdict) {
            for (it = Sk.abstr.iter(kwdict), i = it.tp$iternext(); i !== undefined; i = it.tp$iternext()) {
                if (!Sk.builtin.checkString(i)) {
                    throw new Sk.builtin.TypeError("Function keywords must be strings");
                }
                kws.push(i.v);
                kws.push(Sk.abstr.objectGetItem(kwdict, i, false));
            }
        }
        return fcall.call(func, args, kws, kwdict);
    }

    // todo; can we push this into a tp$call somewhere so there's
    // not redundant checks everywhere for all of these __x__ ones?
    fcall = func.__call__;
    if (fcall !== undefined) {
        // func is actually the object here because we got __call__
        // from it. todo; should probably use descr_get here
        args.unshift(func);
        return Sk.misceval.apply(fcall, kwdict, varargseq, kws, args);
    }

    throw new Sk.builtin.TypeError("'" + Sk.abstr.typeName(func) + "' object is not callable");
};
Sk.exportSymbol("Sk.misceval.applyOrSuspend", Sk.misceval.applyOrSuspend);

/**
 * Do the boilerplate suspension stuff.
 */
Sk.misceval.promiseToSuspension = function (promise) {
    var suspension = new Sk.misceval.Suspension();

    suspension.resume = function () {
        if (suspension.data["error"]) {
            throw suspension.data["error"];
        }

        return suspension.data["result"];
    };

    suspension.data = {
        type: "Sk.promise",
        promise: promise,
    };

    return suspension;
};
Sk.exportSymbol("Sk.misceval.promiseToSuspension", Sk.misceval.promiseToSuspension);

/**
 * @function
 * @description
 * Constructs a class object given a code object representing the body
 * of the class, the name of the class, and the list of bases.
 *
 * There are no "old-style" classes in Skulpt, so use the user-specified
 * metaclass (todo;) if there is one, the type of the 0th base class if
 * there's bases, or otherwise the 'type' type.
 *
 * The func code object is passed a (js) dict for its locals which it
 * stores everything into.
 *
 * The metaclass is then called as metaclass(name, bases, locals) and
 * should return a newly constructed class object.
 *
 */
Sk.misceval.buildClass = function (globals, func, name, bases, cell) {
    // todo; metaclass
    var klass;
    var meta = Sk.builtin.type;

    var l_cell = cell === undefined ? {} : cell;
    var locals = {};

    // init the dict for the class
    func(globals, locals, l_cell);
    // ToDo: check if func contains the __meta__ attribute
    // or if the bases contain __meta__
    // new Syntax would be different

    // file's __name__ is class's __module__
    if (globals["__name__"]) {
<<<<<<< HEAD
        // some js modules haven't set their module name and we shouldn't set a dictionary value to be undefined that should be equivalent to deleting a value;
=======
        // some js modules haven't set their module name and we shouldn't set a dictionary value to be undefined;
>>>>>>> 4b86a6f1
        locals.__module__ = globals["__name__"];
    }
    var _name = new Sk.builtin.str(name);
    var _bases = new Sk.builtin.tuple(bases);
    var _locals = [];
    var key;

    // build array for python dict
    for (key in locals) {
        if (!locals.hasOwnProperty(key)) {
            //The current property key not a direct property of p
            continue;
        }
        _locals.push(new Sk.builtin.str(key)); // push key
        _locals.push(locals[key]); // push associated value
    }
    _locals = new Sk.builtin.dict(_locals);

    klass = Sk.misceval.callsimArray(meta, [_name, _bases, _locals]);

    return klass;
};
Sk.exportSymbol("Sk.misceval.buildClass", Sk.misceval.buildClass);<|MERGE_RESOLUTION|>--- conflicted
+++ resolved
@@ -232,21 +232,12 @@
  * @ignore
  */
 Sk.misceval.swappedOp_ = {
-<<<<<<< HEAD
-    Eq: "Eq",
-    NotEq: "NotEq",
-    Lt: "Gt",
-    LtE: "GtE",
-    Gt: "Lt",
-    GtE: "LtE",
-=======
     "Eq"   : "Eq",
     "NotEq": "NotEq",
     "Lt"   : "Gt",
     "LtE"  : "GtE",
     "Gt"   : "Lt",
     "GtE"  : "LtE",
->>>>>>> 4b86a6f1
 };
 
 Sk.misceval.opSymbols = {
@@ -1315,11 +1306,7 @@
 
     // file's __name__ is class's __module__
     if (globals["__name__"]) {
-<<<<<<< HEAD
         // some js modules haven't set their module name and we shouldn't set a dictionary value to be undefined that should be equivalent to deleting a value;
-=======
-        // some js modules haven't set their module name and we shouldn't set a dictionary value to be undefined;
->>>>>>> 4b86a6f1
         locals.__module__ = globals["__name__"];
     }
     var _name = new Sk.builtin.str(name);
