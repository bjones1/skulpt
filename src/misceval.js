/**
 * @namespace Sk.misceval
 *
 */
Sk.misceval = {};

/*
  Suspension object format:
  {resume: function() {...}, // the continuation - returns either another suspension or the return value
   data: <copied down from innermost level>,
   optional: <if true, can be resumed immediately (eg debug stops)>,
   child: <Suspension, or null if we are the innermost level>,
   $blk: <>, $loc: <>, $gbl: <>, $exc: <>, $err: <>, [$cell: <>],
  }
*/

/**
 *
 * Hi kids lets make a suspension...
 * @constructor
 * @param{function(?)=} resume A function to be called on resume. child is resumed first and its return value is passed to this function.
 * @param{Object=} child A child suspension. 'optional' will be copied from here if supplied.
 * @param{Object=} data Data attached to this suspension. Will be copied from child if not supplied.
 */
Sk.misceval.Suspension = function Suspension(resume, child, data) {
    this.isSuspension = true;
    if (resume !== undefined && child !== undefined) {
        this.resume = function() { return resume(child.resume()); };
    }
    this.child = child;
    this.optional = child !== undefined && child.optional;
    if (data === undefined && child !== undefined) {
        this.data = child.data;
    } else {
        this.data = data;
    }
};
goog.exportSymbol("Sk.misceval.Suspension", Sk.misceval.Suspension);

/**
 *
 * Well this seems pretty obvious by the name what it should do..
 *
 * @param{Sk.misceval.Suspension} susp
 * @param{string=} message
 */
Sk.misceval.retryOptionalSuspensionOrThrow = function (susp, message) {
    while (susp instanceof Sk.misceval.Suspension) {
        if (!susp.optional) {
            throw new Sk.builtin.SuspensionError(message || "Cannot call a function that blocks or suspends here");
        }
        susp = susp.resume();
    }
    return susp;
};
goog.exportSymbol("Sk.misceval.retryOptionalSuspensionOrThrow", Sk.misceval.retryOptionalSuspensionOrThrow);

/**
 * Check if the given object is valid to use as an index. Only ints, or if the object has an `__index__` method.
 * @param o
 * @returns {boolean}
 */
Sk.misceval.isIndex = function (o) {
    if (Sk.builtin.checkInt(o)) {
        return true;
    }
<<<<<<< HEAD
    if (Sk.builtin.object.PyObject_LookupSpecial_(o.ob$type, "__index__")) {
=======
    if (Sk.abstr.lookupSpecial(o, "__index__")) {
>>>>>>> 3f4a59d1
        return true;
    }
    return false;
};
goog.exportSymbol("Sk.misceval.isIndex", Sk.misceval.isIndex);

Sk.misceval.asIndex = function (o) {
    var idxfn, ret;

    if (!Sk.misceval.isIndex(o)) {
        return undefined;
    }
    if (o === null) {
        return undefined;
    }
    if (o === true) {
        return 1;
    }
    if (o === false) {
        return 0;
    }
    if (typeof o === "number") {
        return o;
    }
    if (o.constructor === Sk.builtin.int_) {
        return o.v;
    }
    if (o.constructor === Sk.builtin.lng) {
        return o.tp$index();
    }
    if (o.constructor === Sk.builtin.bool) {
        return Sk.builtin.asnum$(o);
    }
<<<<<<< HEAD
    idxfn = Sk.builtin.object.PyObject_LookupSpecial_(o.ob$type, "__index__");
    if (idxfn) {
        ret = Sk.misceval.callsim(idxfn, o);
        if (!Sk.builtin.checkInt(ret)) {
            throw new Sk.builtin.TypeError("__index__ returned non-(int,long) (type " + 
=======
    idxfn = Sk.abstr.lookupSpecial(o, "__index__");
    if (idxfn) {
        ret = Sk.misceval.callsim(idxfn, o);
        if (!Sk.builtin.checkInt(ret)) {
            throw new Sk.builtin.TypeError("__index__ returned non-(int,long) (type " +
>>>>>>> 3f4a59d1
                                           Sk.abstr.typeName(ret) + ")");
        }
        return Sk.builtin.asnum$(ret);
    }
    goog.asserts.fail("todo asIndex;");
};

/**
 * return u[v:w]
 */
Sk.misceval.applySlice = function (u, v, w, canSuspend) {
    var ihigh;
    var ilow;
    if (u.sq$slice && Sk.misceval.isIndex(v) && Sk.misceval.isIndex(w)) {
        ilow = Sk.misceval.asIndex(v);
        if (ilow === undefined) {
            ilow = 0;
        }
        ihigh = Sk.misceval.asIndex(w);
        if (ihigh === undefined) {
            ihigh = 1e100;
        }
        return Sk.abstr.sequenceGetSlice(u, ilow, ihigh);
    }
    return Sk.abstr.objectGetItem(u, new Sk.builtin.slice(v, w, null), canSuspend);
};
goog.exportSymbol("Sk.misceval.applySlice", Sk.misceval.applySlice);

/**
 * u[v:w] = x
 */
Sk.misceval.assignSlice = function (u, v, w, x, canSuspend) {
    var slice;
    var ihigh;
    var ilow;
    if (u.sq$ass_slice && Sk.misceval.isIndex(v) && Sk.misceval.isIndex(w)) {
        ilow = Sk.misceval.asIndex(v) || 0;
        ihigh = Sk.misceval.asIndex(w) || 1e100;
        if (x === null) {
            Sk.abstr.sequenceDelSlice(u, ilow, ihigh);
        } else {
            Sk.abstr.sequenceSetSlice(u, ilow, ihigh, x);
        }
    } else {
        slice = new Sk.builtin.slice(v, w);
        if (x === null) {
            return Sk.abstr.objectDelItem(u, slice);
        } else {
            return Sk.abstr.objectSetItem(u, slice, x, canSuspend);
        }
    }
};
goog.exportSymbol("Sk.misceval.assignSlice", Sk.misceval.assignSlice);

/**
 * Used by min() and max() to get an array from arbitrary input.
 * Note that this does no validation, just coercion.
 */
Sk.misceval.arrayFromArguments = function (args) {
    // If args is not a single thing return as is
    var it, i;
    var res;
    var arg;
    if (args.length != 1) {
        return args;
    }
    arg = args[0];
    if (arg instanceof Sk.builtin.set) {
        // this is a Sk.builtin.set
        arg = arg.tp$iter().$obj;
    } else if (arg instanceof Sk.builtin.dict) {
        // this is a Sk.builtin.list
        arg = Sk.builtin.dict.prototype["keys"].func_code(arg);
    }

    // shouldn't else if here as the above may output lists to arg.
    if (arg instanceof Sk.builtin.list || arg instanceof Sk.builtin.tuple) {
        return arg.v;
    } else if (Sk.builtin.checkIterable(arg)) {
        // handle arbitrary iterable (strings, generators, etc.)
        res = [];
        for (it = Sk.abstr.iter(arg), i = it.tp$iternext();
             i !== undefined; i = it.tp$iternext()) {
            res.push(i);
        }
        return res;
    }

    throw new Sk.builtin.TypeError("'" + Sk.abstr.typeName(arg) + "' object is not iterable");
};
goog.exportSymbol("Sk.misceval.arrayFromArguments", Sk.misceval.arrayFromArguments);

/**
 * for reversed comparison: Gt -> Lt, etc.
 */
Sk.misceval.swappedOp_ = {
    "Eq"   : "Eq",
    "NotEq": "NotEq",
    "Lt"   : "GtE",
    "LtE"  : "Gt",
    "Gt"   : "LtE",
    "GtE"  : "Lt",
    "Is"   : "IsNot",
    "IsNot": "Is",
    "In_"  : "NotIn",
    "NotIn": "In_"
};


Sk.misceval.richCompareBool = function (v, w, op) {
    // v and w must be Python objects. will return Javascript true or false for internal use only
    // if you want to return a value from richCompareBool to Python you must wrap as Sk.builtin.bool first
    var wname,
        vname,
        ret,
        swapped_method,
        method,
        swapped_shortcut,
        shortcut,
        v_has_shortcut,
        w_has_shortcut,
        op2method,
        op2shortcut,
        vcmp,
        wcmp,
        w_seq_type,
        w_num_type,
        v_seq_type,
        v_num_type,
        sequence_types,
        numeric_types,
        w_type,
        v_type;

    goog.asserts.assert((v !== null) && (v !== undefined), "passed null or undefined parameter to Sk.misceval.richCompareBool");
    goog.asserts.assert((w !== null) && (w !== undefined), "passed null or undefined parameter to Sk.misceval.richCompareBool");

    v_type = new Sk.builtin.type(v);
    w_type = new Sk.builtin.type(w);

    // Python has specific rules when comparing two different builtin types
    // currently, this code will execute even if the objects are not builtin types
    // but will fall through and not return anything in this section
    if ((v_type !== w_type) &&
        (op === "GtE" || op === "Gt" || op === "LtE" || op === "Lt")) {
        // note: sets are omitted here because they can only be compared to other sets
        numeric_types = [Sk.builtin.float_.prototype.ob$type,
            Sk.builtin.int_.prototype.ob$type,
            Sk.builtin.lng.prototype.ob$type,
            Sk.builtin.bool.prototype.ob$type];
        sequence_types = [Sk.builtin.dict.prototype.ob$type,
            Sk.builtin.enumerate.prototype.ob$type,
            Sk.builtin.list.prototype.ob$type,
            Sk.builtin.str.prototype.ob$type,
            Sk.builtin.tuple.prototype.ob$type];

        v_num_type = numeric_types.indexOf(v_type);
        v_seq_type = sequence_types.indexOf(v_type);
        w_num_type = numeric_types.indexOf(w_type);
        w_seq_type = sequence_types.indexOf(w_type);

        // NoneTypes are considered less than any other type in Python
        // note: this only handles comparing NoneType with any non-NoneType.
        // Comparing NoneType with NoneType is handled further down.
        if (v_type === Sk.builtin.none.prototype.ob$type) {
            switch (op) {
                case "Lt":
                    return true;
                case "LtE":
                    return true;
                case "Gt":
                    return false;
                case "GtE":
                    return false;
            }
        }

        if (w_type === Sk.builtin.none.prototype.ob$type) {
            switch (op) {
                case "Lt":
                    return false;
                case "LtE":
                    return false;
                case "Gt":
                    return true;
                case "GtE":
                    return true;
            }
        }

        // numeric types are always considered smaller than sequence types in Python
        if (v_num_type !== -1 && w_seq_type !== -1) {
            switch (op) {
                case "Lt":
                    return true;
                case "LtE":
                    return true;
                case "Gt":
                    return false;
                case "GtE":
                    return false;
            }
        }

        if (v_seq_type !== -1 && w_num_type !== -1) {
            switch (op) {
                case "Lt":
                    return false;
                case "LtE":
                    return false;
                case "Gt":
                    return true;
                case "GtE":
                    return true;
            }
        }

        // in Python, different sequence types are ordered alphabetically
        // by name so that dict < list < str < tuple
        if (v_seq_type !== -1 && w_seq_type !== -1) {
            switch (op) {
                case "Lt":
                    return v_seq_type < w_seq_type;
                case "LtE":
                    return v_seq_type <= w_seq_type;
                case "Gt":
                    return v_seq_type > w_seq_type;
                case "GtE":
                    return v_seq_type >= w_seq_type;
            }
        }
    }


    // handle identity and membership comparisons
    if (op === "Is") {
        if (v instanceof Sk.builtin.int_ && w instanceof Sk.builtin.int_) {
            return v.numberCompare(w) === 0;
        } else if (v instanceof Sk.builtin.float_ && w instanceof Sk.builtin.float_) {
            return v.numberCompare(w) === 0;
        } else if (v instanceof Sk.builtin.lng && w instanceof Sk.builtin.lng) {
            return v.longCompare(w) === 0;
        }

        return v === w;
    }

    if (op === "IsNot") {
        if (v instanceof Sk.builtin.int_ && w instanceof Sk.builtin.int_) {
            return v.numberCompare(w) !== 0;
        } else if (v instanceof Sk.builtin.float_ && w instanceof Sk.builtin.float_) {
            return v.numberCompare(w) !== 0;
        }else if (v instanceof Sk.builtin.lng && w instanceof Sk.builtin.lng) {
            return v.longCompare(w) !== 0;
        }

        return v !== w;
    }

    if (op === "In") {
        return Sk.misceval.isTrue(Sk.abstr.sequenceContains(w, v));
    }
    if (op === "NotIn") {
        return !Sk.misceval.isTrue(Sk.abstr.sequenceContains(w, v));
    }

    // Call Javascript shortcut method if exists for either object

    op2shortcut = {
        "Eq"   : "ob$eq",
        "NotEq": "ob$ne",
        "Gt"   : "ob$gt",
        "GtE"  : "ob$ge",
        "Lt"   : "ob$lt",
        "LtE"  : "ob$le"
    };

    shortcut = op2shortcut[op];
    v_has_shortcut = v.constructor.prototype.hasOwnProperty(shortcut);
    if (v_has_shortcut) {
        if ((ret = v[shortcut](w)) !== Sk.builtin.NotImplemented.NotImplemented$) {
            return Sk.misceval.isTrue(ret);
        }
    }

    swapped_shortcut = op2shortcut[Sk.misceval.swappedOp_[op]];
    w_has_shortcut = w.constructor.prototype.hasOwnProperty(swapped_shortcut);
    if (w_has_shortcut) {

        if ((ret = w[swapped_shortcut](v)) !== Sk.builtin.NotImplemented.NotImplemented$) {
            return Sk.misceval.isTrue(ret);
        }
    }

    // use comparison methods if they are given for either object
<<<<<<< HEAD
    if (v.tp$richcompare && (res = v.tp$richcompare(w, op)) !== undefined) {
        if (res != Sk.builtin.NotImplemented.NotImplemented$) {
            return res;
        }
    }

    if (w.tp$richcompare && (res = w.tp$richcompare(v, Sk.misceval.swappedOp_[op])) !== undefined) {
        if (res != Sk.builtin.NotImplemented.NotImplemented$) {
            return res;
=======
    if (v.tp$richcompare && (ret = v.tp$richcompare(w, op)) !== undefined) {
        if (ret != Sk.builtin.NotImplemented.NotImplemented$) {
            return Sk.misceval.isTrue(ret);
        }
    }

    if (w.tp$richcompare && (ret = w.tp$richcompare(v, Sk.misceval.swappedOp_[op])) !== undefined) {
        if (ret != Sk.builtin.NotImplemented.NotImplemented$) {
            return Sk.misceval.isTrue(ret);
>>>>>>> 3f4a59d1
        }
    }


    // depending on the op, try left:op:right, and if not, then
    // right:reversed-top:left

    op2method = {
        "Eq"   : "__eq__",
        "NotEq": "__ne__",
        "Gt"   : "__gt__",
        "GtE"  : "__ge__",
        "Lt"   : "__lt__",
        "LtE"  : "__le__"
    };

<<<<<<< HEAD
    method = op2method[op];
    swapped_method = op2method[Sk.misceval.swappedOp_[op]];

    if (v[method]) {
        res = Sk.misceval.isTrue(Sk.misceval.callsim(v[method], v, w));
        if (res != Sk.builtin.NotImplemented.NotImplemented$) {
            return res;
        }
    }
    else if (w[swapped_method]) {
        res = Sk.misceval.isTrue(Sk.misceval.callsim(w[swapped_method], w, v));
        if (res != Sk.builtin.NotImplemented.NotImplemented$) {
            return res;
=======
    method = Sk.abstr.lookupSpecial(v, op2method[op]);
    if (method && !v_has_shortcut) {
        ret = Sk.misceval.callsim(method, v, w);
        if (ret != Sk.builtin.NotImplemented.NotImplemented$) {
            return Sk.misceval.isTrue(ret);
>>>>>>> 3f4a59d1
        }
    }

    swapped_method = Sk.abstr.lookupSpecial(w, op2method[Sk.misceval.swappedOp_[op]]);
    if (swapped_method && !w_has_shortcut) {
        ret = Sk.misceval.callsim(swapped_method, w, v);
        if (ret != Sk.builtin.NotImplemented.NotImplemented$) {
            return Sk.misceval.isTrue(ret);
        }
    }

    vcmp = Sk.abstr.lookupSpecial(v, "__cmp__");
    if (vcmp) {
        try {
            ret = Sk.misceval.callsim(vcmp, v, w);
            if (Sk.builtin.checkNumber(ret)) {
                ret = Sk.builtin.asnum$(ret);
                if (op === "Eq") {
                    return ret === 0;
                } else if (op === "NotEq") {
                    return ret !== 0;
                } else if (op === "Lt") {
                    return ret < 0;
                } else if (op === "Gt") {
                    return ret > 0;
                } else if (op === "LtE") {
                    return ret <= 0;
                } else if (op === "GtE") {
                    return ret >= 0;
                }
            }

            if (ret !== Sk.builtin.NotImplemented.NotImplemented$) {
                throw new Sk.builtin.TypeError("comparison did not return an int");
            }
        } catch (e) {
            throw new Sk.builtin.TypeError("comparison did not return an int");
        }
    }

    wcmp = Sk.abstr.lookupSpecial(w, "__cmp__");
    if (wcmp) {
        // note, flipped on return value and call
        try {
            ret = Sk.misceval.callsim(wcmp, w, v);
            if (Sk.builtin.checkNumber(ret)) {
                ret = Sk.builtin.asnum$(ret);
                if (op === "Eq") {
                    return ret === 0;
                } else if (op === "NotEq") {
                    return ret !== 0;
                } else if (op === "Lt") {
                    return ret > 0;
                } else if (op === "Gt") {
                    return ret < 0;
                } else if (op === "LtE") {
                    return ret >= 0;
                } else if (op === "GtE") {
                    return ret <= 0;
                }
            }

            if (ret !== Sk.builtin.NotImplemented.NotImplemented$) {
                throw new Sk.builtin.TypeError("comparison did not return an int");
            }
        } catch (e) {
            throw new Sk.builtin.TypeError("comparison did not return an int");
        }
    }

    // handle special cases for comparing None with None or Bool with Bool
    if (((v instanceof Sk.builtin.none) && (w instanceof Sk.builtin.none)) ||
        ((v instanceof Sk.builtin.bool) && (w instanceof Sk.builtin.bool))) {
        // Javascript happens to return the same values when comparing null
        // with null or true/false with true/false as Python does when
        // comparing None with None or True/False with True/False

        if (op === "Eq") {
            return v.v === w.v;
        }
        if (op === "NotEq") {
            return v.v !== w.v;
        }
        if (op === "Gt") {
            return v.v > w.v;
        }
        if (op === "GtE") {
            return v.v >= w.v;
        }
        if (op === "Lt") {
            return v.v < w.v;
        }
        if (op === "LtE") {
            return v.v <= w.v;
        }
    }


    // handle equality comparisons for any remaining objects
    if (op === "Eq") {
        if ((v instanceof Sk.builtin.str) && (w instanceof Sk.builtin.str)) {
            return v.v === w.v;
        }
        return v === w;
    }
    if (op === "NotEq") {
        if ((v instanceof Sk.builtin.str) && (w instanceof Sk.builtin.str)) {
            return v.v !== w.v;
        }
        return v !== w;
    }

    vname = Sk.abstr.typeName(v);
    wname = Sk.abstr.typeName(w);
    throw new Sk.builtin.ValueError("don't know how to compare '" + vname + "' and '" + wname + "'");
};
goog.exportSymbol("Sk.misceval.richCompareBool", Sk.misceval.richCompareBool);

Sk.misceval.objectRepr = function (v) {
    goog.asserts.assert(v !== undefined, "trying to repr undefined");
    if ((v === null) || (v instanceof Sk.builtin.none)) {
        return new Sk.builtin.str("None");
    } else if (v === true) {
        // todo; these should be consts
        return new Sk.builtin.str("True");
    } else if (v === false) {
        return new Sk.builtin.str("False");
    } else if (typeof v === "number") {
        return new Sk.builtin.str("" + v);
    } else if (!v["$r"]) {
        if (v.tp$name) {
            return new Sk.builtin.str("<" + v.tp$name + " object>");
        } else {
            return new Sk.builtin.str("<unknown>");
        }
    } else if (v.constructor === Sk.builtin.float_) {
        if (v.v === Infinity) {
            return new Sk.builtin.str("inf");
        } else if (v.v === -Infinity) {
            return new Sk.builtin.str("-inf");
        } else {
            return v["$r"]();
        }
    } else if (v.constructor === Sk.builtin.int_) {
        return v["$r"]();
    } else {
        return v["$r"]();
    }
};
goog.exportSymbol("Sk.misceval.objectRepr", Sk.misceval.objectRepr);

Sk.misceval.opAllowsEquality = function (op) {
    switch (op) {
        case "LtE":
        case "Eq":
        case "GtE":
            return true;
    }
    return false;
};
goog.exportSymbol("Sk.misceval.opAllowsEquality", Sk.misceval.opAllowsEquality);

Sk.misceval.isTrue = function (x) {
    var ret;
    if (x === true) {
        return true;
    }
    if (x === false) {
        return false;
    }
    if (x === null) {
        return false;
    }
    if (x.constructor === Sk.builtin.none) {
        return false;
    }

    if (x.constructor === Sk.builtin.NotImplemented) {
        return false;
    }

    if (x.constructor === Sk.builtin.bool) {
        return x.v;
    }
    if (typeof x === "number") {
        return x !== 0;
    }
    if (x instanceof Sk.builtin.lng) {
        return x.nb$nonzero();
    }
    if (x.constructor === Sk.builtin.int_) {
        return x.v !== 0;
    }
    if (x.constructor === Sk.builtin.float_) {
        return x.v !== 0;
    }
    if (x["__nonzero__"]) {
        ret = Sk.misceval.callsim(x["__nonzero__"], x);
        if (!Sk.builtin.checkInt(ret)) {
            throw new Sk.builtin.TypeError("__nonzero__ should return an int");
        }
        return Sk.builtin.asnum$(ret) !== 0;
    }
    if (x["__len__"]) {
        ret = Sk.misceval.callsim(x["__len__"], x);
        if (!Sk.builtin.checkInt(ret)) {
            throw new Sk.builtin.TypeError("__len__ should return an int");
        }
        return Sk.builtin.asnum$(ret) !== 0;
    }
    if (x.mp$length) {
        return Sk.builtin.asnum$(x.mp$length()) !== 0;
    }
    if (x.sq$length) {
        return Sk.builtin.asnum$(x.sq$length()) !== 0;
    }
    return true;
};
goog.exportSymbol("Sk.misceval.isTrue", Sk.misceval.isTrue);

Sk.misceval.softspace_ = false;
Sk.misceval.print_ = function (x) {
    // this was function print(x)   not sure why...
    var isspace;
    var s;
    if (Sk.misceval.softspace_) {
        if (x !== "\n") {
            Sk.output(" ");
        }
        Sk.misceval.softspace_ = false;
    }
    s = new Sk.builtin.str(x);
    Sk.output(s.v);
    isspace = function (c) {
        return c === "\n" || c === "\t" || c === "\r";
    };
    if (s.v.length === 0 || !isspace(s.v[s.v.length - 1]) || s.v[s.v.length - 1] === " ") {
        Sk.misceval.softspace_ = true;
    }
};
goog.exportSymbol("Sk.misceval.print_", Sk.misceval.print_);

/**
 * @param {string} name
 * @param {Object=} other generally globals
 */
Sk.misceval.loadname = function (name, other) {
    var bi;
    var v = other[name];
    if (v !== undefined) {
        return v;
    }

    bi = Sk.builtins[name];
    if (bi !== undefined) {
        return bi;
    }

    name = name.replace("_$rw$", "");
    name = name.replace("_$rn$", "");
    throw new Sk.builtin.NameError("name '" + name + "' is not defined");
};
goog.exportSymbol("Sk.misceval.loadname", Sk.misceval.loadname);

/**
 *
 * Notes on necessity for 'call()':
 *
 * Classes are callable in python to create an instance of the class. If
 * we're calling "C()" we cannot tell at the call site whether we're
 * calling a standard function, or instantiating a class.
 *
 * JS does not support user-level callables. So, we can't use the normal
 * prototype hierarchy to make the class inherit from a 'class' type
 * where the various tp$getattr, etc. methods would live.
 *
 * Instead, we must copy all the methods from the prototype of our class
 * type onto every instance of the class constructor function object.
 * That way, both "C()" and "C.tp$getattr(...)" can still work. This is
 * of course quite expensive.
 *
 * The alternative would be to indirect all calls (whether classes or
 * regular functions) through something like C.$call(...). In the case
 * of class construction, $call could then call the constructor after
 * munging arguments to pass them on. This would impose a penalty on
 * regular function calls unfortunately, as they would have to do the
 * same thing.
 *
 * Note that the same problem exists for function objects too (a "def"
 * creates a function object that also has properties). It just happens
 * that attributes on classes in python are much more useful and common
 * that the attributes on functions.
 *
 * Also note, that for full python compatibility we have to do the $call
 * method because any python object could have a __call__ method which
 * makes the python object callable too. So, unless we were to make
 * *all* objects simply (function(){...}) and use the dict to create
 * hierarchy, there would be no way to call that python user function. I
 * think I'm prepared to sacrifice __call__ support, or only support it
 * post-ECMA5 or something.
 *
 * Is using (function(){...}) as the only object type too crazy?
 * Probably. Better or worse than having two levels of function
 * invocation for every function call?
 *
 * For a class `C' with instance `inst' we have the following cases:
 *
 * 1. C.attr
 *
 * 2. C.staticmeth()
 *
 * 3. x = C.staticmeth; x()
 *
 * 4. inst = C()
 *
 * 5. inst.attr
 *
 * 6. inst.meth()
 *
 * 7. x = inst.meth; x()
 *
 * 8. inst(), where C defines a __call__
 *
 * Because in general these are accomplished by a helper function
 * (tp$getattr/setattr/slice/ass_slice/etc.) it seems appropriate to add
 * a call that generally just calls through, but sometimes handles the
 * unusual cases. Once ECMA-5 is more broadly supported we can revisit
 * and hopefully optimize.
 *
 * @param {Object} func the thing to call
 * @param {Object=} kwdict **kwargs
 * @param {Object=} varargseq **args
 * @param {Object=} kws keyword args or undef
 * @param {...*} args stuff to pass it
 *
 *
 * TODO I think all the above is out of date.
 */
Sk.misceval.call = function (func, kwdict, varargseq, kws, args) {
    args = Array.prototype.slice.call(arguments, 4);
    // todo; possibly inline apply to avoid extra stack frame creation
    return Sk.misceval.apply(func, kwdict, varargseq, kws, args);
};
goog.exportSymbol("Sk.misceval.call", Sk.misceval.call);

/**
 * @param {?Object} suspensionHandlers
 * @param {Object} func the thing to call
 * @param {Object=} kwdict **kwargs
 * @param {Object=} varargseq **args
 * @param {Object=} kws keyword args or undef
 * @param {...*} args stuff to pass it
 *
 *
 * TODO I think all the above is out of date.
 */

Sk.misceval.callAsync = function (suspensionHandlers, func, kwdict, varargseq, kws, args) {
    args = Array.prototype.slice.call(arguments, 5);
    // todo; possibly inline apply to avoid extra stack frame creation
    return Sk.misceval.applyAsync(suspensionHandlers, func, kwdict, varargseq, kws, args);
};
goog.exportSymbol("Sk.misceval.callAsync", Sk.misceval.callAsync);


Sk.misceval.callOrSuspend = function (func, kwdict, varargseq, kws, args) {
    args = Array.prototype.slice.call(arguments, 4);
    // todo; possibly inline apply to avoid extra stack frame creation
    return Sk.misceval.applyOrSuspend(func, kwdict, varargseq, kws, args);
};
goog.exportSymbol("Sk.misceval.callOrSuspend", Sk.misceval.callOrSuspend);

/**
 * @param {Object} func the thing to call
 * @param {...*} args stuff to pass it
 */
Sk.misceval.callsim = function (func, args) {
    args = Array.prototype.slice.call(arguments, 1);
    return Sk.misceval.apply(func, undefined, undefined, undefined, args);
};
goog.exportSymbol("Sk.misceval.callsim", Sk.misceval.callsim);

/**
 * @param {?Object} suspensionHandlers any custom suspension handlers
 * @param {Object} func the thing to call
 * @param {...*} args stuff to pass it
 */
Sk.misceval.callsimAsync = function (suspensionHandlers, func, args) {
    args = Array.prototype.slice.call(arguments, 2);
    return Sk.misceval.applyAsync(suspensionHandlers, func, undefined, undefined, undefined, args);
};
goog.exportSymbol("Sk.misceval.callsimAsync", Sk.misceval.callsimAsync);


/**
 * @param {Object} func the thing to call
 * @param {...*} args stuff to pass it
 */
Sk.misceval.callsimOrSuspend = function (func, args) {
    args = Array.prototype.slice.call(arguments, 1);
    return Sk.misceval.applyOrSuspend(func, undefined, undefined, undefined, args);
};
goog.exportSymbol("Sk.misceval.callsimOrSuspend", Sk.misceval.callsimOrSuspend);

/**
 * Wrap Sk.misceval.applyOrSuspend, but throw an error if we suspend
 */
Sk.misceval.apply = function (func, kwdict, varargseq, kws, args) {
    var r = Sk.misceval.applyOrSuspend(func, kwdict, varargseq, kws, args);
    if (r instanceof Sk.misceval.Suspension) {
        return Sk.misceval.retryOptionalSuspensionOrThrow(r);
    } else {
        return r;
    }
};
goog.exportSymbol("Sk.misceval.apply", Sk.misceval.apply);

/**
 * Wraps anything that can return an Sk.misceval.Suspension, and returns a
 * JS Promise with the result. Also takes an object map of suspension handlers:
 * pass in {"suspType": function (susp) {} }, and your function will be called
 * with the Suspension object if susp.type=="suspType". The type "*" will match
 * all otherwise unhandled suspensions.
 *
 * A suspension handler should return a Promise yielding the return value of
 * r.resume() - ie, either the final return value of this call or another
 * Suspension. That is, the null suspension handler is:
 *
 *     function handler(susp) {
 *       return new Promise(function(resolve, reject) {
 *         try {
 *           resolve(susp.resume());
 *         } catch(e) {
 *           reject(e);
 *         }
 *       });
 *     }
 *
 * Alternatively, a handler can return null to perform the default action for
 * that suspension type.
 *
 * (Note: do *not* call asyncToPromise() in a suspension handler; this will
 * create a new Promise object for each such suspension that occurs)
 *
 * asyncToPromise() returns a Promise that will be resolved with the final
 * return value, or rejected with an exception if one is thrown.
 *
 * @param{function()} suspendablefn returns either a result or a Suspension
 * @param{Object=} suspHandlers an object map of suspension handlers
 */
Sk.misceval.asyncToPromise = function(suspendablefn, suspHandlers) {
    return new Promise(function(resolve, reject) {
        try {
            var r = suspendablefn();

            (function handleResponse (r) {
                try {
                    // jsh*nt insists these be defined outside the loop
                    var resume = function() {
                        handleResponse(r.resume());
                    };
                    var resumeWithData = function resolved(x) {
                        try {
                            r.data["result"] = x;
                            resume();
                        } catch(e) {
                            reject(e);
                        }
                    };
                    var resumeWithError = function rejected(e) {
                        try {
                            r.data["error"] = e;
                            resume();
                        } catch(ex) {
                            reject(ex);
                        }
                    };


                    while (r instanceof Sk.misceval.Suspension) {

                        var handler = suspHandlers && (suspHandlers[r.data["type"]] || suspHandlers["*"]);

                        if (handler) {
                            var handlerPromise = handler(r);
                            if (handlerPromise) {
                                handlerPromise.then(handleResponse, reject);
                                return;
                            }
                        }

                        if (r.data["type"] == "Sk.promise") {
                            r.data["promise"].then(resumeWithData, resumeWithError);
                            return;

                        } else if (r.data["type"] == "Sk.yield" && typeof setTimeout === "function") {
                            setTimeout(resume, 0);
                            return;

                        } else if (r.optional) {
                            // Unhandled optional suspensions just get
                            // resumed immediately, and we go around the loop again.
                            r = r.resume();

                        } else {
                            // Unhandled, non-optional suspension.
                            throw new Sk.builtin.SuspensionError("Unhandled non-optional suspension of type '"+r.data["type"]+"'");
                        }
                    }

                    resolve(r);
                } catch(e) {
                    reject(e);
                }
            })(r);

        } catch (e) {
            reject(e);
        }
    });
};
goog.exportSymbol("Sk.misceval.asyncToPromise", Sk.misceval.asyncToPromise);

Sk.misceval.applyAsync = function (suspHandlers, func, kwdict, varargseq, kws, args) {
    return Sk.misceval.asyncToPromise(function() {
        return Sk.misceval.applyOrSuspend(func, kwdict, varargseq, kws, args);
    }, suspHandlers);
};
goog.exportSymbol("Sk.misceval.applyAsync", Sk.misceval.applyAsync);

/**
 * Chain together a set of functions, each of which might return a value or
 * an Sk.misceval.Suspension. Each function is called with the return value of
 * the preceding function, but does not see any suspensions. If a function suspends,
 * Sk.misceval.chain() returns a suspension that will resume the chain once an actual
 * return value is available.
 *
 * The idea is to allow a Promise-like chaining of possibly-suspending steps without
 * repeating boilerplate suspend-and-resume code.
 *
 * For example, imagine we call Sk.misceval.chain(x, f).
 *  - If x is a value, we return f(x).
 *  - If x is a suspension, we suspend. We will suspend and resume until we get a
 *    return value, and then we will return f(<resumed-value).
 * This can be expanded to an arbitrary number of functions
 * (eg Sk.misceval.chain(x, f, g), which is equivalent to chain(chain(x, f), g).)
 *
 * @param {*}              initialValue
 * @param {...function(*)} chainedFns
 */

Sk.misceval.chain = function (initialValue, chainedFns) {
    var fs = arguments, i = 1;

    return (function nextStep(r) {
        while (i < fs.length) {
            if (r instanceof Sk.misceval.Suspension) {
                return new Sk.misceval.Suspension(nextStep, r);
            }

            r = fs[i](r);
            i++;
        }

        return r;
    })(initialValue);
};
goog.exportSymbol("Sk.misceval.chain", Sk.misceval.chain);

/**
 * same as Sk.misceval.call except args is an actual array, rather than
 * varargs.
 */
Sk.misceval.applyOrSuspend = function (func, kwdict, varargseq, kws, args) {
    var fcall;
    var kwix;
    var numPosParams;
    var numNonOptParams;
    var it, i;

    if (func === null || func instanceof Sk.builtin.none) {
        throw new Sk.builtin.TypeError("'" + Sk.abstr.typeName(func) + "' object is not callable");
    } else if (typeof func === "function") {
        // todo; i believe the only time this happens is the wrapper
        // function around generators (that creates the iterator).
        // should just make that a real function object and get rid
        // of this case.
        // alternatively, put it to more use, and perhaps use
        // descriptors to create builtin.func's in other places.

        // This actually happens for all builtin functions (in
        // builtin.js, for example) as they are javascript functions,
        // not Sk.builtin.func objects.

        if (func.sk$klass) {
            // klass wrapper around __init__ requires special handling
            return func.apply(null, [kwdict, varargseq, kws, args, true]);
        }

        if (varargseq) {
            for (it = varargseq.tp$iter(), i = it.tp$iternext(); i !== undefined; i = it.tp$iternext()) {
                args.push(i);
            }
        }

        if (kwdict) {
            goog.asserts.fail("kwdict not implemented;");
        }
        //goog.asserts.assert(((kws === undefined) || (kws.length === 0)));
        //print('kw args location: '+ kws + ' args ' + args.length)
        if (kws !== undefined && kws.length > 0) {
            if (!func.co_varnames) {
                throw new Sk.builtin.ValueError("Keyword arguments are not supported by this function");
            }

            //number of positionally placed optional parameters
            numNonOptParams = func.co_numargs - func.co_varnames.length;
            numPosParams = args.length - numNonOptParams;

            //add defaults
            args = args.concat(func.$defaults.slice(numPosParams));

            for (i = 0; i < kws.length; i = i + 2) {
                kwix = func.co_varnames.indexOf(kws[i]);

                if (kwix === -1) {
                    throw new Sk.builtin.TypeError("'" + kws[i] + "' is an invalid keyword argument for this function");
                }

                if (kwix < numPosParams) {
                    throw new Sk.builtin.TypeError("Argument given by name ('" + kws[i] + "') and position (" + (kwix + numNonOptParams + 1) + ")");
                }

                args[kwix + numNonOptParams] = kws[i + 1];
            }
        }
        //append kw args to args, filling in the default value where none is provided.
        return func.apply(null, args);
    } else {
        fcall = func.tp$call;
        if (fcall !== undefined) {
            if (varargseq) {
                for (it = varargseq.tp$iter(), i = it.tp$iternext(); i !== undefined; i = it.tp$iternext()) {
                    args.push(i);
                }
            }
            if (kwdict) {
                goog.asserts.fail("kwdict not implemented;");
            }
            return fcall.call(func, args, kws, kwdict);
        }

        // todo; can we push this into a tp$call somewhere so there's
        // not redundant checks everywhere for all of these __x__ ones?
        fcall = func.__call__;
        if (fcall !== undefined) {
            // func is actually the object here because we got __call__
            // from it. todo; should probably use descr_get here
            args.unshift(func);
            return Sk.misceval.apply(fcall, kws, args, kwdict, varargseq);
        }
        throw new Sk.builtin.TypeError("'" + Sk.abstr.typeName(func) + "' object is not callable");
    }
};
goog.exportSymbol("Sk.misceval.applyOrSuspend", Sk.misceval.applyOrSuspend);

/**
 * Constructs a class object given a code object representing the body
 * of the class, the name of the class, and the list of bases.
 *
 * There are no "old-style" classes in Skulpt, so use the user-specified
 * metaclass (todo;) if there is one, the type of the 0th base class if
 * there's bases, or otherwise the 'type' type.
 *
 * The func code object is passed a (js) dict for its locals which it
 * stores everything into.
 *
 * The metaclass is then called as metaclass(name, bases, locals) and
 * should return a newly constructed class object.
 *
 */
Sk.misceval.buildClass = function (globals, func, name, bases) {
    // todo; metaclass
    var klass;
    var meta = Sk.builtin.type;

    var locals = {};

    // init the dict for the class
    func(globals, locals, []);
    // ToDo: check if func contains the __meta__ attribute
    // or if the bases contain __meta__
    // new Syntax would be different

    // file's __name__ is class's __module__
    locals.__module__ = globals["__name__"];
    var _name = new Sk.builtin.str(name);
    var _bases = new Sk.builtin.tuple(bases);
    var _locals = [];
    var key;

    // build array for python dict
    for (key in locals) {
        if (!locals.hasOwnProperty(key)) {
            //The current property key not a direct property of p
            continue;
        }
        _locals.push(new Sk.builtin.str(key)); // push key
        _locals.push(locals[key]); // push associated value
    }
    _locals = new Sk.builtin.dict(_locals);

    klass = Sk.misceval.callsim(meta, _name, _bases, _locals);
    return klass;
};
goog.exportSymbol("Sk.misceval.buildClass", Sk.misceval.buildClass);<|MERGE_RESOLUTION|>--- conflicted
+++ resolved
@@ -64,11 +64,7 @@
     if (Sk.builtin.checkInt(o)) {
         return true;
     }
-<<<<<<< HEAD
-    if (Sk.builtin.object.PyObject_LookupSpecial_(o.ob$type, "__index__")) {
-=======
     if (Sk.abstr.lookupSpecial(o, "__index__")) {
->>>>>>> 3f4a59d1
         return true;
     }
     return false;
@@ -102,19 +98,11 @@
     if (o.constructor === Sk.builtin.bool) {
         return Sk.builtin.asnum$(o);
     }
-<<<<<<< HEAD
-    idxfn = Sk.builtin.object.PyObject_LookupSpecial_(o.ob$type, "__index__");
-    if (idxfn) {
-        ret = Sk.misceval.callsim(idxfn, o);
-        if (!Sk.builtin.checkInt(ret)) {
-            throw new Sk.builtin.TypeError("__index__ returned non-(int,long) (type " + 
-=======
     idxfn = Sk.abstr.lookupSpecial(o, "__index__");
     if (idxfn) {
         ret = Sk.misceval.callsim(idxfn, o);
         if (!Sk.builtin.checkInt(ret)) {
             throw new Sk.builtin.TypeError("__index__ returned non-(int,long) (type " +
->>>>>>> 3f4a59d1
                                            Sk.abstr.typeName(ret) + ")");
         }
         return Sk.builtin.asnum$(ret);
@@ -410,17 +398,6 @@
     }
 
     // use comparison methods if they are given for either object
-<<<<<<< HEAD
-    if (v.tp$richcompare && (res = v.tp$richcompare(w, op)) !== undefined) {
-        if (res != Sk.builtin.NotImplemented.NotImplemented$) {
-            return res;
-        }
-    }
-
-    if (w.tp$richcompare && (res = w.tp$richcompare(v, Sk.misceval.swappedOp_[op])) !== undefined) {
-        if (res != Sk.builtin.NotImplemented.NotImplemented$) {
-            return res;
-=======
     if (v.tp$richcompare && (ret = v.tp$richcompare(w, op)) !== undefined) {
         if (ret != Sk.builtin.NotImplemented.NotImplemented$) {
             return Sk.misceval.isTrue(ret);
@@ -430,7 +407,6 @@
     if (w.tp$richcompare && (ret = w.tp$richcompare(v, Sk.misceval.swappedOp_[op])) !== undefined) {
         if (ret != Sk.builtin.NotImplemented.NotImplemented$) {
             return Sk.misceval.isTrue(ret);
->>>>>>> 3f4a59d1
         }
     }
 
@@ -447,27 +423,11 @@
         "LtE"  : "__le__"
     };
 
-<<<<<<< HEAD
-    method = op2method[op];
-    swapped_method = op2method[Sk.misceval.swappedOp_[op]];
-
-    if (v[method]) {
-        res = Sk.misceval.isTrue(Sk.misceval.callsim(v[method], v, w));
-        if (res != Sk.builtin.NotImplemented.NotImplemented$) {
-            return res;
-        }
-    }
-    else if (w[swapped_method]) {
-        res = Sk.misceval.isTrue(Sk.misceval.callsim(w[swapped_method], w, v));
-        if (res != Sk.builtin.NotImplemented.NotImplemented$) {
-            return res;
-=======
     method = Sk.abstr.lookupSpecial(v, op2method[op]);
     if (method && !v_has_shortcut) {
         ret = Sk.misceval.callsim(method, v, w);
         if (ret != Sk.builtin.NotImplemented.NotImplemented$) {
             return Sk.misceval.isTrue(ret);
->>>>>>> 3f4a59d1
         }
     }
 
