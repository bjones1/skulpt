/**
 * @namespace Sk
 *
 */

// this is stored into sys specially, rather than created by sys
Sk.sysmodules = new Sk.builtin.dict([]);
Sk.realsyspath = undefined;

/**
 * @param {string} name to look for
 * @param {string} ext extension to use (.py or .js)
 * @param {Object=} searchPath an iterable set of path strings
 */
Sk.importSearchPathForName = function (name, ext, searchPath) {
    var fn;
    var j;
    var fns = [];
    var nameAsPath = name.replace(/\./g, "/");
    var it, i;

    var tryPathAndBreakOnSuccess = function(filename, packagePath) {
        return Sk.misceval.chain(
            Sk.misceval.tryCatch(function() {
                return Sk.read(filename);
            }, function(e) { /* Exceptions signal "not found" */ }),
            function(code) {
                if (code !== undefined) {
                    // This will cause the iterFor() to return the specified value
                    return new Sk.misceval.Break({filename: filename, code: code, packagePath: packagePath});
                }
            }
        );
    };

    if (searchPath === undefined) {
        searchPath = Sk.realsyspath;
    }

    return Sk.misceval.iterFor(searchPath.tp$iter(), function(pathStr) {
        // For each element of path, try loading the module, and if that
        // doesn't work, try the corresponding package.
        return Sk.misceval.chain(
            tryPathAndBreakOnSuccess(pathStr.v + "/" + nameAsPath + ext, false), // module
            function(r) {
                return r ? r : tryPathAndBreakOnSuccess(pathStr.v + "/" + nameAsPath + "/__init__" + ext,
                                                        pathStr.v + "/" + nameAsPath); // package
            }
        );
    });
};

/**
 * Complete any initialization of Python classes which relies on internal
 * dependencies.
 *
 * type, object, super, nonetype, notimplemented
 * getset_descr, method_descr, wrapper_descr, method_wrapper
 * 
 * __doc__ for the above + classmethod, property, staticmethod
 * 
 */
Sk.doOneTimeInitialization = function (canSuspend) {
    function setUpClass (klass) {
        const proto = klass.prototype;
        if (!proto.hasOwnProperty("sk$slots")) {
            // sk$slots was set to null during setUpSlots
            // if this flag is not set then we setUpSlots using the klass prototype
            Sk.abstr.setUpSlots(klass);
        }
        if (!proto.hasOwnProperty("tp$mro")) {
            Sk.abstr.setUpBuiltinMro(klass);
        }
        if (proto.hasOwnProperty("tp$getsets") && proto.tp$getsets != null) {
            Sk.abstr.setUpGetSets(klass);
        }
        if (proto.hasOwnProperty("tp$methods") && proto.tp$methods != null) {
            Sk.abstr.setUpMethods(klass);
        }
        if (!proto.hasOwnProperty("__doc__") && proto.hasOwnProperty("tp$doc")) {
            // a few klasses had slots setup before str was initialized so we add them here
            proto.__doc__ = new Sk.builtin.str(proto.tp$doc);
        } 
    };
    for (let x in Sk.builtins) {
        const obj = Sk.builtins[x];
        if (obj instanceof Sk.builtin.type) {
            setUpClass(obj);
        }
    }
};

/**
 * currently only pull once from Sk.syspath. User might want to change
 * from js or from py.
 */
Sk.importSetUpPath = function (canSuspend) {
    var i;
    var paths;
    if (!Sk.realsyspath) {
        paths = [
            new Sk.builtin.str("src/builtin"),
            new Sk.builtin.str("src/lib"),
            new Sk.builtin.str(".")
        ];
        for (i = 0; i < Sk.syspath.length; ++i) {
            paths.push(new Sk.builtin.str(Sk.syspath[i]));
        }
        Sk.realsyspath = new Sk.builtin.list(paths);

        Sk.doOneTimeInitialization(canSuspend);
    }
};

/**
 * @param {string} name name of module to import
 * @param {boolean=} dumpJS whether to output the generated js code
 * @param {string=} modname what to call the module after it's imported if
 * it's to be renamed (i.e. __main__)
 * @param {string=} suppliedPyBody use as the body of the text for the module
 * rather than Sk.read'ing it.
 * @param {Object=} relativeToPackage perform import relative to this package
 * @param {boolean=} returnUndefinedOnTopLevelNotFound return 'undefined' rather than throwing ImportError if the *first* load failed
 * @param {boolean=} canSuspend whether we may return a Suspension object
 */
Sk.importModuleInternal_ = function (name, dumpJS, modname, suppliedPyBody, relativeToPackage, returnUndefinedOnTopLevelNotFound, canSuspend) {
    //dumpJS = true;
    var filename;
    var prev;
    var parentModName;
    var parentModule;
    var modNameSplit;
    var ret;
    var module;
    var topLevelModuleToReturn = null;
    var relativePackageName = relativeToPackage !== undefined ? relativeToPackage.tp$getattr(Sk.builtin.str.$name) : undefined;
    var absolutePackagePrefix = relativePackageName !== undefined ? relativePackageName.v + "." : "";
    var searchPath = relativeToPackage !== undefined ? relativeToPackage.tp$getattr(Sk.builtin.str.$path) : undefined;
    Sk.importSetUpPath(canSuspend);

    if (relativeToPackage && !relativePackageName) {
        if (returnUndefinedOnTopLevelNotFound) {
            return undefined;
        } else {
            throw new Sk.builtin.ValueError("Attempted to import relative to invalid package (no name)");
        }
    }

    // if no module name override, supplied, use default name
    if (modname === undefined) {
        modname = absolutePackagePrefix + name;
    }

    modNameSplit = name.split(".");

    if (modNameSplit.length > 1) {
        // if we're a module inside a package (i.e. a.b.c), then we'll need to return the
        // top-level package ('a'). recurse upwards on our parent, importing
        // all parent packages. so, here we're importing 'a.b', which will in
        // turn import 'a', and then return 'a' eventually.
        parentModName = modNameSplit.slice(0, modNameSplit.length - 1).join(".");
        topLevelModuleToReturn = Sk.importModuleInternal_(parentModName, dumpJS, undefined, undefined, relativeToPackage, returnUndefinedOnTopLevelNotFound, canSuspend);
    }

    ret = Sk.misceval.chain(topLevelModuleToReturn, function(topLevelModuleToReturn_) {
        topLevelModuleToReturn = topLevelModuleToReturn_;

        // if leaf is already in sys.modules, early out
<<<<<<< HEAD
        try {
            prev = Sk.sysmodules.mp$subscript(new Sk.builtin.str(modname));
=======
        prev = Sk.sysmodules.mp$lookup(modname);
        if (prev !== undefined) {
>>>>>>> 57d06742
            // if we're a dotted module, return the top level, otherwise ourselves
            return topLevelModuleToReturn || prev;
        }
        // not in sys.modules, continue

        return Sk.misceval.chain(undefined, function() {
            var codeAndPath, co, googClosure;
            var searchFileName = name;
            var result;

            // If we're inside a package, look search using its __path__
            if (modNameSplit.length > 1) {
                if (!topLevelModuleToReturn) {
                    return undefined;
                }
                parentModule = Sk.sysmodules.mp$subscript(new Sk.builtin.str(absolutePackagePrefix + parentModName));
                searchFileName = modNameSplit[modNameSplit.length-1];
                searchPath = parentModule.tp$getattr(Sk.builtin.str.$path);
            }

            // otherwise:
            // - create module object
            // - add module object to sys.modules
            // - compile source to (function(){...});
            // - run module and set the module locals returned to the module __dict__
            module = new Sk.builtin.module();

            if (typeof suppliedPyBody === "string") {
                filename = name + ".py";
                co = Sk.compile(suppliedPyBody, filename, "exec", canSuspend);
            } else {
                co = Sk.misceval.chain(undefined, function() {
                    // If an onBeforeImport method is supplied, call it and if
                    // the result is false or a string, prevent the import.
                    // This allows for a user to conditionally prevent the usage
                    // of certain libraries.
                    if (Sk.onBeforeImport && typeof Sk.onBeforeImport === "function") {
                        return Sk.onBeforeImport(name);
                    }

                    return;
                }, function(result) {
                    if (result === false) {
                        throw new Sk.builtin.ImportError("Importing " + name + " is not allowed");
                    } else if (typeof result === "string") {
                        throw new Sk.builtin.ImportError(result);
                    }

                    // Try loading as a builtin (i.e. already in JS) module, then try .py files
                    return Sk.importSearchPathForName(searchFileName, ".js", searchPath);
                }, function(codeAndPath) {
                    if (codeAndPath) {
                        return {
                            funcname: "$builtinmodule", code: codeAndPath.code,
                            filename: codeAndPath.filename, packagePath: codeAndPath.packagePath
                        };
                    } else {
                        return Sk.misceval.chain(Sk.importSearchPathForName(searchFileName, ".py", searchPath), function(codeAndPath_) {
                            codeAndPath = codeAndPath_; // We'll want it in a moment
                            if (codeAndPath) {
                                return Sk.compile(codeAndPath.code, codeAndPath.filename, "exec", canSuspend);
                            }
                        }, function(co) {
                            if (co) {
                                co.packagePath = codeAndPath.packagePath;
                                return co;
                            }
                        });
                    }
                });

            }
            return co;

        }, function(co) {

            var finalcode;
            var withLineNumbers;
            var modscope;

            if (!co) {
                return undefined;
            }

            // Now we know this module exists, we can add it to the cache
            Sk.sysmodules.mp$ass_subscript(new Sk.builtin.str(modname), module);

            module.$js = co.code; // todo; only in DEBUG?
            finalcode = co.code;

            if (filename == null) {
                filename = co.filename;
            }

            if (Sk.dateSet == null || !Sk.dateSet) {
                finalcode = "Sk.execStart = Sk.lastYield = new Date();\n" + co.code;
                Sk.dateSet = true;
            }

            // if (!COMPILED)
            // {
            if (dumpJS) {
                withLineNumbers = function (code) {
                    var j;
                    var pad;
                    var width;
                    var i;
                    var beaut = Sk.js_beautify(code);
                    var lines = beaut.split("\n");
                    for (i = 1; i <= lines.length; ++i) {
                        width = ("" + i).length;
                        pad = "";
                        for (j = width; j < 5; ++j) {
                            pad += " ";
                        }
                        lines[i - 1] = "/* " + pad + i + " */ " + lines[i - 1];
                    }
                    return lines.join("\n");
                };
                finalcode = withLineNumbers(finalcode);
                Sk.debugout(finalcode);
            }
            // }

            finalcode += "\n" + co.funcname + ";";

            modscope = Sk.global["eval"](finalcode);

            module["$d"] = {
                "__name__": new Sk.builtin.str(modname),
                "__doc__": Sk.builtin.none.none$,
                "__package__": co.packagePath ? new Sk.builtin.str(modname) :
                parentModName ? new Sk.builtin.str(absolutePackagePrefix + parentModName) :
                relativePackageName ? relativePackageName : Sk.builtin.none.none$
            };
            if (co.packagePath) {
                module["$d"]["__path__"] = new Sk.builtin.tuple([new Sk.builtin.str(co.packagePath)]);
            }

            return modscope(module["$d"]);

        }, function (modlocs) {
            var i;

            if (modlocs === undefined) {
                if (returnUndefinedOnTopLevelNotFound && !topLevelModuleToReturn) {
                    return undefined;
                } else {
                    throw new Sk.builtin.ImportError("No module named " + name);
                }
            }

            // Some builtin modules replace their globals entirely.
            // For their benefit, we copy over any of the standard
            // dunder-values they didn't supply.
            if (modlocs !== module["$d"]) {
                for (i in module["$d"]) {
                    if (!modlocs[i]) {
                        modlocs[i] = module["$d"][i];
                    }
                }
                module["$d"] = modlocs;
            }

            // If an onAfterImport method is defined on the global Sk
            // then call it now after a library has been successfully imported
            // and compiled.
            if (Sk.onAfterImport && typeof Sk.onAfterImport === "function") {
                try {
                    Sk.onAfterImport(name);
                } catch (e) {
                }
            }

            if (topLevelModuleToReturn) {
                // if we were a dotted name, then we want to return the top-most
                // package. we store ourselves into our parent as an attribute
                parentModule.tp$setattr(new Sk.builtin.str(modNameSplit[modNameSplit.length - 1]), module);
                //print("import returning parent module, modname", modname, "__name__", toReturn.tp$getattr("__name__").v);
                return topLevelModuleToReturn;
            }

            if (relativeToPackage) {
                relativeToPackage.tp$setattr(new Sk.builtin.str(name), module);
            }

            //print("name", name, "modname", modname, "returning leaf");
            // otherwise we return the actual module that we just imported
            return module;
        });
    });

    return canSuspend ? ret : Sk.misceval.retryOptionalSuspensionOrThrow(ret);
};

/**
 * @param {string} name the module name
 * @param {boolean=} dumpJS print out the js code after compilation for debugging
 * @param {boolean=} canSuspend can this function suspend and return a Suspension object?
 */
Sk.importModule = function (name, dumpJS, canSuspend) {
    return Sk.importModuleInternal_(name, dumpJS, undefined, undefined, undefined, false, canSuspend);
};

Sk.importMain = function (name, dumpJS, canSuspend) {
    Sk.dateSet = false;
    Sk.filesLoaded = false;
    // Added to reset imports
    Sk.sysmodules = new Sk.builtin.dict([]);
    Sk.realsyspath = undefined;

    Sk.resetCompiler();

    return Sk.importModuleInternal_(name, dumpJS, "__main__", undefined, undefined, false, canSuspend);
};

/**
 * **Run Python Code in Skulpt**
 *
 * When you want to hand Skulpt a string corresponding to a Python program this is the function.
 *
 * @param name {string}  File name to use for messages related to this run
 * @param dumpJS {boolean} print out the compiled javascript
 * @param body {string} Python Code
 * @param canSuspend {boolean}  Use Suspensions for async execution
 *
 */
Sk.importMainWithBody = function (name, dumpJS, body, canSuspend) {
    Sk.dateSet = false;
    Sk.filesLoaded = false;
    // Added to reset imports
    Sk.sysmodules = new Sk.builtin.dict([]);
    Sk.realsyspath = undefined;

    Sk.resetCompiler();

    return Sk.importModuleInternal_(name, dumpJS, "__main__", body, undefined, false, canSuspend);
};

/**
 * Imports internal python files into the `__builtin__` module. Used during startup
 * to compile and import all *.py files from the src/ directory.
 *
 * @param name {string}  File name to use for messages related to this run
 * @param dumpJS {boolean} print out the compiled javascript
 * @param body {string} Python Code
 * @param canSuspend {boolean}  Use Suspensions for async execution
 *
 */
Sk.importBuiltinWithBody = function (name, dumpJS, body, canSuspend) {
    return Sk.importModuleInternal_(name, dumpJS, "__builtin__."+name, body, undefined, false, canSuspend);
};

Sk.builtin.__import__ = function (name, globals, locals, fromlist, level) {
    //print("Importing: ", JSON.stringify(name), JSON.stringify(fromlist), level);
    //if (name == "") { debugger; }

    // Save the Sk.globals variable importModuleInternal_ may replace it when it compiles
    // a Python language module.
    var saveSk = Sk.globals;

    // This might be a relative import, so first we get hold of the module object
    // representing this module's package (so we can search its __path__).
    // module.__package__ contains its name, so we use that to look it up in sys.modules.

    var relativeToPackage;
    var relativeToPackageName;
    var relativeToPackageNames;

    if (level === undefined) {
        level = Sk.__future__.absolute_import ? 0 : -1;
    }

    if (level !== 0 && globals["__package__"] && globals["__package__"] !== Sk.builtin.none.none$) {
        relativeToPackageName = globals["__package__"].v;
        if (relativeToPackageName && level > 0) {
            // Trim <level> packages off the end
            relativeToPackageNames = relativeToPackageName.split(".");
            if (level-1 >= relativeToPackageNames.length) {
                throw new Sk.builtin.ValueError("Attempted relative import beyond toplevel package");
            }
            relativeToPackageNames.length -= level-1;
            relativeToPackageName = relativeToPackageNames.join(".");
        }
<<<<<<< HEAD
        try {
            relativeToPackage = Sk.sysmodules.mp$subscript(new Sk.builtin.str(relativeToPackageName));
        } catch(e) {
            relativeToPackageName = undefined;
        }
=======
        relativeToPackage = Sk.sysmodules.mp$lookup(relativeToPackageName);
>>>>>>> 57d06742
    }

    if (level > 0 && relativeToPackage === undefined) {
        throw new Sk.builtin.ValueError("Attempted relative import in non-package");
    }

    var dottedName = name.split(".");
    var firstDottedName = dottedName[0];

    return Sk.misceval.chain(undefined, function() {
        // Attempt local load first (and just fall through to global
        // case if level == -1 and we fail to load the top-level package)
        if (level !== 0 && relativeToPackage !== undefined) {
            if (name === "") {
                // "from .. import ..."
                return relativeToPackage;
            } else {
                return Sk.importModuleInternal_(name, undefined, relativeToPackageName + "." + name, undefined, relativeToPackage, level==-1, true);
            }
        }
    }, function(ret) {
        if (ret === undefined) {
            // Either it was always a global import, or it was an
            // either-way import that just fell through.
            relativeToPackage = undefined;
            relativeToPackageName = undefined;
            return Sk.importModuleInternal_(name, undefined, undefined, undefined, undefined, false, true);
        } else {
            return ret;
        }
    }, function(ret) {
        // We might also have to load modules named by the fromlist.
        // If there is no fromlist, we have reached the end of the lookup, return
        if (!fromlist || fromlist.length === 0) {
            return ret;
        } else {
            // try to load from-names as modules from the file system
            // if they are not present on the module itself
            var i;
            var fromName;
            var leafModule;
            var importChain;

            leafModule = Sk.sysmodules.mp$subscript(
                new Sk.builtin.str((relativeToPackageName || "") +
                    ((relativeToPackageName && name) ? "." : "") +
                    name));

            for (i = 0; i < fromlist.length; i++) {
                fromName = fromlist[i];

                // "ret" is the module we're importing from
                // Only import from file system if we have not found the fromName in the current module
                if (fromName != "*" && leafModule.tp$getattr(new Sk.builtin.str(fromName)) === undefined) {
                    importChain = Sk.misceval.chain(importChain,
                                                    Sk.importModuleInternal_.bind(null, fromName, undefined, undefined, undefined, leafModule, true, true)
                    );
                }
            }

            return Sk.misceval.chain(importChain, function() {
                // if there's a fromlist we want to return the leaf module
                // (ret), not the toplevel namespace
                Sk.asserts.assert(leafModule);
                return leafModule;
            });
        }

    }, function(ret) {
        if (saveSk !== Sk.globals) {
            Sk.globals = saveSk;
        }
        return ret;
    });
};

Sk.importStar = function (module, loc, global) {
    var __all__ = module.tp$getattr(new Sk.builtin.str("__all__"));

    if (__all__) {
        // TODO this does not support naming *modules* in __all__,
        // only variables
        for(let it = Sk.abstr.iter(__all__), i = it.tp$iternext();
            i !== undefined; i = it.tp$iternext()) {

            loc[i.v] = Sk.abstr.gattr(module, i);
        }
    } else {
        let props = Object["getOwnPropertyNames"](module["$d"]);
        for (let i in props) {
            if (props[i].charAt(0) != "_") {
                loc[props[i]] = module["$d"][props[i]];
            }
        }
    }
};

Sk.exportSymbol("Sk.importMain", Sk.importMain);
Sk.exportSymbol("Sk.importMainWithBody", Sk.importMainWithBody);
Sk.exportSymbol("Sk.importBuiltinWithBody", Sk.importBuiltinWithBody);
Sk.exportSymbol("Sk.builtin.__import__", Sk.builtin.__import__);
Sk.exportSymbol("Sk.importStar", Sk.importStar);<|MERGE_RESOLUTION|>--- conflicted
+++ resolved
@@ -166,13 +166,8 @@
         topLevelModuleToReturn = topLevelModuleToReturn_;
 
         // if leaf is already in sys.modules, early out
-<<<<<<< HEAD
-        try {
-            prev = Sk.sysmodules.mp$subscript(new Sk.builtin.str(modname));
-=======
-        prev = Sk.sysmodules.mp$lookup(modname);
+        prev = Sk.sysmodules.mp$lookup(new Sk.builtin.str(modname));
         if (prev !== undefined) {
->>>>>>> 57d06742
             // if we're a dotted module, return the top level, otherwise ourselves
             return topLevelModuleToReturn || prev;
         }
@@ -457,15 +452,8 @@
             relativeToPackageNames.length -= level-1;
             relativeToPackageName = relativeToPackageNames.join(".");
         }
-<<<<<<< HEAD
-        try {
-            relativeToPackage = Sk.sysmodules.mp$subscript(new Sk.builtin.str(relativeToPackageName));
-        } catch(e) {
-            relativeToPackageName = undefined;
-        }
-=======
-        relativeToPackage = Sk.sysmodules.mp$lookup(relativeToPackageName);
->>>>>>> 57d06742
+
+        relativeToPackage = Sk.sysmodules.mp$lookup(new Sk.builtin.str(relativeToPackageName));
     }
 
     if (level > 0 && relativeToPackage === undefined) {
