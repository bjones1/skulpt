--- conflicted
+++ resolved
@@ -207,9 +207,9 @@
         for (base = parent; base !== undefined; base = base.tp$base) {
             bases.push(base);
         }
-        
+
         child.tp$mro = new Sk.builtin.tuple([child]);
-        if (!child.tp$base){ 
+        if (!child.tp$base){
             child.tp$base = bases[0];
         }
         child["$d"] = new Sk.builtin.dict([]);
@@ -257,12 +257,8 @@
     // compile internal python files and add them to the __builtin__ module
     for (var file in Sk.internalPy.files) {
         var fileWithoutExtension = file.split(".")[0].split("/")[1];
-<<<<<<< HEAD
-        var mod = Sk.importBuiltinWithBody(fileWithoutExtension, false, Sk.internalPy.files[file], canSuspend);
-=======
         var mod = Sk.importBuiltinWithBody(fileWithoutExtension, false, Sk.internalPy.files[file], true);
         mod = Sk.misceval.retryOptionalSuspensionOrThrow(mod);
->>>>>>> a472e2e1
         goog.asserts.assert(mod["$d"][fileWithoutExtension] !== undefined, "Should have imported name " + fileWithoutExtension);
         Sk.builtins[fileWithoutExtension] = mod["$d"][fileWithoutExtension];
     }
@@ -571,9 +567,9 @@
 };
 
 /**
- * Imports internal python files into the `__builin__` module. Used during startup 
- * to compile and import all *.py files from the src/ directory. 
- * 
+ * Imports internal python files into the `__builin__` module. Used during startup
+ * to compile and import all *.py files from the src/ directory.
+ *
  * @param name {string}  File name to use for messages related to this run
  * @param dumpJS {boolean} print out the compiled javascript
  * @param body {string} Python Code
@@ -617,7 +613,7 @@
             var fromImportName; // dotted name
             var dottedName = name.split("."); // get last module in dotted path
             var lastDottedName = dottedName[dottedName.length-1];
-            
+
             var found; // Contains sysmodules the "name"
             var foundFromName; // Contains the sysmodules[name] the current item from the fromList
 
