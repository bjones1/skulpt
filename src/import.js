/**
 * @namespace Sk
 *
 */

// this is stored into sys specially, rather than created by sys
Sk.sysmodules = new Sk.builtin.dict([]);
Sk.realsyspath = undefined;

/**
 * @param {string} name to look for
 * @param {string} ext extension to use (.py or .js)
 * @param {Object=} searchPath an iterable set of path strings
 */
Sk.importSearchPathForName = function (name, ext, searchPath) {
    var fn;
    var j;
    var fns = [];
    var nameAsPath = name.replace(/\./g, "/");
    var it, i;

    var tryPathAndBreakOnSuccess = function(filename, packagePath) {
        return Sk.misceval.chain(
            Sk.misceval.tryCatch(function() {
                return Sk.read(filename);
            }, function(e) { /* Exceptions signal "not found" */ }),
            function(code) {
                if (code !== undefined) {
                    // This will cause the iterFor() to return the specified value
                    return new Sk.misceval.Break({filename: filename, code: code, packagePath: packagePath});
                }
            }
        );
    };

    if (searchPath === undefined) {
        searchPath = Sk.realsyspath;
    }

    return Sk.misceval.iterFor(searchPath.tp$iter(), function(pathStr) {
        // For each element of path, try loading the module, and if that
        // doesn't work, try the corresponding package.
        return Sk.misceval.chain(
            tryPathAndBreakOnSuccess(pathStr.v + "/" + nameAsPath + ext, false), // module
            function(r) {
                return r ? r : tryPathAndBreakOnSuccess(pathStr.v + "/" + nameAsPath + "/__init__" + ext,
                                                        pathStr.v + "/" + nameAsPath); // package
            }
        );
    });
};

/**
 * Complete any initialization of Python classes which relies on internal
 * dependencies.
 *
 * This includes making Python classes subclassable and ensuring that the
 * {@link Sk.builtin.object} magic methods are wrapped inside Python functions.
 *
 * @return {undefined}
 */
<<<<<<< HEAD
Sk.doOneTimeInitialization = function () {
    var proto, name, i, j, x, func, typesWithFunctionsToWrap, builtin_type;
=======
Sk.doOneTimeInitialization = function (canSuspend) {
    var proto, name, i, x, func;
    var builtins = [];
>>>>>>> 52793fb7

    // can't fill these out when making the type because tuple/dict aren't
    // defined yet.
    Sk.builtin.type.basesStr_ = new Sk.builtin.str("__bases__");
    Sk.builtin.type.mroStr_ = new Sk.builtin.str("__mro__");

    // Register a Python class with an internal dictionary, which allows it to
    // be subclassed
    var setUpClass = function (child) {
        var parent = child.tp$base;
        var bases = [];
        var base;

        for (base = parent; base !== undefined; base = base.tp$base) {
            bases.push(base);
        }
<<<<<<< HEAD
        
        child.tp$mro = new Sk.builtin.tuple([child]);
        if (!child.tp$base){ 
=======

        child.tp$mro = new Sk.builtin.tuple([child]);
        if (!child.tp$base){
>>>>>>> 52793fb7
            child.tp$base = bases[0];
        }
        child["$d"] = new Sk.builtin.dict([]);
        child["$d"].mp$ass_subscript(Sk.builtin.type.basesStr_, new Sk.builtin.tuple(bases));
        child["$d"].mp$ass_subscript(Sk.builtin.type.mroStr_, child.tp$mro);
    };

    for (x in Sk.builtin) {
        func = Sk.builtin[x];
        if ((func.prototype instanceof Sk.builtin.object ||
             func === Sk.builtin.object) && !func.sk$abstract) {
            setUpClass(func);
        }
    }

    // Wrap the inner Javascript code of Sk.builtin.object's Python methods inside
    // Sk.builtin.func, as that class was undefined when these functions were declared
<<<<<<< HEAD
    typesWithFunctionsToWrap = [Sk.builtin.object, Sk.builtin.type, Sk.builtin.func, Sk.builtin.method];
=======
    proto = Sk.builtin.object.prototype;

    for (i = 0; i < Sk.builtin.object.pythonFunctions.length; i++) {
        name = Sk.builtin.object.pythonFunctions[i];

        if (proto[name] instanceof Sk.builtin.func) {
            // If functions have already been initialized, do not wrap again.
            break;
        }

        proto[name].co_kwargs = null;
        proto[name] = new Sk.builtin.func(proto[name]);
    }
>>>>>>> 52793fb7

    for (i = 0; i < typesWithFunctionsToWrap.length; i++) {
        builtin_type = typesWithFunctionsToWrap[i];
        proto = builtin_type.prototype;
        for (j = 0; j < builtin_type.pythonFunctions.length; j++) {
            name = builtin_type.pythonFunctions[j];

            if (proto[name] instanceof Sk.builtin.func) {
                // If functions have already been initialized, do not wrap again.
                break;
            }

            proto[name] = new Sk.builtin.func(proto[name]);
        }
    }


    // compile internal python files and add them to the __builtin__ module
    for (var file in Sk.internalPy.files) {
        var fileWithoutExtension = file.split(".")[0].split("/")[1];
        var mod = Sk.importBuiltinWithBody(fileWithoutExtension, false, Sk.internalPy.files[file], true);
        mod = Sk.misceval.retryOptionalSuspensionOrThrow(mod);
        goog.asserts.assert(mod["$d"][fileWithoutExtension] !== undefined, "Should have imported name " + fileWithoutExtension);
        Sk.builtins[fileWithoutExtension] = mod["$d"][fileWithoutExtension];
    }
};

/**
 * currently only pull once from Sk.syspath. User might want to change
 * from js or from py.
 */
Sk.importSetUpPath = function (canSuspend) {
    var i;
    var paths;
    if (!Sk.realsyspath) {
        paths = [
            new Sk.builtin.str("src/builtin"),
            new Sk.builtin.str("src/lib"),
            new Sk.builtin.str(".")
        ];
        for (i = 0; i < Sk.syspath.length; ++i) {
            paths.push(new Sk.builtin.str(Sk.syspath[i]));
        }
        Sk.realsyspath = new Sk.builtin.list(paths);

        Sk.doOneTimeInitialization(canSuspend);
    }
};

if (COMPILED) {
    var js_beautify = function (x) {
        return x;
    };
}

/**
 * @param {string} name name of module to import
 * @param {boolean=} dumpJS whether to output the generated js code
 * @param {string=} modname what to call the module after it's imported if
 * it's to be renamed (i.e. __main__)
 * @param {string=} suppliedPyBody use as the body of the text for the module
 * rather than Sk.read'ing it.
 * @param {Object=} relativeToPackage perform import relative to this package
 * @param {boolean=} returnUndefinedOnNotFound return 'undefined' rather than throwing ImportError if the load failed
 * @param {boolean=} canSuspend whether we may return a Suspension object
 */
Sk.importModuleInternal_ = function (name, dumpJS, modname, suppliedPyBody, relativeToPackage, returnUndefinedOnNotFound, canSuspend) {
    //dumpJS = true;
    var filename;
    var prev;
    var parentModName;
    var parentModule;
    var modNameSplit;
    var ret;
    var module;
    var topLevelModuleToReturn = null;
    var relativePackageName = relativeToPackage !== undefined ? relativeToPackage.tp$getattr("__name__") : undefined;
    var absolutePackagePrefix = relativePackageName !== undefined ? relativePackageName.v + "." : "";
    var searchPath = relativeToPackage !== undefined ? relativeToPackage.tp$getattr("__path__") : undefined;
<<<<<<< HEAD
    Sk.importSetUpPath();
=======
    Sk.importSetUpPath(canSuspend);
>>>>>>> 52793fb7

    // if no module name override, supplied, use default name
    if (modname === undefined) {
        modname = absolutePackagePrefix + name;
    }

    modNameSplit = name.split(".");

    // if leaf is already in sys.modules, early out
    try {
        prev = Sk.sysmodules.mp$subscript(modname);
        // if we're a dotted module, return the top level, otherwise ourselves
        if (modNameSplit.length > 1) {
            return Sk.sysmodules.mp$subscript(absolutePackagePrefix + modNameSplit[0]);
        } else {
            return prev;
        }
    } catch (x) {
        // not in sys.modules, continue
    }

    if (modNameSplit.length > 1) {
        // if we're a module inside a package (i.e. a.b.c), then we'll need to return the
        // top-level package ('a'). recurse upwards on our parent, importing
        // all parent packages. so, here we're importing 'a.b', which will in
        // turn import 'a', and then return 'a' eventually.
        parentModName = modNameSplit.slice(0, modNameSplit.length - 1).join(".");
        topLevelModuleToReturn = Sk.importModuleInternal_(parentModName, dumpJS, undefined, undefined, relativeToPackage, returnUndefinedOnNotFound, canSuspend);
    }

    ret = Sk.misceval.chain(topLevelModuleToReturn, function(topLevelModuleToReturn_) {
<<<<<<< HEAD
        var codeAndPath, co, googClosure, external;
=======
        var codeAndPath, co, googClosure;
>>>>>>> 52793fb7
        var searchFileName = name;
        var result;

        topLevelModuleToReturn = topLevelModuleToReturn_;

        // If we're inside a package, look search using its __path__
        if (modNameSplit.length > 1) {
            parentModule = Sk.sysmodules.mp$subscript(absolutePackagePrefix + parentModName);
            searchFileName = modNameSplit[modNameSplit.length-1];
            searchPath = parentModule.tp$getattr("__path__");
        }

        // otherwise:
        // - create module object
        // - add module object to sys.modules
        // - compile source to (function(){...});
        // - run module and set the module locals returned to the module __dict__
        module = new Sk.builtin.module();

        if (suppliedPyBody) {
            filename = name + ".py";
            co = Sk.compile(suppliedPyBody, filename, "exec", canSuspend);
        } else {
<<<<<<< HEAD
            // If an onBeforeImport method is supplied, call it and if
            // the result is false or a string, prevent the import.
            // This allows for a user to conditionally prevent the usage
            // of certain libraries.
            if (Sk.onBeforeImport && typeof Sk.onBeforeImport === "function") {
                result = Sk.onBeforeImport(name);
=======
            co = Sk.misceval.chain(undefined, function() {
                // If an onBeforeImport method is supplied, call it and if
                // the result is false or a string, prevent the import.
                // This allows for a user to conditionally prevent the usage
                // of certain libraries.
                if (Sk.onBeforeImport && typeof Sk.onBeforeImport === "function") {
                    return Sk.onBeforeImport(name);
                }

                return;
            }, function(result) {
>>>>>>> 52793fb7
                if (result === false) {
                    throw new Sk.builtin.ImportError("Importing " + name + " is not allowed");
                } else if (typeof result === "string") {
                    throw new Sk.builtin.ImportError(result);
                }
<<<<<<< HEAD
            }

            // check first for an externally loaded library
            external = Sk.loadExternalLibrary(name);
            if (external) {
                co = external;
                if (Sk.externalLibraries) {
                    filename = Sk.externalLibraries[name].path; // get path from config
                } else {
                    filename = "unknown";
                }
                // ToDo: check if this is a dotted name or import from ...
            } else {
                // Try loading as a builtin (i.e. already in JS) module, then try .py files
                co = Sk.misceval.chain(Sk.importSearchPathForName(searchFileName, ".js", searchPath), function(codeAndPath) {
                    if (codeAndPath) {
                        return {funcname: "$builtinmodule", code: codeAndPath.code,
                                filename: codeAndPath.filename, packagePath: codeAndPath.packagePath};
                    } else {
                        return Sk.misceval.chain(Sk.importSearchPathForName(searchFileName, ".py", searchPath), function(codeAndPath_) {
                            codeAndPath = codeAndPath_; // We'll want it in a moment
                            if (codeAndPath) {
                                return Sk.compile(codeAndPath.code, codeAndPath.filename, "exec", canSuspend);
                            }
                        }, function(co) {
                            if (co) {
                                co.packagePath = codeAndPath.packagePath;
                                return co;
                            }
                        });
                    }
                });

            }
=======

                // Try loading as a builtin (i.e. already in JS) module, then try .py files
                return Sk.importSearchPathForName(searchFileName, ".js", searchPath);
            }, function(codeAndPath) {
                if (codeAndPath) {
                    return {funcname: "$builtinmodule", code: codeAndPath.code,
                            filename: codeAndPath.filename, packagePath: codeAndPath.packagePath};
                } else {
                    return Sk.misceval.chain(Sk.importSearchPathForName(searchFileName, ".py", searchPath), function(codeAndPath_) {
                        codeAndPath = codeAndPath_; // We'll want it in a moment
                        if (codeAndPath) {
                            return Sk.compile(codeAndPath.code, codeAndPath.filename, "exec", canSuspend);
                        }
                    }, function(co) {
                        if (co) {
                            co.packagePath = codeAndPath.packagePath;
                            return co;
                        }
                    });
                }
            });

>>>>>>> 52793fb7
        }
        return co;

    }, function(co) {

        var finalcode;
        var withLineNumbers;
        var modscope;

        if (!co) {
            return undefined;
        }

        // Now we know this module exists, we can add it to the cache
        Sk.sysmodules.mp$ass_subscript(modname, module);

        module.$js = co.code; // todo; only in DEBUG?
        finalcode = co.code;

        if (filename == null) {
            filename = co.filename;
        }

        if (Sk.dateSet == null || !Sk.dateSet) {
            finalcode = "Sk.execStart = Sk.lastYield = new Date();\n" + co.code;
            Sk.dateSet = true;
        }

        // if (!COMPILED)
        // {
        if (dumpJS) {
            withLineNumbers = function (code) {
                var j;
                var pad;
                var width;
                var i;
                var beaut = js_beautify(code);
                var lines = beaut.split("\n");
                for (i = 1; i <= lines.length; ++i) {
                    width = ("" + i).length;
                    pad = "";
                    for (j = width; j < 5; ++j) {
                        pad += " ";
                    }
                    lines[i - 1] = "/* " + pad + i + " */ " + lines[i - 1];
                }
                return lines.join("\n");
            };
            finalcode = withLineNumbers(finalcode);
            Sk.debugout(finalcode);
        }
        // }

        finalcode += "\n" + co.funcname + ";";

        modscope = goog.global["eval"](finalcode);

        module["$d"] = {
            "__name__": new Sk.builtin.str(modname),
            "__doc__": Sk.builtin.none.none$,
            "__package__": co.packagePath ? new Sk.builtin.str(modname) :
                                parentModName ? new Sk.builtin.str(absolutePackagePrefix + parentModName) :
                                relativePackageName ? relativePackageName : Sk.builtin.none.none$
        };
        if (co.packagePath) {
            module["$d"]["__path__"] = new Sk.builtin.tuple([new Sk.builtin.str(co.packagePath)]);
        }

        return modscope(module["$d"]);

    }, function (modlocs) {
        var i;

        if (modlocs === undefined) {
            if (returnUndefinedOnNotFound) {
                return undefined;
            } else {
                throw new Sk.builtin.ImportError("No module named " + name);
            }
        }

        // Some builtin modules replace their globals entirely.
        // For their benefit, we copy over any of the standard
        // dunder-values they didn't supply.
        if (modlocs !== module["$d"]) {
            for (i in module["$d"]) {
                if (!modlocs[i]) {
                    modlocs[i] = module["$d"][i];
                }
            }
            module["$d"] = modlocs;
        }

        // If an onAfterImport method is defined on the global Sk
        // then call it now after a library has been successfully imported
        // and compiled.
        if (Sk.onAfterImport && typeof Sk.onAfterImport === "function") {
            try {
                Sk.onAfterImport(name);
            } catch (e) {
            }
        }

        if (topLevelModuleToReturn) {
            // if we were a dotted name, then we want to return the top-most
            // package. we store ourselves into our parent as an attribute
            parentModule.tp$setattr(modNameSplit[modNameSplit.length - 1], module);
            //print("import returning parent module, modname", modname, "__name__", toReturn.tp$getattr("__name__").v);
            return topLevelModuleToReturn;
        }

        if (relativeToPackage) {
            relativeToPackage.tp$setattr(name, module);
        }

        //print("name", name, "modname", modname, "returning leaf");
        // otherwise we return the actual module that we just imported
        return module;
    });

    return canSuspend ? ret : Sk.misceval.retryOptionalSuspensionOrThrow(ret);
};

/**
 * @param {string} name the module name
 * @param {boolean=} dumpJS print out the js code after compilation for debugging
 * @param {boolean=} canSuspend can this function suspend and return a Suspension object?
 */
Sk.importModule = function (name, dumpJS, canSuspend) {
    return Sk.importModuleInternal_(name, dumpJS, undefined, undefined, undefined, false, canSuspend);
};

Sk.importMain = function (name, dumpJS, canSuspend) {
    Sk.dateSet = false;
    Sk.filesLoaded = false;
    //	Added to reset imports
    Sk.sysmodules = new Sk.builtin.dict([]);
    Sk.realsyspath = undefined;

    Sk.resetCompiler();

    return Sk.importModuleInternal_(name, dumpJS, "__main__", undefined, undefined, false, canSuspend);
};

/**
 * **Run Python Code in Skulpt**
 *
 * When you want to hand Skulpt a string corresponding to a Python program this is the function.
 *
 * @param name {string}  File name to use for messages related to this run
 * @param dumpJS {boolean} print out the compiled javascript
 * @param body {string} Python Code
 * @param canSuspend {boolean}  Use Suspensions for async execution
 *
 */
Sk.importMainWithBody = function (name, dumpJS, body, canSuspend) {
    Sk.dateSet = false;
    Sk.filesLoaded = false;
    //	Added to reset imports
    Sk.sysmodules = new Sk.builtin.dict([]);
    Sk.realsyspath = undefined;

    Sk.resetCompiler();

    return Sk.importModuleInternal_(name, dumpJS, "__main__", body, undefined, false, canSuspend);
};

/**
 * Imports internal python files into the `__builin__` module. Used during startup
 * to compile and import all *.py files from the src/ directory.
 *
 * @param name {string}  File name to use for messages related to this run
 * @param dumpJS {boolean} print out the compiled javascript
 * @param body {string} Python Code
 * @param canSuspend {boolean}  Use Suspensions for async execution
 *
 */
Sk.importBuiltinWithBody = function (name, dumpJS, body, canSuspend) {
    return Sk.importModuleInternal_(name, dumpJS, "__builtin__."+name, body, undefined, false, canSuspend);
};

Sk.builtin.__import__ = function (name, globals, locals, fromlist) {
    // Save the Sk.globals variable importModuleInternal_ may replace it when it compiles
    // a Python language module.  for some reason, __name__ gets overwritten.
    var saveSk = Sk.globals;
    var isPackageRelative = false;

    // This might be a relative import, so first we get hold of the module object
    // representing this module's package (so we can search its __path__).
    // module.__package__ contains its name, so we use that to look it up in sys.modules.

    var currentPackage;
    var absolutePackagePrefix = "";

    if (globals["__package__"] && globals["__package__"] !== Sk.builtin.none.none$) {
        try {
            currentPackage = Sk.sysmodules.mp$subscript(globals["__package__"].v);
        } catch(e) {}
    }

    // This is a hack to emulate the actual Python behaviour. If the first name
    // can be found relatively, we do the whole lookup relatively. If not, we fall
    // back to global.

    var dottedName = name.split(".");
    var firstDottedName = dottedName[0];

    return Sk.misceval.chain(undefined, function() {
            if (currentPackage !== undefined) {
                isPackageRelative = true;
                absolutePackagePrefix = globals["__package__"].v + ".";
                return Sk.misceval.chain(
                    Sk.importModuleInternal_(firstDottedName, undefined, absolutePackagePrefix + firstDottedName, undefined, currentPackage, true, true),
                    function(ret) {
                        // Did relative import of the top package succeed?
                        if (ret === undefined) {
                            return undefined; // No; fall back to absolute import
                        } else if (dottedName.length == 1) {
                            return ret; // yes, and we've already done all we need to do
                        } else {
                            // Yes, and now we need to do the rest of the import.
                            // If this fails now, the whole import fails.
                            return  Sk.importModuleInternal_(name, undefined, absolutePackagePrefix + name, undefined, currentPackage, false, true);
                        }
                    }
                );
            }
        }, function(ret) {
            if (ret === undefined) {
                // If that didn't work, try an absolute import
                isPackageRelative = false;
                absolutePackagePrefix = "";
                return Sk.importModuleInternal_(name, undefined, undefined, undefined, undefined, false, true);
            } else {
                return ret;
            }
        }, function(ret) {
            // There is no fromlist, so we have reached the end of the lookup, return
            if (!fromlist || fromlist.length === 0) {
                return ret;
            } else {
                // try to load the module from the file system if it is not present on the module itself
                var i;
                var fromName; // name of current module for fromlist
                var fromImportName, fromImportModName; // dotted name
                var lastDottedName = dottedName[dottedName.length-1];
<<<<<<< HEAD
                
=======

>>>>>>> 52793fb7
                var found; // Contains sysmodules the "name"
                var foundFromName; // Contains the sysmodules[name] the current item from the fromList
                var importChain;

                for (i = 0; i < fromlist.length; i++) {
                    fromName = fromlist[i];

                    foundFromName = false;
                    found = Sk.sysmodules.sq$contains(name); // Check if "name" is inside sysmodules
                    if (found) {
                        // Check if the current fromName is already in the "name" module
                        foundFromName = Sk.sysmodules.mp$subscript(name)["$d"][fromName] != null;
                    }

                    // Only import from file system if we have not found the fromName in the current module
                    if (!foundFromName && fromName != "*" && ret["$d"][fromName] == null && (ret["$d"][lastDottedName] != null || ret["$d"].__name__.v == lastDottedName)) {
                        // add the module name to our requiredImport list
                        fromImportName = "" + name + "." + fromName;
                        fromImportModName = absolutePackagePrefix + fromImportName;
                        importChain = Sk.misceval.chain(importChain,
                            Sk.importModuleInternal_.bind(null, fromImportName, undefined, fromImportModName, undefined, isPackageRelative ? currentPackage: undefined, false, true)
                        );
                    }
                }

                return Sk.misceval.chain(importChain, function() {
                    // if there's a fromlist we want to return the actual module, not the
                    // toplevel namespace
                    ret = Sk.sysmodules.mp$subscript(absolutePackagePrefix + name);
                    goog.asserts.assert(ret);
                    return ret;
                });
            }

        }, function(ret) {
            if (saveSk !== Sk.globals) {
                Sk.globals = saveSk;
            }
            return ret;
        }
    );
};

Sk.importStar = function (module, loc, global) {
    var i;
    var props = Object["getOwnPropertyNames"](module["$d"]);
    for (i in props) {
        if (props[i].charAt(0) != "_") {
            loc[props[i]] = module["$d"][props[i]];
        }
    }
};

goog.exportSymbol("Sk.importMain", Sk.importMain);
goog.exportSymbol("Sk.importMainWithBody", Sk.importMainWithBody);
goog.exportSymbol("Sk.importBuiltinWithBody", Sk.importBuiltinWithBody);
goog.exportSymbol("Sk.builtin.__import__", Sk.builtin.__import__);
goog.exportSymbol("Sk.importStar", Sk.importStar);<|MERGE_RESOLUTION|>--- conflicted
+++ resolved
@@ -59,14 +59,9 @@
  *
  * @return {undefined}
  */
-<<<<<<< HEAD
-Sk.doOneTimeInitialization = function () {
-    var proto, name, i, j, x, func, typesWithFunctionsToWrap, builtin_type;
-=======
 Sk.doOneTimeInitialization = function (canSuspend) {
     var proto, name, i, x, func;
     var builtins = [];
->>>>>>> 52793fb7
 
     // can't fill these out when making the type because tuple/dict aren't
     // defined yet.
@@ -83,15 +78,9 @@
         for (base = parent; base !== undefined; base = base.tp$base) {
             bases.push(base);
         }
-<<<<<<< HEAD
-        
-        child.tp$mro = new Sk.builtin.tuple([child]);
-        if (!child.tp$base){ 
-=======
 
         child.tp$mro = new Sk.builtin.tuple([child]);
         if (!child.tp$base){
->>>>>>> 52793fb7
             child.tp$base = bases[0];
         }
         child["$d"] = new Sk.builtin.dict([]);
@@ -109,23 +98,7 @@
 
     // Wrap the inner Javascript code of Sk.builtin.object's Python methods inside
     // Sk.builtin.func, as that class was undefined when these functions were declared
-<<<<<<< HEAD
     typesWithFunctionsToWrap = [Sk.builtin.object, Sk.builtin.type, Sk.builtin.func, Sk.builtin.method];
-=======
-    proto = Sk.builtin.object.prototype;
-
-    for (i = 0; i < Sk.builtin.object.pythonFunctions.length; i++) {
-        name = Sk.builtin.object.pythonFunctions[i];
-
-        if (proto[name] instanceof Sk.builtin.func) {
-            // If functions have already been initialized, do not wrap again.
-            break;
-        }
-
-        proto[name].co_kwargs = null;
-        proto[name] = new Sk.builtin.func(proto[name]);
-    }
->>>>>>> 52793fb7
 
     for (i = 0; i < typesWithFunctionsToWrap.length; i++) {
         builtin_type = typesWithFunctionsToWrap[i];
@@ -138,6 +111,7 @@
                 break;
             }
 
+            proto[name].co_kwargs = null;
             proto[name] = new Sk.builtin.func(proto[name]);
         }
     }
@@ -205,11 +179,7 @@
     var relativePackageName = relativeToPackage !== undefined ? relativeToPackage.tp$getattr("__name__") : undefined;
     var absolutePackagePrefix = relativePackageName !== undefined ? relativePackageName.v + "." : "";
     var searchPath = relativeToPackage !== undefined ? relativeToPackage.tp$getattr("__path__") : undefined;
-<<<<<<< HEAD
-    Sk.importSetUpPath();
-=======
     Sk.importSetUpPath(canSuspend);
->>>>>>> 52793fb7
 
     // if no module name override, supplied, use default name
     if (modname === undefined) {
@@ -241,11 +211,7 @@
     }
 
     ret = Sk.misceval.chain(topLevelModuleToReturn, function(topLevelModuleToReturn_) {
-<<<<<<< HEAD
-        var codeAndPath, co, googClosure, external;
-=======
         var codeAndPath, co, googClosure;
->>>>>>> 52793fb7
         var searchFileName = name;
         var result;
 
@@ -269,14 +235,6 @@
             filename = name + ".py";
             co = Sk.compile(suppliedPyBody, filename, "exec", canSuspend);
         } else {
-<<<<<<< HEAD
-            // If an onBeforeImport method is supplied, call it and if
-            // the result is false or a string, prevent the import.
-            // This allows for a user to conditionally prevent the usage
-            // of certain libraries.
-            if (Sk.onBeforeImport && typeof Sk.onBeforeImport === "function") {
-                result = Sk.onBeforeImport(name);
-=======
             co = Sk.misceval.chain(undefined, function() {
                 // If an onBeforeImport method is supplied, call it and if
                 // the result is false or a string, prevent the import.
@@ -288,48 +246,11 @@
 
                 return;
             }, function(result) {
->>>>>>> 52793fb7
                 if (result === false) {
                     throw new Sk.builtin.ImportError("Importing " + name + " is not allowed");
                 } else if (typeof result === "string") {
                     throw new Sk.builtin.ImportError(result);
                 }
-<<<<<<< HEAD
-            }
-
-            // check first for an externally loaded library
-            external = Sk.loadExternalLibrary(name);
-            if (external) {
-                co = external;
-                if (Sk.externalLibraries) {
-                    filename = Sk.externalLibraries[name].path; // get path from config
-                } else {
-                    filename = "unknown";
-                }
-                // ToDo: check if this is a dotted name or import from ...
-            } else {
-                // Try loading as a builtin (i.e. already in JS) module, then try .py files
-                co = Sk.misceval.chain(Sk.importSearchPathForName(searchFileName, ".js", searchPath), function(codeAndPath) {
-                    if (codeAndPath) {
-                        return {funcname: "$builtinmodule", code: codeAndPath.code,
-                                filename: codeAndPath.filename, packagePath: codeAndPath.packagePath};
-                    } else {
-                        return Sk.misceval.chain(Sk.importSearchPathForName(searchFileName, ".py", searchPath), function(codeAndPath_) {
-                            codeAndPath = codeAndPath_; // We'll want it in a moment
-                            if (codeAndPath) {
-                                return Sk.compile(codeAndPath.code, codeAndPath.filename, "exec", canSuspend);
-                            }
-                        }, function(co) {
-                            if (co) {
-                                co.packagePath = codeAndPath.packagePath;
-                                return co;
-                            }
-                        });
-                    }
-                });
-
-            }
-=======
 
                 // Try loading as a builtin (i.e. already in JS) module, then try .py files
                 return Sk.importSearchPathForName(searchFileName, ".js", searchPath);
@@ -352,7 +273,6 @@
                 }
             });
 
->>>>>>> 52793fb7
         }
         return co;
 
@@ -599,11 +519,7 @@
                 var fromName; // name of current module for fromlist
                 var fromImportName, fromImportModName; // dotted name
                 var lastDottedName = dottedName[dottedName.length-1];
-<<<<<<< HEAD
-                
-=======
-
->>>>>>> 52793fb7
+
                 var found; // Contains sysmodules the "name"
                 var foundFromName; // Contains the sysmodules[name] the current item from the fromList
                 var importChain;
