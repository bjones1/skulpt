/**
 * @namespace Sk
 *
 */

// this is stored into sys specially, rather than created by sys
Sk.sysmodules = new Sk.builtin.dict([]);
Sk.realsyspath = undefined;
Sk.externalLibraryCache = {};

Sk.loadExternalLibraryInternal_ = function (path, inject) {
    var scriptElement;
    var request, result;

    if (path == null) {
        return void(0);
    }

    if (Sk.externalLibraryCache[path]) {
        return Sk.externalLibraryCache[path];
    }

    request = new XMLHttpRequest();
    request.open("GET", path, false);
    request.send();

    if (request.status !== 200) {
        return void(0);
    }

    result = request.responseText;

    if (inject) {
        scriptElement = document.createElement("script");
        scriptElement.type = "text/javascript";
        scriptElement.text = result;
        document.getElementsByTagName("head")[0].appendChild(scriptElement);
    }

    return result;
};

Sk.loadExternalLibrary = function (name) {
    var i;
    var externalLibraryInfo, path,  module,
        dependencies, dep, ext, extMatch, co;

    // check if the library has already been loaded and cached
    if (Sk.externalLibraryCache[name]) {
        return Sk.externalLibraryCache[name];
    }

    externalLibraryInfo = Sk.externalLibraries && Sk.externalLibraries[name];

    // if no external library info can be found, bail out
    if (!externalLibraryInfo) {
        return void(0);
    }

    // if the external library info is just a string, assume it is the path
    // otherwise dig into the info to find the path
    path = typeof externalLibraryInfo === "string" ?
        externalLibraryInfo :
        externalLibraryInfo.path;

    if (typeof path !== "string") {
        throw new Sk.builtin.ImportError("Invalid path specified for " + name);
    }

    // attempt to determine the type of the library (js or py)
    // which is either specified explicitly in the library info
    // or inferred from the file extension
    ext = externalLibraryInfo.type;
    if (!ext) {
        extMatch = path.match(/\.(js|py)$/);
        ext = extMatch && extMatch[1];
    }

    if (!ext) {
        throw new Sk.builtin.ImportError("Invalid file extension specified for " + name);
    }

    module = Sk.loadExternalLibraryInternal_(path, false);

    if (!module) {
        throw new Sk.builtin.ImportError("Failed to load remote module '" + name + "'");
    }

    // if the library has any js dependencies, load them in now
    dependencies = externalLibraryInfo.dependencies;
    if (dependencies && dependencies.length) {
        for (i = 0; i < dependencies.length; i++) {
            dep = Sk.loadExternalLibraryInternal_(dependencies[i], true);
            if (!dep) {
                throw new Sk.builtin.ImportError("Failed to load dependencies required for " + name);
            }
        }
    }

    if (ext === "js") {
        co = { funcname: "$builtinmodule", code: module };
    } else {
        co = Sk.compile(module, path, "exec", true);
    }

    Sk.externalLibraryCache[name] = co;

    return co;
};

/**
 * @param {string} name to look for
 * @param {string} ext extension to use (.py or .js)
 * @param {Object=} searchPath an iterable set of path strings
 */
Sk.importSearchPathForName = function (name, ext, searchPath) {
    var fn;
    var j;
    var fns = [];
    var nameAsPath = name.replace(/\./g, "/");
    var it, i;

    var tryPathAndBreakOnSuccess = function(filename, packagePath) {
        return Sk.misceval.chain(
            Sk.misceval.tryCatch(function() {
                return Sk.read(filename);
            }, function(e) { /* Exceptions signal "not found" */ }),
            function(code) {
                if (code !== undefined) {
                    // This will cause the iterFor() to return the specified value
                    return new Sk.misceval.Break({filename: filename, code: code, packagePath: packagePath});
                }
            }
        );
    };

    if (searchPath === undefined) {
        searchPath = Sk.realsyspath;
    }

    return Sk.misceval.iterFor(searchPath.tp$iter(), function(pathStr) {
        // For each element of path, try loading the module, and if that
        // doesn't work, try the corresponding package.
        return Sk.misceval.chain(
            tryPathAndBreakOnSuccess(pathStr.v + "/" + nameAsPath + ext, false), // module
            function(r) {
                return r ? r : tryPathAndBreakOnSuccess(pathStr.v + "/" + nameAsPath + "/__init__" + ext,
                                                        pathStr.v + "/" + nameAsPath); // package
            }
        );
    });
};

/**
 * Complete any initialization of Python classes which relies on internal
 * dependencies.
 *
 * This includes making Python classes subclassable and ensuring that the
 * {@link Sk.builtin.object} magic methods are wrapped inside Python functions.
 *
 * @return {undefined}
 */
Sk.doOneTimeInitialization = function (canSuspend) {
    var proto, name, i, x, func;
    var builtins = [];

    // can't fill these out when making the type because tuple/dict aren't
    // defined yet.
    Sk.builtin.type.basesStr_ = new Sk.builtin.str("__bases__");
    Sk.builtin.type.mroStr_ = new Sk.builtin.str("__mro__");

    // Register a Python class with an internal dictionary, which allows it to
    // be subclassed
    var setUpClass = function (child) {
        var parent = child.tp$base;
        var bases = [];
        var base;

        for (base = parent; base !== undefined; base = base.tp$base) {
            bases.push(base);
        }

        child.tp$mro = new Sk.builtin.tuple([child]);
        if (!child.tp$base){
            child.tp$base = bases[0];
        }
        child["$d"] = new Sk.builtin.dict([]);
        child["$d"].mp$ass_subscript(Sk.builtin.type.basesStr_, new Sk.builtin.tuple(bases));
        child["$d"].mp$ass_subscript(Sk.builtin.type.mroStr_, child.tp$mro);
    };

    for (x in Sk.builtin) {
        func = Sk.builtin[x];
        if ((func.prototype instanceof Sk.builtin.object ||
             func === Sk.builtin.object) && !func.sk$abstract) {
            setUpClass(func);
        }
    }

    // Wrap the inner Javascript code of Sk.builtin.object's Python methods inside
    // Sk.builtin.func, as that class was undefined when these functions were declared
    proto = Sk.builtin.object.prototype;

    for (i = 0; i < Sk.builtin.object.pythonFunctions.length; i++) {
        name = Sk.builtin.object.pythonFunctions[i];

        if (proto[name] instanceof Sk.builtin.func) {
            // If functions have already been initialized, do not wrap again.
            break;
        }

        proto[name].co_kwargs = null;
        proto[name] = new Sk.builtin.func(proto[name]);
    }

    proto = Sk.builtin.type.prototype;

    for (i = 0; i < Sk.builtin.type.pythonFunctions.length; i++) {
        name = Sk.builtin.type.pythonFunctions[i];

        if (proto[name] instanceof Sk.builtin.func) {
            // If functions have already been initialized, do not wrap again.
            break;
        }

        proto[name] = new Sk.builtin.func(proto[name]);
    }

    // compile internal python files and add them to the __builtin__ module
    for (var file in Sk.internalPy.files) {
        var fileWithoutExtension = file.split(".")[0].split("/")[1];
        var mod = Sk.importBuiltinWithBody(fileWithoutExtension, false, Sk.internalPy.files[file], true);
        mod = Sk.misceval.retryOptionalSuspensionOrThrow(mod);
        goog.asserts.assert(mod["$d"][fileWithoutExtension] !== undefined, "Should have imported name " + fileWithoutExtension);
        Sk.builtins[fileWithoutExtension] = mod["$d"][fileWithoutExtension];
    }
};

/**
 * currently only pull once from Sk.syspath. User might want to change
 * from js or from py.
 */
Sk.importSetUpPath = function (canSuspend) {
    var i;
    var paths;
    if (!Sk.realsyspath) {
        paths = [
            new Sk.builtin.str("src/builtin"),
            new Sk.builtin.str("src/lib"),
            new Sk.builtin.str(".")
        ];
        for (i = 0; i < Sk.syspath.length; ++i) {
            paths.push(new Sk.builtin.str(Sk.syspath[i]));
        }
        Sk.realsyspath = new Sk.builtin.list(paths);

        Sk.doOneTimeInitialization(canSuspend);
    }
};

if (COMPILED) {
    var js_beautify = function (x) {
        return x;
    };
}

/**
 * @param {string} name name of module to import
 * @param {boolean=} dumpJS whether to output the generated js code
 * @param {string=} modname what to call the module after it's imported if
 * it's to be renamed (i.e. __main__)
 * @param {string=} suppliedPyBody use as the body of the text for the module
 * rather than Sk.read'ing it.
 * @param {Object=} relativeToPackage perform import relative to this package
 * @param {boolean=} returnUndefinedOnNotFound return 'undefined' rather than throwing ImportError if the load failed
 * @param {boolean=} canSuspend whether we may return a Suspension object
 */
Sk.importModuleInternal_ = function (name, dumpJS, modname, suppliedPyBody, relativeToPackage, returnUndefinedOnNotFound, canSuspend) {
    //dumpJS = true;
    var filename;
    var prev;
    var parentModName;
    var parentModule;
    var modNameSplit;
<<<<<<< HEAD
    var toReturn;
    Sk.importSetUpPath(canSuspend);
=======
    var ret;
    var module;
    var topLevelModuleToReturn = null;
    var relativePackageName = relativeToPackage !== undefined ? relativeToPackage.tp$getattr("__name__") : undefined;
    var absolutePackagePrefix = relativePackageName !== undefined ? relativePackageName.v + "." : "";
    var searchPath = relativeToPackage !== undefined ? relativeToPackage.tp$getattr("__path__") : undefined;
    Sk.importSetUpPath();
>>>>>>> 2a13f03f

    // if no module name override, supplied, use default name
    if (modname === undefined) {
        modname = absolutePackagePrefix + name;
    }

    modNameSplit = name.split(".");

    // if leaf is already in sys.modules, early out
    try {
        prev = Sk.sysmodules.mp$subscript(modname);
        // if we're a dotted module, return the top level, otherwise ourselves
        if (modNameSplit.length > 1) {
            return Sk.sysmodules.mp$subscript(absolutePackagePrefix + modNameSplit[0]);
        } else {
            return prev;
        }
    } catch (x) {
        // not in sys.modules, continue
    }

    if (modNameSplit.length > 1) {
        // if we're a module inside a package (i.e. a.b.c), then we'll need to return the
        // top-level package ('a'). recurse upwards on our parent, importing
        // all parent packages. so, here we're importing 'a.b', which will in
        // turn import 'a', and then return 'a' eventually.
        parentModName = modNameSplit.slice(0, modNameSplit.length - 1).join(".");
        topLevelModuleToReturn = Sk.importModuleInternal_(parentModName, dumpJS, undefined, undefined, relativeToPackage, returnUndefinedOnNotFound, canSuspend);
    }

    ret = Sk.misceval.chain(topLevelModuleToReturn, function(topLevelModuleToReturn_) {
        var codeAndPath, co, googClosure, external;
        var searchFileName = name;
        var result;

        topLevelModuleToReturn = topLevelModuleToReturn_;

        // If we're inside a package, look search using its __path__
        if (modNameSplit.length > 1) {
            parentModule = Sk.sysmodules.mp$subscript(absolutePackagePrefix + parentModName);
            searchFileName = modNameSplit[modNameSplit.length-1];
            searchPath = parentModule.tp$getattr("__path__");
        }

        // otherwise:
        // - create module object
        // - add module object to sys.modules
        // - compile source to (function(){...});
        // - run module and set the module locals returned to the module __dict__
        module = new Sk.builtin.module();

        if (suppliedPyBody) {
            filename = name + ".py";
            co = Sk.compile(suppliedPyBody, filename, "exec", canSuspend);
        } else {
            // If an onBeforeImport method is supplied, call it and if
            // the result is false or a string, prevent the import.
            // This allows for a user to conditionally prevent the usage
            // of certain libraries.
            if (Sk.onBeforeImport && typeof Sk.onBeforeImport === "function") {
                result = Sk.onBeforeImport(name);
                if (result === false) {
                    throw new Sk.builtin.ImportError("Importing " + name + " is not allowed");
                } else if (typeof result === "string") {
                    throw new Sk.builtin.ImportError(result);
                }
            }

            // check first for an externally loaded library
            external = Sk.loadExternalLibrary(name);
            if (external) {
                co = external;
                if (Sk.externalLibraries) {
                    filename = Sk.externalLibraries[name].path; // get path from config
                } else {
                    filename = "unknown";
                }
                // ToDo: check if this is a dotted name or import from ...
            } else {
                // Try loading as a builtin (i.e. already in JS) module, then try .py files
                co = Sk.misceval.chain(Sk.importSearchPathForName(searchFileName, ".js", searchPath), function(codeAndPath) {
                    if (codeAndPath) {
                        return {funcname: "$builtinmodule", code: codeAndPath.code,
                                filename: codeAndPath.filename, packagePath: codeAndPath.packagePath};
                    } else {
                        return Sk.misceval.chain(Sk.importSearchPathForName(searchFileName, ".py", searchPath), function(codeAndPath_) {
                            codeAndPath = codeAndPath_; // We'll want it in a moment
                            if (codeAndPath) {
                                return Sk.compile(codeAndPath.code, codeAndPath.filename, "exec", canSuspend);
                            }
                        }, function(co) {
                            if (co) {
                                co.packagePath = codeAndPath.packagePath;
                                return co;
                            }
                        });
                    }
                });

            }
        }
        return co;

    }, function(co) {

        var finalcode;
        var withLineNumbers;
        var modscope;

        if (!co) {
            return undefined;
        }

        // Now we know this module exists, we can add it to the cache
        Sk.sysmodules.mp$ass_subscript(modname, module);

        module.$js = co.code; // todo; only in DEBUG?
        finalcode = co.code;

        if (filename == null) {
            filename = co.filename;
        }

        if (Sk.dateSet == null || !Sk.dateSet) {
            finalcode = "Sk.execStart = Sk.lastYield = new Date();\n" + co.code;
            Sk.dateSet = true;
        }

        // if (!COMPILED)
        // {
        if (dumpJS) {
            withLineNumbers = function (code) {
                var j;
                var pad;
                var width;
                var i;
                var beaut = js_beautify(code);
                var lines = beaut.split("\n");
                for (i = 1; i <= lines.length; ++i) {
                    width = ("" + i).length;
                    pad = "";
                    for (j = width; j < 5; ++j) {
                        pad += " ";
                    }
                    lines[i - 1] = "/* " + pad + i + " */ " + lines[i - 1];
                }
                return lines.join("\n");
            };
            finalcode = withLineNumbers(finalcode);
            Sk.debugout(finalcode);
        }
        // }

        finalcode += "\n" + co.funcname + ";";

        modscope = goog.global["eval"](finalcode);

        module["$d"] = {
            "__name__": new Sk.builtin.str(modname),
            "__doc__": Sk.builtin.none.none$,
            "__package__": co.packagePath ? new Sk.builtin.str(modname) :
                                parentModName ? new Sk.builtin.str(absolutePackagePrefix + parentModName) :
                                relativePackageName ? relativePackageName : Sk.builtin.none.none$
        };
        if (co.packagePath) {
            module["$d"]["__path__"] = new Sk.builtin.tuple([new Sk.builtin.str(co.packagePath)]);
        }

        return modscope(module["$d"]);

    }, function (modlocs) {
        var i;

        if (modlocs === undefined) {
            if (returnUndefinedOnNotFound) {
                return undefined;
            } else {
                throw new Sk.builtin.ImportError("No module named " + name);
            }
        }

        // Some builtin modules replace their globals entirely.
        // For their benefit, we copy over any of the standard
        // dunder-values they didn't supply.
        if (modlocs !== module["$d"]) {
            for (i in module["$d"]) {
                if (!modlocs[i]) {
                    modlocs[i] = module["$d"][i];
                }
            }
            module["$d"] = modlocs;
        }

        // If an onAfterImport method is defined on the global Sk
        // then call it now after a library has been successfully imported
        // and compiled.
        if (Sk.onAfterImport && typeof Sk.onAfterImport === "function") {
            try {
                Sk.onAfterImport(name);
            } catch (e) {
            }
        }

        if (topLevelModuleToReturn) {
            // if we were a dotted name, then we want to return the top-most
            // package. we store ourselves into our parent as an attribute
            parentModule.tp$setattr(modNameSplit[modNameSplit.length - 1], module);
            //print("import returning parent module, modname", modname, "__name__", toReturn.tp$getattr("__name__").v);
            return topLevelModuleToReturn;
        }

        if (relativeToPackage) {
            relativeToPackage.tp$setattr(name, module);
        }

        //print("name", name, "modname", modname, "returning leaf");
        // otherwise we return the actual module that we just imported
        return module;
    });

    return canSuspend ? ret : Sk.misceval.retryOptionalSuspensionOrThrow(ret);
};

/**
 * @param {string} name the module name
 * @param {boolean=} dumpJS print out the js code after compilation for debugging
 * @param {boolean=} canSuspend can this function suspend and return a Suspension object?
 */
Sk.importModule = function (name, dumpJS, canSuspend) {
    return Sk.importModuleInternal_(name, dumpJS, undefined, undefined, undefined, false, canSuspend);
};

Sk.importMain = function (name, dumpJS, canSuspend) {
    Sk.dateSet = false;
    Sk.filesLoaded = false;
    //	Added to reset imports
    Sk.sysmodules = new Sk.builtin.dict([]);
    Sk.realsyspath = undefined;

    Sk.resetCompiler();

    return Sk.importModuleInternal_(name, dumpJS, "__main__", undefined, undefined, false, canSuspend);
};

/**
 * **Run Python Code in Skulpt**
 *
 * When you want to hand Skulpt a string corresponding to a Python program this is the function.
 *
 * @param name {string}  File name to use for messages related to this run
 * @param dumpJS {boolean} print out the compiled javascript
 * @param body {string} Python Code
 * @param canSuspend {boolean}  Use Suspensions for async execution
 *
 */
Sk.importMainWithBody = function (name, dumpJS, body, canSuspend) {
    Sk.dateSet = false;
    Sk.filesLoaded = false;
    //	Added to reset imports
    Sk.sysmodules = new Sk.builtin.dict([]);
    Sk.realsyspath = undefined;

    Sk.resetCompiler();

    return Sk.importModuleInternal_(name, dumpJS, "__main__", body, undefined, false, canSuspend);
};

/**
 * Imports internal python files into the `__builin__` module. Used during startup
 * to compile and import all *.py files from the src/ directory.
 *
 * @param name {string}  File name to use for messages related to this run
 * @param dumpJS {boolean} print out the compiled javascript
 * @param body {string} Python Code
 * @param canSuspend {boolean}  Use Suspensions for async execution
 *
 */
Sk.importBuiltinWithBody = function (name, dumpJS, body, canSuspend) {
    return Sk.importModuleInternal_(name, dumpJS, "__builtin__."+name, body, undefined, false, canSuspend);
};

Sk.builtin.__import__ = function (name, globals, locals, fromlist) {
    // Save the Sk.globals variable importModuleInternal_ may replace it when it compiles
    // a Python language module.  for some reason, __name__ gets overwritten.
    var saveSk = Sk.globals;
    var isPackageRelative = false;

<<<<<<< HEAD
    var file = Sk.ffi.remapToJs(locals["__file__"]);

    var currentDir =
        file === undefined ?
            undefined :
            file.substring(0, file.lastIndexOf("/"));
=======
    // This might be a relative import, so first we get hold of the module object
    // representing this module's package (so we can search its __path__).
    // module.__package__ contains its name, so we use that to look it up in sys.modules.
>>>>>>> 2a13f03f

    var currentPackage;
    var absolutePackagePrefix = "";

    if (globals["__package__"] && globals["__package__"] !== Sk.builtin.none.none$) {
        try {
            currentPackage = Sk.sysmodules.mp$subscript(globals["__package__"].v);
        } catch(e) {}
    }

    // This is a hack to emulate the actual Python behaviour. If the first name
    // can be found relatively, we do the whole lookup relatively. If not, we fall
    // back to global.

    var dottedName = name.split(".");
    var firstDottedName = dottedName[0];

    return Sk.misceval.chain(undefined, function() {
            if (currentPackage !== undefined) {
                isPackageRelative = true;
                absolutePackagePrefix = globals["__package__"].v + ".";
                return Sk.misceval.chain(
                    Sk.importModuleInternal_(firstDottedName, undefined, absolutePackagePrefix + firstDottedName, undefined, currentPackage, true, true),
                    function(ret) {
                        // Did relative import of the top package succeed?
                        if (ret === undefined) {
                            return undefined; // No; fall back to absolute import
                        } else if (dottedName.length == 1) {
                            return ret; // yes, and we've already done all we need to do
                        } else {
                            // Yes, and now we need to do the rest of the import.
                            // If this fails now, the whole import fails.
                            return  Sk.importModuleInternal_(name, undefined, absolutePackagePrefix + name, undefined, currentPackage, false, true);
                        }
                    }
                );
            }
        }, function(ret) {
            if (ret === undefined) {
                // If that didn't work, try an absolute import
                isPackageRelative = false;
                absolutePackagePrefix = "";
                return Sk.importModuleInternal_(name, undefined, undefined, undefined, undefined, false, true);
            } else {
                return ret;
            }
        }, function(ret) {
            // There is no fromlist, so we have reached the end of the lookup, return
            if (!fromlist || fromlist.length === 0) {
                return ret;
            } else {
                // try to load the module from the file system if it is not present on the module itself
                var i;
                var fromName; // name of current module for fromlist
                var fromImportName, fromImportModName; // dotted name
                var lastDottedName = dottedName[dottedName.length-1];
                
                var found; // Contains sysmodules the "name"
                var foundFromName; // Contains the sysmodules[name] the current item from the fromList
                var importChain;

                for (i = 0; i < fromlist.length; i++) {
                    fromName = fromlist[i];

                    foundFromName = false;
                    found = Sk.sysmodules.sq$contains(name); // Check if "name" is inside sysmodules
                    if (found) {
                        // Check if the current fromName is already in the "name" module
                        foundFromName = Sk.sysmodules.mp$subscript(name)["$d"][fromName] != null;
                    }

<<<<<<< HEAD
        // There is no fromlist, so we have reached the end of the lookup, return
        if (!fromlist || fromlist.length === 0) {
            return ret;
        } else {
            // try to load the module from the file system if it is not present on the module itself
            var i;
            var fromName; // name of current module for fromlist
            var fromImportName; // dotted name
            var dottedName = name.split("."); // get last module in dotted path
            var lastDottedName = dottedName[dottedName.length-1];

            var found; // Contains sysmodules the "name"
            var foundFromName; // Contains the sysmodules[name] the current item from the fromList

            for (i = 0; i < fromlist.length; i++) {
                fromName = fromlist[i];

                foundFromName = false;
                found = Sk.sysmodules.sq$contains(name); // Check if "name" is inside sysmodules
                if (found) {
                    // Check if the current fromName is already in the "name" module
                    foundFromName = Sk.sysmodules.mp$subscript(name)["$d"][fromName] != null;
=======
                    // Only import from file system if we have not found the fromName in the current module
                    if (!foundFromName && fromName != "*" && ret["$d"][fromName] == null && (ret["$d"][lastDottedName] != null || ret["$d"].__name__.v == lastDottedName)) {
                        // add the module name to our requiredImport list
                        fromImportName = "" + name + "." + fromName;
                        fromImportModName = absolutePackagePrefix + fromImportName;
                        importChain = Sk.misceval.chain(importChain,
                            Sk.importModuleInternal_.bind(null, fromImportName, undefined, fromImportModName, undefined, isPackageRelative ? currentPackage: undefined, false, true)
                        );
                    }
>>>>>>> 2a13f03f
                }

                return Sk.misceval.chain(importChain, function() {
                    // if there's a fromlist we want to return the actual module, not the
                    // toplevel namespace
                    ret = Sk.sysmodules.mp$subscript(absolutePackagePrefix + name);
                    goog.asserts.assert(ret);
                    return ret;
                });
            }

        }, function(ret) {
            if (saveSk !== Sk.globals) {
                Sk.globals = saveSk;
            }
            return ret;
        }
    );
};

Sk.importStar = function (module, loc, global) {
    // from the global scope, globals and locals can be the same.  So the loop below
    // could accidentally overwrite __name__, erasing __main__.
    var i;
    var nn = global["__name__"];
    var props = Object["getOwnPropertyNames"](module["$d"]);
    for (i in props) {
        loc[props[i]] = module["$d"][props[i]];
    }
    if (global["__name__"] !== nn) {
        global["__name__"] = nn;
    }
};

goog.exportSymbol("Sk.importMain", Sk.importMain);
goog.exportSymbol("Sk.importMainWithBody", Sk.importMainWithBody);
goog.exportSymbol("Sk.importBuiltinWithBody", Sk.importBuiltinWithBody);
goog.exportSymbol("Sk.builtin.__import__", Sk.builtin.__import__);
goog.exportSymbol("Sk.importStar", Sk.importStar);<|MERGE_RESOLUTION|>--- conflicted
+++ resolved
@@ -282,10 +282,6 @@
     var parentModName;
     var parentModule;
     var modNameSplit;
-<<<<<<< HEAD
-    var toReturn;
-    Sk.importSetUpPath(canSuspend);
-=======
     var ret;
     var module;
     var topLevelModuleToReturn = null;
@@ -293,7 +289,6 @@
     var absolutePackagePrefix = relativePackageName !== undefined ? relativePackageName.v + "." : "";
     var searchPath = relativeToPackage !== undefined ? relativeToPackage.tp$getattr("__path__") : undefined;
     Sk.importSetUpPath();
->>>>>>> 2a13f03f
 
     // if no module name override, supplied, use default name
     if (modname === undefined) {
@@ -581,18 +576,9 @@
     var saveSk = Sk.globals;
     var isPackageRelative = false;
 
-<<<<<<< HEAD
-    var file = Sk.ffi.remapToJs(locals["__file__"]);
-
-    var currentDir =
-        file === undefined ?
-            undefined :
-            file.substring(0, file.lastIndexOf("/"));
-=======
     // This might be a relative import, so first we get hold of the module object
     // representing this module's package (so we can search its __path__).
     // module.__package__ contains its name, so we use that to look it up in sys.modules.
->>>>>>> 2a13f03f
 
     var currentPackage;
     var absolutePackagePrefix = "";
@@ -649,7 +635,7 @@
                 var fromName; // name of current module for fromlist
                 var fromImportName, fromImportModName; // dotted name
                 var lastDottedName = dottedName[dottedName.length-1];
-                
+
                 var found; // Contains sysmodules the "name"
                 var foundFromName; // Contains the sysmodules[name] the current item from the fromList
                 var importChain;
@@ -664,30 +650,6 @@
                         foundFromName = Sk.sysmodules.mp$subscript(name)["$d"][fromName] != null;
                     }
 
-<<<<<<< HEAD
-        // There is no fromlist, so we have reached the end of the lookup, return
-        if (!fromlist || fromlist.length === 0) {
-            return ret;
-        } else {
-            // try to load the module from the file system if it is not present on the module itself
-            var i;
-            var fromName; // name of current module for fromlist
-            var fromImportName; // dotted name
-            var dottedName = name.split("."); // get last module in dotted path
-            var lastDottedName = dottedName[dottedName.length-1];
-
-            var found; // Contains sysmodules the "name"
-            var foundFromName; // Contains the sysmodules[name] the current item from the fromList
-
-            for (i = 0; i < fromlist.length; i++) {
-                fromName = fromlist[i];
-
-                foundFromName = false;
-                found = Sk.sysmodules.sq$contains(name); // Check if "name" is inside sysmodules
-                if (found) {
-                    // Check if the current fromName is already in the "name" module
-                    foundFromName = Sk.sysmodules.mp$subscript(name)["$d"][fromName] != null;
-=======
                     // Only import from file system if we have not found the fromName in the current module
                     if (!foundFromName && fromName != "*" && ret["$d"][fromName] == null && (ret["$d"][lastDottedName] != null || ret["$d"].__name__.v == lastDottedName)) {
                         // add the module name to our requiredImport list
@@ -697,7 +659,6 @@
                             Sk.importModuleInternal_.bind(null, fromImportName, undefined, fromImportModName, undefined, isPackageRelative ? currentPackage: undefined, false, true)
                         );
                     }
->>>>>>> 2a13f03f
                 }
 
                 return Sk.misceval.chain(importChain, function() {
