--- conflicted
+++ resolved
@@ -73,7 +73,7 @@
     Sk.asserts.assert(typeof Sk.output === "function");
 
     Sk.filewriter = options["filewriter"] || Sk.filewriter;
-    goog.asserts.assert(typeof Sk.filewriter === "function");
+    Sk.asserts.assert(typeof Sk.filewriter === "function");
 
     Sk.debugout = options["debugout"] || Sk.debugout;
     Sk.asserts.assert(typeof Sk.debugout === "function");
@@ -281,28 +281,17 @@
 
 (function () {
     // set up some sane defaults based on availability
-<<<<<<< HEAD
-    if (goog.global["write"] !== undefined) {
-        Sk.output = goog.global["write"];
-        Sk.filewriter = goog.global["write"];
-    } else if (goog.global["console"] !== undefined && goog.global["console"]["log"] !== undefined) {
-=======
     if (Sk.global["write"] !== undefined) {
         Sk.output = Sk.global["write"];
+        Sk.filewriter = Sk.global["write"];
     } else if (Sk.global["console"] !== undefined && Sk.global["console"]["log"] !== undefined) {
->>>>>>> 6656d398
         Sk.output = function (x) {
             Sk.global["console"]["log"](x);
         };
-<<<<<<< HEAD
         Sk.filewriter = Sk.output;
-    } else if (goog.global["print"] !== undefined) {
-        Sk.output = goog.global["print"];
-        Sk.filewriter = Sk.output;
-=======
     } else if (Sk.global["print"] !== undefined) {
         Sk.output = Sk.global["print"];
->>>>>>> 6656d398
+        Sk.filewriter = Sk.output;
     }
     if (Sk.global["console"] !== undefined && Sk.global["console"]["log"] !== undefined) {
         Sk.debugout = function (x) {
