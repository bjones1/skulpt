//
// This is pretty much a straight port of ast.c from CPython 3.7.3
// (with a few leftovers from 2.6.5).
//
// The previous version was easier to work with and more JS-ish, but having a
// somewhat different ast structure than cpython makes testing more difficult.
//
// This way, we can use a dump from the ast module on any arbitrary python
// code and know that we're the same up to ast level, at least.
//

var SYM = Sk.ParseTables.sym;
var TOK = Sk.token.tokens;
var COMP_GENEXP = 0;
var COMP_LISTCOMP = 1;
var COMP_SETCOMP = 2;
var NULL = null;
var _slice_kind = { 
    Slice_kind: 1,
    ExtSlice_kind: 2, 
    Index_kind: 3
};

var _expr_kind = {
    BoolOp_kind: 1, NamedExpr_kind: 2, BinOp_kind: 3, UnaryOp_kind: 4,
    Lambda_kind: 5, IfExp_kind: 6, Dict_kind: 7, Set_kind: 8,
    ListComp_kind: 9, SetComp_kind: 10, DictComp_kind: 11,
    GeneratorExp_kind: 12, Await_kind: 13, Yield_kind: 14,
    YieldFrom_kind: 15, Compare_kind: 16, Call_kind: 17,
    FormattedValue_kind: 18, JoinedStr_kind: 19, Constant_kind: 20,
    Attribute_kind: 21, Subscript_kind: 22, Starred_kind: 23,
    Name_kind: 24, List_kind: 25, Tuple_kind: 26 };

/** @constructor */
function Compiling (encoding, filename, c_flags) {
    this.c_encoding = encoding;
    this.c_filename = filename;
    this.c_flags = c_flags || 0;
}

/**
 * @return {number}
 */
function NCH (n) {
    Sk.asserts.assert(n !== undefined, "node must be defined");
    if (n.children === null) {
        return 0;
    }
    return n.children.length;
}

function CHILD (n, i) {
    Sk.asserts.assert(n !== undefined, "node must be defined");
    Sk.asserts.assert(i !== undefined, "index of child must be specified");
    return n.children[i];
}

function REQ (n, type) {
    Sk.asserts.assert(n.type === type, "node wasn't expected type");
}

function TYPE(n) {
    return n.type;
}

function LINENO(n) {
    return n.lineno;
}

function STR(ch) {
    return ch.value;
}

function ast_error(c, n, msg) {
    throw new Sk.builtin.SyntaxError(msg, c.c_filename, n.lineno);
}

function strobj (s) {
    Sk.asserts.assert(typeof s === "string", "expecting string, got " + (typeof s));
    return new Sk.builtin.str(s);
}

function bytesobj (s) {
    Sk.asserts.assert(typeof s === "string", "expecting string, got " + (typeof s));
    return new Sk.builtin.bytes(s, Sk.builtin.str.$ascii);
}

/** @return {number} */
function numStmts (n) {
    var ch;
    var i;
    var cnt;
    switch (n.type) {
        case SYM.single_input:
            if (CHILD(n, 0).type === TOK.T_NEWLINE) {
                return 0;
            }
            else {
                return numStmts(CHILD(n, 0));
            }
        case SYM.file_input:
            cnt = 0;
            for (i = 0; i < NCH(n); ++i) {
                ch = CHILD(n, i);
                if (ch.type === SYM.stmt) {
                    cnt += numStmts(ch);
                }
            }
            return cnt;
        case SYM.stmt:
            return numStmts(CHILD(n, 0));
        case SYM.compound_stmt:
            return 1;
        case SYM.simple_stmt:
            return Math.floor(NCH(n) / 2); // div 2 is to remove count of ;s
        case SYM.suite:
            if (NCH(n) === 1) {
                return numStmts(CHILD(n, 0));
            }
            else {
                cnt = 0;
                for (i = 2; i < NCH(n) - 1; ++i) {
                    cnt += numStmts(CHILD(n, i));
                }
                return cnt;
            }
            break;
        default:
            Sk.asserts.fail("Non-statement found");
    }
    return 0;
}

function forbiddenCheck (c, n, x, lineno) {
    if (x instanceof Sk.builtin.str) {
        x = x.v;
    }
    if (x === "None") {
        throw new Sk.builtin.SyntaxError("assignment to None", c.c_filename, lineno);
    }
    if (x === "True" || x === "False") {
        throw new Sk.builtin.SyntaxError("assignment to True or False is forbidden", c.c_filename, lineno);
    }
}

/**
 * Set the context ctx for e, recursively traversing e.
 *
 * Only sets context for expr kinds that can appear in assignment context as
 * per the asdl file.
 */
function setContext (c, e, ctx, n) {
    var i;
    var exprName;
    var s;
    Sk.asserts.assert(ctx !== Sk.astnodes.AugStore && ctx !== Sk.astnodes.AugLoad, "context not AugStore or AugLoad");
    s = null;
    exprName = null;

    switch (e.constructor) {
        case Sk.astnodes.Attribute:
        case Sk.astnodes.Name:
            if (ctx === Sk.astnodes.Store) {
                forbiddenCheck(c, n, e.attr, n.lineno);
            }
            e.ctx = ctx;
            break;
        case Sk.astnodes.Subscript:
            e.ctx = ctx;
            break;
        case Sk.astnodes.List:
            e.ctx = ctx;
            s = e.elts;
            break;
        case Sk.astnodes.Tuple:
            if (e.elts.length === 0) {
                throw new Sk.builtin.SyntaxError("can't assign to ()", c.c_filename, n.lineno);
            }
            e.ctx = ctx;
            s = e.elts;
            break;
        case Sk.astnodes.Lambda:
            exprName = "lambda";
            break;
        case Sk.astnodes.Call:
            exprName = "function call";
            break;
        case Sk.astnodes.BoolOp:
        case Sk.astnodes.BinOp:
        case Sk.astnodes.UnaryOp:
            exprName = "operator";
            break;
        case Sk.astnodes.GeneratorExp:
            exprName = "generator expression";
            break;
        case Sk.astnodes.Yield:
            exprName = "yield expression";
            break;
        case Sk.astnodes.ListComp:
            exprName = "list comprehension";
            break;
        case Sk.astnodes.SetComp:
            exprName = "set comprehension";
            break;
        case Sk.astnodes.DictComp:
            exprName = "dict comprehension";
            break;
        case Sk.astnodes.Dict:
        case Sk.astnodes.Set:
        case Sk.astnodes.Num:
        case Sk.astnodes.Str:
            exprName = "literal";
            break;
        case Sk.astnodes.NameConstant:
            exprName = "True, False or None";
            break;
        case Sk.astnodes.Compare:
            exprName = "comparison";
            break;
        case Sk.astnodes.Repr:
            exprName = "repr";
            break;
        case Sk.astnodes.IfExp:
            exprName = "conditional expression";
            break;
        default:
            Sk.asserts.fail("unhandled expression in assignment");
    }
    if (exprName) {
        throw new Sk.builtin.SyntaxError("can't " + (ctx === Sk.astnodes.Store ? "assign to" : "delete") + " " + exprName, c.c_filename, n.lineno);
    }

    if (s) {
        for (i = 0; i < s.length; ++i) {
            setContext(c, s[i], ctx, n);
        }
    }
}

var operatorMap = {};
(function () {
    operatorMap[TOK.T_VBAR] = Sk.astnodes.BitOr;
    operatorMap[TOK.T_CIRCUMFLEX] = Sk.astnodes.BitXor;
    operatorMap[TOK.T_AMPER] = Sk.astnodes.BitAnd;
    operatorMap[TOK.T_LEFTSHIFT] = Sk.astnodes.LShift;
    operatorMap[TOK.T_RIGHTSHIFT] = Sk.astnodes.RShift;
    operatorMap[TOK.T_PLUS] = Sk.astnodes.Add;
    operatorMap[TOK.T_MINUS] = Sk.astnodes.Sub;
    operatorMap[TOK.T_STAR] = Sk.astnodes.Mult;
    operatorMap[TOK.T_SLASH] = Sk.astnodes.Div;
    operatorMap[TOK.T_DOUBLESLASH] = Sk.astnodes.FloorDiv;
    operatorMap[TOK.T_PERCENT] = Sk.astnodes.Mod;
}());

Sk.setupOperators = function (py3) {
    if (py3) {
        operatorMap[TOK.T_AT] = Sk.astnodes.MatMult;
    } else {
        if (operatorMap[TOK.T_AT]) {
            delete operatorMap[TOK.T_AT];
        }
    }
}
Sk.exportSymbol("Sk.setupOperators", Sk.setupOperators);

function getOperator (n) {
    if (operatorMap[n.type] === undefined) {
        throw new Sk.builtin.SyntaxError("invalid syntax", n.type, n.lineno);
    }
    return operatorMap[n.type];
}

function new_identifier(n, c) {
    if (n.value) {
        return new Sk.builtin.str(n.value);
    }

    return new Sk.builtin.str(n);
}

function astForCompOp (c, n) {
    /* comp_op: '<'|'>'|'=='|'>='|'<='|'!='|'in'|'not' 'in'|'is'
     |'is' 'not'
     */
    REQ(n, SYM.comp_op);
    if (NCH(n) === 1) {
        n = CHILD(n, 0);
        switch (n.type) {
            case TOK.T_LESS:
                return Sk.astnodes.Lt;
            case TOK.T_GREATER:
                return Sk.astnodes.Gt;
            case TOK.T_EQEQUAL:
                return Sk.astnodes.Eq;
            case TOK.T_LESSEQUAL:
                return Sk.astnodes.LtE;
            case TOK.T_GREATEREQUAL:
                return Sk.astnodes.GtE;
            case TOK.T_NOTEQUAL:
                return Sk.astnodes.NotEq;
            case TOK.T_NAME:
                if (n.value === "in") {
                    return Sk.astnodes.In;
                }
                if (n.value === "is") {
                    return Sk.astnodes.Is;
                }
        }
    }
    else if (NCH(n) === 2) {
        if (CHILD(n, 0).type === TOK.T_NAME) {
            if (CHILD(n, 1).value === "in") {
                return Sk.astnodes.NotIn;
            }
            if (CHILD(n, 0).value === "is") {
                return Sk.astnodes.IsNot;
            }
        }
    }
    Sk.asserts.fail("invalid comp_op");
}

function copy_location(e, n)
{
    if (e) {
        e.lineno = LINENO(n);
        e.col_offset = n.col_offset;
        e.end_lineno = n.end_lineno;
        e.end_col_offset = n.end_col_offset;
    }
    return e;
}

function seq_for_testlist (c, n) {
    /* testlist: test (',' test)* [',']
       testlist_star_expr: test|star_expr (',' test|star_expr)* [',']
    */
    var i;
    var seq = [];
    Sk.asserts.assert(n.type === SYM.testlist ||
        n.type === SYM.testlist_star_expr ||
        n.type === SYM.listmaker ||
        n.type === SYM.testlist_comp ||
        n.type === SYM.testlist_safe ||
        n.type === SYM.testlist1, "node type must be listlike");
    for (i = 0; i < NCH(n); i += 2) {
        Sk.asserts.assert(CHILD(n, i).type === SYM.test || CHILD(n, i).type === SYM.old_test || CHILD(n, i).type === SYM.star_expr);
        seq[i / 2] = ast_for_expr(c, CHILD(n, i));
    }
    return seq;
}

function astForSuite (c, n) {
    /* suite: simple_stmt | NEWLINE INDENT stmt+ DEDENT */
    var j;
    var num;
    var i;
    var end;
    var ch;
    var pos;
    var seq;
    REQ(n, SYM.suite);
    seq = [];
    pos = 0;
    if (CHILD(n, 0).type === SYM.simple_stmt) {
        n = CHILD(n, 0);
        /* simple_stmt always ends with an NEWLINE and may have a trailing
         * SEMI. */
        end = NCH(n) - 1;
        if (CHILD(n, end - 1).type === TOK.T_SEMI) {
            end -= 1;
        }
        for (i = 0; i < end; i += 2) // by 2 to skip ;
        {
            seq[pos++] = astForStmt(c, CHILD(n, i));
        }
    }
    else {
        for (i = 2; i < NCH(n) - 1; ++i) {
            ch = CHILD(n, i);
            REQ(ch, SYM.stmt);
            num = numStmts(ch);
            if (num === 1) {
                // small_stmt or compound_stmt w/ only 1 child
                seq[pos++] = astForStmt(c, ch);
            }
            else {
                ch = CHILD(ch, 0);
                REQ(ch, SYM.simple_stmt);
                for (j = 0; j < NCH(ch); j += 2) {
                    if (NCH(CHILD(ch, j)) === 0) {
                        Sk.asserts.assert(j + 1 === NCH(ch));
                        break;
                    }
                    seq[pos++] = astForStmt(c, CHILD(ch, j));
                }
            }
        }
    }
    Sk.asserts.assert(pos === numStmts(n));
    return seq;
}

function astForExceptClause (c, exc, body) {
    /* except_clause: 'except' [test [(',' | 'as') test]] */
    var e;
    REQ(exc, SYM.except_clause);
    REQ(body, SYM.suite);
    if (NCH(exc) === 1) {
        return new Sk.astnodes.ExceptHandler(null, null, astForSuite(c, body), exc.lineno, exc.col_offset);
    }
    else if (NCH(exc) === 2) {
        return new Sk.astnodes.ExceptHandler(ast_for_expr(c, CHILD(exc, 1)), null, astForSuite(c, body), exc.lineno, exc.col_offset);
    }
    else if (NCH(exc) === 4) {
        if (Sk.__future__.python3 && CHILD(exc, 2).value == ",") {
            ast_error(c, exc, "Old-style 'except' clauses are not supported in Python 3");
        }

        var expression = ast_for_expr(c, CHILD(exc, 1));
        e = ast_for_expr(c, CHILD(exc, 3));
        setContext(c, e, Sk.astnodes.Store, CHILD(exc, 3));
        return new Sk.astnodes.ExceptHandler(ast_for_expr(c, CHILD(exc, 1)), e, astForSuite(c, body), exc.lineno, exc.col_offset);
    }
    Sk.asserts.fail("wrong number of children for except clause");
}

function astForTryStmt (c, n) {
    var exceptSt;
    var i;
    var handlers = [];
    var nc = NCH(n);
    var nexcept = (nc - 3) / 3;
    var body, orelse = [],
        finally_ = null;

    REQ(n, SYM.try_stmt);
    body = astForSuite(c, CHILD(n, 2));
    if (CHILD(n, nc - 3).type === TOK.T_NAME) {
        if (CHILD(n, nc - 3).value === "finally") {
            if (nc >= 9 && CHILD(n, nc - 6).type === TOK.T_NAME) {
                /* we can assume it's an "else",
                 because nc >= 9 for try-else-finally and
                 it would otherwise have a type of except_clause */
                orelse = astForSuite(c, CHILD(n, nc - 4));
                nexcept--;
            }

            finally_ = astForSuite(c, CHILD(n, nc - 1));
            nexcept--;
        }
        else {
            /* we can assume it's an "else",
             otherwise it would have a type of except_clause */
            orelse = astForSuite(c, CHILD(n, nc - 1));
            nexcept--;
        }
    }
    else if (CHILD(n, nc - 3).type !== SYM.except_clause) {
        throw new Sk.builtin.SyntaxError("malformed 'try' statement", c.c_filename, n.lineno);
    }

    if (nexcept > 0) {
        /* process except statements to create a try ... except */
        for (i = 0; i < nexcept; i++) {
            handlers[i] = astForExceptClause(c, CHILD(n, 3 + i * 3), CHILD(n, 5 + i * 3));
        }
    }

    Sk.asserts.assert(!!finally_ || handlers.length != 0);
    return new Sk.astnodes.Try(body, handlers, orelse, finally_, n.lineno, n.col_offset);
}

function astForDottedName (c, n) {
    var i;
    var e;
    var id;
    var col_offset;
    var lineno;
    REQ(n, SYM.dotted_name);
    lineno = n.lineno;
    col_offset = n.col_offset;
    id = strobj(CHILD(n, 0).value);
    e = new Sk.astnodes.Name(id, Sk.astnodes.Load, lineno, col_offset);
    for (i = 2; i < NCH(n); i += 2) {
        id = strobj(CHILD(n, i).value);
        e = new Sk.astnodes.Attribute(e, id, Sk.astnodes.Load, lineno, col_offset);
    }
    return e;
}

function astForDecorator (c, n) {
    /* decorator: '@' dotted_name [ '(' [arglist] ')' ] NEWLINE */
    var nameExpr;
    REQ(n, SYM.decorator);
    REQ(CHILD(n, 0), TOK.T_AT);
    REQ(CHILD(n, NCH(n) - 1), TOK.T_NEWLINE);
    nameExpr = astForDottedName(c, CHILD(n, 1));
    if (NCH(n) === 3) // no args
    {
        return nameExpr;
    }
    else if (NCH(n) === 5) // call with no args
    {
        return new Sk.astnodes.Call(nameExpr, [], [], null, null, n.lineno, n.col_offset);
    }
    else {
        return ast_for_call(c, CHILD(n, 3), nameExpr);
    }
}

function astForDecorators (c, n) {
    var i;
    var decoratorSeq;
    REQ(n, SYM.decorators);
    decoratorSeq = [];
    for (i = 0; i < NCH(n); ++i) {
        decoratorSeq[i] = astForDecorator(c, CHILD(n, i));
    }
    return decoratorSeq;
}

function ast_for_decorated (c, n) {
    /* decorated: decorators (classdef | funcdef | async_funcdef) */
    var thing = null;
    var decorator_seq = null;

    REQ(n, SYM.decorated);

    decorator_seq = astForDecorators(c, CHILD(n, 0));
    Sk.asserts.assert(TYPE(CHILD(n, 1)) == SYM.funcdef ||
            TYPE(CHILD(n, 1)) == SYM.async_funcdef ||
            TYPE(CHILD(n, 1)) == SYM.classdef);

    if (TYPE(CHILD(n, 1)) == SYM.funcdef) {
        thing = ast_for_funcdef(c, CHILD(n, 1), decorator_seq);
    } else if (TYPE(CHILD(n, 1)) == SYM.classdef) {
        thing = astForClassdef(c, CHILD(n, 1), decorator_seq);
    } else if (TYPE(CHILD(n, 1)) == SYM.async_funcdef) {
        thing = ast_for_async_funcdef(c, CHILD(n, 1), decorator_seq);
    }
    /* we count the decorators in when talking about the class' or
        * function's line number */
    if (thing) {
        thing.lineno = LINENO(n);
        thing.col_offset = n.col_offset;
    }
    return thing;
}

/* with_item: test ['as' expr] */
function ast_for_with_item (c, n) {
    var context_expr, optional_vars;
    REQ(n, SYM.with_item);
    context_expr = ast_for_expr(c, CHILD(n, 0));
    if (NCH(n) == 3) {
        optional_vars = ast_for_expr(c, CHILD(n, 2));
        setContext(c, optional_vars, Sk.astnodes.Store, n);
    }

    return new Sk.astnodes.withitem(context_expr, optional_vars);
}

/* with_stmt: 'with' with_item (',' with_item)* ':' suite */
function ast_for_with_stmt(c, n0, is_async) {
    const n = is_async ? CHILD(n0, 1) : n0;
    var i
    var items = [], body;

    REQ(n, SYM.with_stmt);

    for (i = 1; i < NCH(n) - 2; i += 2) {
        var item = ast_for_with_item(c, CHILD(n, i));
        items[(i - 1) / 2] = item;
    }

    body = astForSuite(c, CHILD(n, NCH(n) - 1));

    if (is_async) {
        return new Sk.astnodes.AsyncWith(items, body, LINENO(n0), n0.col_offset);
    } else {
        return new Sk.astnodes.With(items, body, LINENO(n), n.col_offset);
    }
}

function astForExecStmt (c, n) {
    var expr1, globals = null, locals = null;
    var nchildren = NCH(n);
    Sk.asserts.assert(nchildren === 2 || nchildren === 4 || nchildren === 6);

    /* exec_stmt: 'exec' expr ['in' test [',' test]] */
    REQ(n, SYM.exec_stmt);
    expr1 = ast_for_expr(c, CHILD(n, 1));
    if (nchildren >= 4) {
        globals = ast_for_expr(c, CHILD(n, 3));
    }
    if (nchildren === 6) {
        locals = ast_for_expr(c, CHILD(n, 5));
    }
    return new Sk.astnodes.Exec(expr1, globals, locals, n.lineno, n.col_offset);
}

function astForIfStmt (c, n) {
    /* if_stmt: 'if' test ':' suite ('elif' test ':' suite)*
     ['else' ':' suite]
     */
    var off;
    var i;
    var orelse;
    var hasElse;
    var nElif;
    var decider;
    var s;
    REQ(n, SYM.if_stmt);
    if (NCH(n) === 4) {
        return new Sk.astnodes.If(
            ast_for_expr(c, CHILD(n, 1)),
            astForSuite(c, CHILD(n, 3)),
            [], n.lineno, n.col_offset);
    }

    s = CHILD(n, 4).value;
    decider = s.charAt(2); // elSe or elIf
    if (decider === "s") {
        return new Sk.astnodes.If(
            ast_for_expr(c, CHILD(n, 1)),
            astForSuite(c, CHILD(n, 3)),
            astForSuite(c, CHILD(n, 6)),
            n.lineno, n.col_offset);
    }
    else if (decider === "i") {
        nElif = NCH(n) - 4;
        hasElse = false;
        orelse = [];

        /* must reference the child nElif+1 since 'else' token is third, not
         * fourth child from the end. */
        if (CHILD(n, nElif + 1).type === TOK.T_NAME &&
            CHILD(n, nElif + 1).value.charAt(2) === "s") {
            hasElse = true;
            nElif -= 3;
        }
        nElif /= 4;

        if (hasElse) {
            orelse = [
                new Sk.astnodes.If(
                    ast_for_expr(c, CHILD(n, NCH(n) - 6)),
                    astForSuite(c, CHILD(n, NCH(n) - 4)),
                    astForSuite(c, CHILD(n, NCH(n) - 1)),
                    CHILD(n, NCH(n) - 6).lineno,
                    CHILD(n, NCH(n) - 6).col_offset)];
            nElif--;
        }

        for (i = 0; i < nElif; ++i) {
            off = 5 + (nElif - i - 1) * 4;
            orelse = [
                new Sk.astnodes.If(
                    ast_for_expr(c, CHILD(n, off)),
                    astForSuite(c, CHILD(n, off + 2)),
                    orelse,
                    CHILD(n, off).lineno,
                    CHILD(n, off).col_offset)];
        }
        return new Sk.astnodes.If(
            ast_for_expr(c, CHILD(n, 1)),
            astForSuite(c, CHILD(n, 3)),
            orelse, n.lineno, n.col_offset);
    }

    Sk.asserts.fail("unexpected token in 'if' statement");
}

function ast_for_exprlist (c, n, context) {
    var e;
    var i;
    var seq;
    REQ(n, SYM.exprlist);
    seq = [];
    for (i = 0; i < NCH(n); i += 2) {
        e = ast_for_expr(c, CHILD(n, i));
        seq[i / 2] = e;
        if (context) {
            setContext(c, e, context, CHILD(n, i));
        }
    }
    return seq;
}

function astForDelStmt (c, n) {
    /* del_stmt: 'del' exprlist */
    REQ(n, SYM.del_stmt);
    return new Sk.astnodes.Delete(ast_for_exprlist(c, CHILD(n, 1), Sk.astnodes.Del), n.lineno, n.col_offset);
}

function astForGlobalStmt (c, n) {
    /* global_stmt: 'global' NAME (',' NAME)* */
    var i;
    var s = [];
    REQ(n, SYM.global_stmt);
    for (i = 1; i < NCH(n); i += 2) {
        s[(i - 1) / 2] = strobj(CHILD(n, i).value);
    }
    return new Sk.astnodes.Global(s, n.lineno, n.col_offset);
}

function astForAssertStmt (c, n) {
    /* assert_stmt: 'assert' test [',' test] */
    REQ(n, SYM.assert_stmt);
    if (NCH(n) === 2) {
        return new Sk.astnodes.Assert(ast_for_expr(c, CHILD(n, 1)), null, n.lineno, n.col_offset);
    }
    else if (NCH(n) === 4) {
        return new Sk.astnodes.Assert(ast_for_expr(c, CHILD(n, 1)), ast_for_expr(c, CHILD(n, 3)), n.lineno, n.col_offset);
    }
    Sk.asserts.fail("improper number of parts to assert stmt");
}

function aliasForImportName (c, n) {
    /*
     import_as_name: NAME ['as' NAME]
     dotted_as_name: dotted_name ['as' NAME]
     dotted_name: NAME ('.' NAME)*
     */

    var i;
    var a;
    var name;
    var str;
    loop: while (true) {
        switch (n.type) {
            case SYM.import_as_name:
                str = null;
                name = strobj(CHILD(n, 0).value);
                if (NCH(n) === 3) {
                    str = CHILD(n, 2).value;
                }
                return new Sk.astnodes.alias(name, str == null ? null : strobj(str));
            case SYM.dotted_as_name:
                if (NCH(n) === 1) {
                    n = CHILD(n, 0);
                    continue loop;
                }
                else {
                    a = aliasForImportName(c, CHILD(n, 0));
                    Sk.asserts.assert(!a.asname);
                    a.asname = strobj(CHILD(n, 2).value);
                    return a;
                }
                break;
            case SYM.dotted_name:
                if (NCH(n) === 1) {
                    return new Sk.astnodes.alias(strobj(CHILD(n, 0).value), null);
                }
                else {
                    // create a string of the form a.b.c
                    str = "";
                    for (i = 0; i < NCH(n); i += 2) {
                        str += CHILD(n, i).value + ".";
                    }
                    return new Sk.astnodes.alias(strobj(str.substr(0, str.length - 1)), null);
                }
                break;
            case TOK.T_STAR:
                return new Sk.astnodes.alias(strobj("*"), null);
            default:
                throw new Sk.builtin.SyntaxError("unexpected import name", c.c_filename, n.lineno);
        }
        break;
    }
}

function astForImportStmt (c, n) {
    /*
     import_stmt: import_name | import_from
     import_name: 'import' dotted_as_names
     import_from: 'from' ('.'* dotted_name | '.') 'import'
     ('*' | '(' import_as_names ')' | import_as_names)
     */
    var modname;
    var idx;
    var nchildren;
    var ndots;
    var mod;
    var i;
    var aliases;
    var col_offset;
    var lineno;
    REQ(n, SYM.import_stmt);
    lineno = n.lineno;
    col_offset = n.col_offset;
    n = CHILD(n, 0);
    if (n.type === SYM.import_name) {
        n = CHILD(n, 1);
        REQ(n, SYM.dotted_as_names);
        aliases = [];
        for (i = 0; i < NCH(n); i += 2) {
            aliases[i / 2] = aliasForImportName(c, CHILD(n, i));
        }
        return new Sk.astnodes.Import(aliases, lineno, col_offset);
    }
    else if (n.type === SYM.import_from) {
        mod = null;
        ndots = 0;

        for (idx = 1; idx < NCH(n); ++idx) {
            if (CHILD(n, idx).type === SYM.dotted_name) {
                mod = aliasForImportName(c, CHILD(n, idx));
                idx++;
                break;
            }
            else if (CHILD(n, idx).type === TOK.T_DOT) {
                ndots++;
            }
            else if (CHILD(n, idx).type === TOK.T_ELLIPSIS) {
                ndots += 3;
            }
            else {
                break;
            }
        }
        ++idx; // skip the import keyword
        switch (CHILD(n, idx).type) {
            case TOK.T_STAR:
                // from ... import
                n = CHILD(n, idx);
                nchildren = 1;
                break;
            case TOK.T_LPAR:
                // from ... import (x, y, z)
                n = CHILD(n, idx + 1);
                nchildren = NCH(n);
                break;
            case SYM.import_as_names:
                // from ... import x, y, z
                n = CHILD(n, idx);
                nchildren = NCH(n);
                if (nchildren % 2 === 0) {
                    throw new Sk.builtin.SyntaxError("trailing comma not allowed without surrounding parentheses", c.c_filename, n.lineno);
                }
                break;
            default:
                throw new Sk.builtin.SyntaxError("Unexpected node-type in from-import", c.c_filename, n.lineno);
        }
        aliases = [];
        if (n.type === TOK.T_STAR) {
            aliases[0] = aliasForImportName(c, n);
        }
        else {
            for (i = 0; i < NCH(n); i += 2) {
                aliases[i / 2] = aliasForImportName(c, CHILD(n, i));
            }
        }
        modname = mod ? mod.name.v : "";
        return new Sk.astnodes.ImportFrom(strobj(modname), aliases, ndots, lineno, col_offset);
    }
    throw new Sk.builtin.SyntaxError("unknown import statement", c.c_filename, n.lineno);
}

function ast_for_testlistComp(c, n) {
    /* testlist_comp: test ( comp_for | (',' test)* [','] ) */
    /* argument: test [comp_for] */
    Sk.asserts.assert(n.type === SYM.testlist_comp || n.type === SYM.argument);
    if (NCH(n) > 1 && CHILD(n, 1).type === SYM.comp_for) {
        return ast_for_gen_expr(c, n);
    }
    return ast_for_testlist(c, n);
}
function ast_for_genexp(c, n)
{
    Sk.asserts.assert(TYPE(n) == SYM.testlist_comp || TYPE(n) == SYM.argument);
    return ast_for_itercomp(c, n, COMP_GENEXP);
}

function  ast_for_listcomp(c, n) {
    Sk.asserts.assert(TYPE(n) == (SYM.testlist_comp));
    return ast_for_itercomp(c, n, COMP_LISTCOMP);
}

function astForFactor (c, n) {
    /* some random peephole thing that cpy does */
    var expression;
    var pnum;
    var patom;
    var ppower;
    var pfactor;
    if (CHILD(n, 0).type === TOK.T_MINUS && NCH(n) === 2) {
        pfactor = CHILD(n, 1);
        if (pfactor.type === SYM.factor && NCH(pfactor) === 1) {
            ppower = CHILD(pfactor, 0);
            if (ppower.type === SYM.power && NCH(ppower) === 1) {
                patom = CHILD(ppower, 0);
                if (patom.type === SYM.atom) {
                    pnum = CHILD(patom, 0);
                    if (pnum.type === TOK.T_NUMBER) {
                        pnum.value = "-" + pnum.value;
                        return ast_for_atom(c, patom);
                    }
                }
            }
        }
    }

    expression = ast_for_expr(c, CHILD(n, 1));
    switch (CHILD(n, 0).type) {
        case TOK.T_PLUS:
            return new Sk.astnodes.UnaryOp(Sk.astnodes.UAdd, expression, n.lineno, n.col_offset);
        case TOK.T_MINUS:
            return new Sk.astnodes.UnaryOp(Sk.astnodes.USub, expression, n.lineno, n.col_offset);
        case TOK.T_TILDE:
            return new Sk.astnodes.UnaryOp(Sk.astnodes.Invert, expression, n.lineno, n.col_offset);
    }

    Sk.asserts.fail("unhandled factor");
}

function astForForStmt (c, n) {
    /* for_stmt: 'for' exprlist 'in' testlist ':' suite ['else' ':' suite] */
    var target;
    var _target;
    var nodeTarget;
    var seq = [];
    REQ(n, SYM.for_stmt);
    if (NCH(n) === 9) {
        seq = astForSuite(c, CHILD(n, 8));
    }
    nodeTarget = CHILD(n, 1);
    _target = ast_for_exprlist(c, nodeTarget, Sk.astnodes.Store);
    if (NCH(nodeTarget) === 1) {
        target = _target[0];
    }
    else {
        target = new Sk.astnodes.Tuple(_target, Sk.astnodes.Store, n.lineno, n.col_offset);
    }

    return new Sk.astnodes.For(target,
        ast_for_testlist(c, CHILD(n, 3)),
        astForSuite(c, CHILD(n, 5)),
        seq, n.lineno, n.col_offset);
}

function ast_for_call(c, n, func, allowgen)
{
    /*
      arglist: argument (',' argument)*  [',']
      argument: ( test [comp_for] | '*' test | test '=' test | '**' test )
    */

    var i, nargs, nkeywords;
    var ndoublestars;
    var args;
    var keywords;

    REQ(n, SYM.arglist);

    nargs = 0;
    nkeywords = 0;
    for (i = 0; i < NCH(n); i++) {
        var ch = CHILD(n, i);
        if (TYPE(ch) == SYM.argument) {
            if (NCH(ch) == 1) {
                nargs++;
            } else if (TYPE(CHILD(ch, 1)) == SYM.comp_for) {
                nargs++;
                if (!allowgen) {
                    ast_error(c, ch, "invalid syntax");
                }
                if (NCH(n) > 1) {
                    ast_error(c, ch, "Generator expression must be parenthesized");
                }
            } else if (TYPE(CHILD(ch, 0)) == TOK.T_STAR) {
                nargs++;
            } else {
                /* TYPE(CHILD(ch, 0)) == DOUBLESTAR or keyword argument */
                nkeywords++;
            }
        }
    }

    args = []
    keywords = []

    nargs = 0;  /* positional arguments + iterable argument unpackings */
    nkeywords = 0;  /* keyword arguments + keyword argument unpackings */
    ndoublestars = 0;  /* just keyword argument unpackings */
    for (i = 0; i < NCH(n); i++) {
        ch = CHILD(n, i);
        if (TYPE(ch) == SYM.argument) {
            var e;
            var chch = CHILD(ch, 0);
            if (NCH(ch) == 1) {
                /* a positional argument */
                if (nkeywords) {
                    if (ndoublestars) {
                        ast_error(c, chch,
                                "positional argument follows " +
                                "keyword argument unpacking");
                    } else {
                        ast_error(c, chch,
                                "positional argument follows " +
                                "keyword argument");
                    }
                }
                e = ast_for_expr(c, chch);
                if (!e) {
                    return NULL;
                }
                args[nargs++] = e;
            } else if (TYPE(chch) == TOK.T_STAR) {
                /* an iterable argument unpacking */
                var starred;
                if (ndoublestars) {
                    ast_error(c, chch,
                            "iterable argument unpacking follows " +
                            "keyword argument unpacking");
                    return NULL;
                }
                e = ast_for_expr(c, CHILD(ch, 1));
                if (!e) {
                    return NULL;
                }
                starred = new Sk.astnodes.Starred(e, Sk.astnodes.Load, LINENO(chch),
                        chch.col_offset);
                args[nargs++] = starred;
            } else if (TYPE(chch) == TOK.T_DOUBLESTAR) {
                /* a keyword argument unpacking */
                var kw;
                i++;
                e = ast_for_expr(c, CHILD(ch, 1));
                if (!e) {
                    return NULL;
                }
                kw = new Sk.astnodes.keyword(NULL, e);
                keywords[nkeywords++] = kw;
                ndoublestars++;
            } else if (TYPE(CHILD(ch, 1)) == SYM.comp_for) {
                /* the lone generator expression */
                e = ast_for_genexp(c, ch);
                if (!e) {
                    return NULL;
                }
                args[nargs++] = e;
            } else {
                /* a keyword argument */
                var kw;
                var key, tmp;
                var k;

                /* chch is test, but must be an identifier? */
                e = ast_for_expr(c, chch);
                if (!e) {
                    return NULL;
                }
                /* f(lambda x: x[0] = 3) ends up getting parsed with
                 * LHS test = lambda x: x[0], and RHS test = 3.
                 * SF bug 132313 points out that complaining about a keyword
                 * then is very confusing.
                 */
                if (e.constructor === Sk.astnodes.Lambda) {
                    ast_error(c, chch,
                            "lambda cannot contain assignment");
                    return NULL;
                }
                else if (e.constructor !== Sk.astnodes.Name) {
                    ast_error(c, chch,
                            "keyword can't be an expression");
                    return NULL;
                }
                else if (forbiddenCheck(c, e.id, ch, 1)) {
                    return NULL;
                }
                key = e.id;
                for (k = 0; k < nkeywords; k++) {
                    tmp = keywords[k].arg;
                    if (tmp && tmp === key) {
                        ast_error(c, chch,
                                "keyword argument repeated");
                        return NULL;
                    }
                }
                e = ast_for_expr(c, CHILD(ch, 2));
                if (!e)
                    return NULL;
                kw = new Sk.astnodes.keyword(key, e);
                keywords[nkeywords++] = kw;
            }
        }
    }

    return new Sk.astnodes.Call(func, args, keywords, func.lineno, func.col_offset);
}

function ast_for_trailer(c, n, left_expr) {
    /* trailer: '(' [arglist] ')' | '[' subscriptlist ']' | '.' NAME
       subscriptlist: subscript (',' subscript)* [',']
       subscript: '.' '.' '.' | test | [test] ':' [test] [sliceop]
     */
    REQ(n, SYM.trailer);
    if (TYPE(CHILD(n, 0)) == TOK.T_LPAR) {
        if (NCH(n) == 2)
            return new Sk.astnodes.Call(left_expr, NULL, NULL, LINENO(n),
                        n.col_offset);
        else
            return ast_for_call(c, CHILD(n, 1), left_expr, true);
    }
    else if (TYPE(CHILD(n, 0)) == TOK.T_DOT) {
        var attr_id = new_identifier(CHILD(n, 1));
        if (!attr_id)
            return NULL;
        return new Sk.astnodes.Attribute(left_expr, attr_id, Sk.astnodes.Load,
                         LINENO(n), n.col_offset);
    }
    else {
        REQ(CHILD(n, 0), TOK.T_LSQB);
        REQ(CHILD(n, 2), TOK.T_RSQB);
        n = CHILD(n, 1);
        if (NCH(n) == 1) {
            var slc = astForSlice(c, CHILD(n, 0));
            if (!slc) {
                return NULL;
            }
            return new Sk.astnodes.Subscript(left_expr, slc, Sk.astnodes.Load, LINENO(n), n.col_offset);
        }
        else {
            /* The grammar is ambiguous here. The ambiguity is resolved
               by treating the sequence as a tuple literal if there are
               no slice features.
            */
            var j;
            var slc;
            var e;
            var simple = 1;
            var slices = [], elts;

            for (j = 0; j < NCH(n); j += 2) {
                slc = astForSlice(c, CHILD(n, j));
                if (!slc) {
                    return NULL;
                }
                if (slc.kind != _slice_kind.Index_kind) {
                    simple = 0;
                }
                slices[j / 2] = slc;
            }
            if (!simple) {
                return new Sk.astnodes.Subscript(left_expr, new Sk.astnodes.ExtSlice(slices),
                                Sk.astnodes.Load, LINENO(n), n.col_offset);
            }
            /* extract Index values and put them in a Tuple */
            elts = [];
            for (j = 0; j < slices.length; ++j) {
                // @meredydd any idea how we reach this?
                slc = slices[j];
                Sk.asserts.assert(slc.kind == _slice_kind.Index_kind  && slc.v.Index.value);
                elts[j] = slc.v.Index.value;
            }
            e = new Sk.astnodes.Tuple(elts, Sk.astnodes.Load, LINENO(n), n.col_offset);

            return new Sk.astnodes.Subscript(left_expr, new Sk.astnodes.Index(e),
                             Sk.astnodes.Load, LINENO(n), n.col_offset);
        }
    }
}

function ast_for_flow_stmt(c, n)
{
    /*
      flow_stmt: break_stmt | continue_stmt | return_stmt | raise_stmt
                 | yield_stmt
      break_stmt: 'break'
      continue_stmt: 'continue'
      return_stmt: 'return' [testlist]
      yield_stmt: yield_expr
      yield_expr: 'yield' testlist | 'yield' 'from' test
      raise_stmt: 'raise' [test [',' test [',' test]]]
    */
    var ch;

    REQ(n, SYM.flow_stmt);
    ch = CHILD(n, 0);
    switch (TYPE(ch)) {
        case SYM.break_stmt:
            return new Sk.astnodes.Break(LINENO(n), n.col_offset,
                         n.end_lineno, n.end_col_offset);
        case SYM.continue_stmt:
            return new Sk.astnodes.Continue(LINENO(n), n.col_offset,
                            n.end_lineno, n.end_col_offset);
        case SYM.yield_stmt: { /* will reduce to yield_expr */
            var exp = ast_for_expr(c, CHILD(ch, 0));
            if (!exp) {
                return null;
            }
            return new Sk.astnodes.Expr(exp, LINENO(n), n.col_offset,
                        n.end_lineno, n.end_col_offset);
        }
        case SYM.return_stmt:
            if (NCH(ch) == 1)
                return new Sk.astnodes.Return(null, LINENO(n), n.col_offset,
                              n.end_lineno, n.end_col_offset);
            else {
                var expression = ast_for_testlist(c, CHILD(ch, 1));
                if (!expression) {
                    return null;
                }
                return new Sk.astnodes.Return(expression, LINENO(n), n.col_offset,
                              n.end_lineno, n.end_col_offset);
            }
        case SYM.raise_stmt:
            // This is tricky and Skulpt-specific, because we need to handle
            // both Python 3-style and Python 2-style 'raise' statements
            if (NCH(ch) == 1)
                return new Sk.astnodes.Raise(null, null, null, null, LINENO(n), n.col_offset,
                             n.end_lineno, n.end_col_offset);
            else if (NCH(ch) >= 2) {
                var cause = null;
                var expression = ast_for_expr(c, CHILD(ch, 1));
                var inst = null, tback = null;

                // raise [expression] from [cause]
                if (NCH(ch) == 4 && CHILD(ch, 2).value == 'from') {
                    if (!Sk.__future__.python3) {
                        ast_error(c, CHILD(ch, 2), "raise ... from ... is not available in Python 2");
                    }
                    cause = ast_for_expr(c, CHILD(ch, 3));
                } else if (NCH(ch) >= 4 && CHILD(ch, 2).value == ',') {
                    if (Sk.__future__.python3) {
                        ast_error(c, n, "Old raise syntax is not available in Python 3")
                    }
                    // raise [exception_type], [instantiation value] [, [traceback]]
                    // NB traceback isn't implemented in Skulpt yet
                    inst = ast_for_expr(c, CHILD(ch, 3));

                    if (NCH(ch) == 6) {
                        tback = ast_for_expr(c, CHILD(ch, 5));
                    }
                }
                return new Sk.astnodes.Raise(expression, cause, inst, tback, LINENO(n), n.col_offset,
                             n.end_lineno, n.end_col_offset);
            }
            /* fall through */
        default:
            Sk.asserts.fail("unexpected flow_stmt: ", TYPE(ch));
            return null;
    }
}

function astForArg(c, n)
{
    var name;
    var annotation = null;
    var ch;

    Sk.asserts.assert(n.type === SYM.tfpdef || n.type === SYM.vfpdef);
    ch = CHILD(n, 0);
    forbiddenCheck(c, ch, ch.value, ch.lineno);
    name = strobj(ch.value);

    if (NCH(n) == 3 && CHILD(n, 1).type === TOK.T_COLON) {
        annotation = ast_for_expr(c, CHILD(n, 2));
    }

    return new Sk.astnodes.arg(name, annotation, n.lineno, n.col_offset);
}

/* returns -1 if failed to handle keyword only arguments
   returns new position to keep processing if successful
               (',' tfpdef ['=' test])*
                     ^^^
   start pointing here
 */
function handleKeywordonlyArgs(c, n, start, kwonlyargs, kwdefaults)
{
    var argname;
    var ch;
    var expression;
    var annotation;
    var arg;
    var i = start;
    var j = 0; /* index for kwdefaults and kwonlyargs */

    if (!kwonlyargs) {
        ast_error(c, CHILD(n, start), "named arguments must follow bare *");
    }
    Sk.asserts.assert(kwdefaults);
    while (i < NCH(n)) {
        ch = CHILD(n, i);
        switch (ch.type) {
            case SYM.vfpdef:
            case SYM.tfpdef:
                if (i + 1 < NCH(n) && CHILD(n, i + 1).type == TOK.T_EQUAL) {
                    kwdefaults[j] = ast_for_expr(c, CHILD(n, i + 2));
                    i += 2; /* '=' and test */
                }
                else { /* setting NULL if no default value exists */
                    kwdefaults[j] = null;
                }
                if (NCH(ch) == 3) {
                    /* ch is NAME ':' test */
                    annotation = ast_for_expr(c, CHILD(ch, 2));
                }
                else {
                    annotation = null;
                }
                ch = CHILD(ch, 0);
                forbiddenCheck(c, ch, ch.value, ch.lineno);
                argname = strobj(ch.value);
                kwonlyargs[j++] = new Sk.astnodes.arg(argname, annotation, ch.lineno, ch.col_offset);
                i += 2; /* the name and the comma */
                break;
            case TOK.T_DOUBLESTAR:
                return i;
            default:
                ast_error(c, ch, "unexpected node");
        }
    }
    return i;
}

function astForArguments (c, n) {
    var k;
    var j;
    var i;
    var foundDefault;
    var posargs = [];
    var posdefaults = [];
    var kwonlyargs = [];
    var kwdefaults = [];
    var vararg = null;
    var kwarg = null;
    var ch = null;

    /* This function handles both typedargslist (function definition)
       and varargslist (lambda definition).

       parameters: '(' [typedargslist] ')'
       typedargslist: (tfpdef ['=' test] (',' tfpdef ['=' test])* [',' [
               '*' [tfpdef] (',' tfpdef ['=' test])* [',' ['**' tfpdef [',']]]
             | '**' tfpdef [',']]]
         | '*' [tfpdef] (',' tfpdef ['=' test])* [',' ['**' tfpdef [',']]]
         | '**' tfpdef [','])
       tfpdef: NAME [':' test]
       varargslist: (vfpdef ['=' test] (',' vfpdef ['=' test])* [',' [
               '*' [vfpdef] (',' vfpdef ['=' test])* [',' ['**' vfpdef [',']]]
             | '**' vfpdef [',']]]
         | '*' [vfpdef] (',' vfpdef ['=' test])* [',' ['**' vfpdef [',']]]
         | '**' vfpdef [',']
       )
       vfpdef: NAME

    */
    if (n.type === SYM.parameters) {
        if (NCH(n) === 2) // () as arglist
        {
            return new Sk.astnodes.arguments_([], null, [], [], null, []);
        }
        n = CHILD(n, 1);
    }
    Sk.asserts.assert(n.type === SYM.varargslist ||
                        n.type === SYM.typedargslist);


    // Skulpt note: the "counting numbers of args" section
    // from ast.c is omitted because JS arrays autoexpand

    /* tfpdef: NAME [':' test]
       vfpdef: NAME
    */
    i = 0;
    j = 0;  /* index for defaults */
    k = 0;  /* index for args */
    while (i < NCH(n)) {
        ch = CHILD(n, i);
        switch (ch.type) {
            case SYM.tfpdef:
            case SYM.vfpdef:
                /* XXX Need to worry about checking if TYPE(CHILD(n, i+1)) is
                   anything other than EQUAL or a comma? */
                /* XXX Should NCH(n) check be made a separate check? */
                if (i + 1 < NCH(n) && CHILD(n, i + 1).type == TOK.T_EQUAL) {
                    posdefaults[j++] = ast_for_expr(c, CHILD(n, i + 2));
                    i += 2;
                    foundDefault = 1;
                }
                else if (foundDefault) {
                    throw new Sk.builtin.SyntaxError("non-default argument follows default argument", c.c_filename, n.lineno);
                }
                posargs[k++] = astForArg(c, ch);
                i += 2; /* the name and the comma */
                break;
            case TOK.T_STAR:
                if (i+1 >= NCH(n) ||
                    (i+2 == NCH(n) && CHILD(n, i+1).type == TOK.T_COMMA)) {
                    throw new Sk.builtin.SyntaxError("named arguments must follow bare *", c.c_filename, n.lineno);
                }
                ch = CHILD(n, i+1);  /* tfpdef or COMMA */
                if (ch.type == TOK.T_COMMA) {
                    i += 2; /* now follows keyword only arguments */
                    i = handleKeywordonlyArgs(c, n, i,
                                                  kwonlyargs, kwdefaults);
                }
                else {
                    vararg = astForArg(c, ch);

                    i += 3;
                    if (i < NCH(n) && (CHILD(n, i).type == SYM.tfpdef
                                    || CHILD(n, i).type == SYM.vfpdef)) {
                        i = handleKeywordonlyArgs(c, n, i,
                                                      kwonlyargs, kwdefaults);
                    }
                }
                break;
            case TOK.T_DOUBLESTAR:
                ch = CHILD(n, i+1);  /* tfpdef */
                Sk.asserts.assert(ch.type == SYM.tfpdef || ch.type == SYM.vfpdef);
                kwarg = astForArg(c, ch);
                i += 3;
                break;
            default:
                Sk.asserts.fail("unexpected node in varargslist");
                return;
        }
    }
    return new Sk.astnodes.arguments_(posargs, vararg, kwonlyargs, kwdefaults, kwarg, posdefaults);
}

function ast_for_async_funcdef(c, n, decorator_seq)
{
    /* async_funcdef: 'async' funcdef */
    REQ(n, SYM.async_funcdef);
    REQ(CHILD(n, 0), TOK.T_NAME);
    Sk.asserts.assert(STR(CHILD(n, 0) === "async"));
    REQ(CHILD(n, 1), SYM.funcdef);

    return ast_for_funcdef_impl(c, n, decorator_seq,
                                true /* is_async */);
}

function ast_for_funcdef(c, n, decorator_seq) {
    /* funcdef: 'def' NAME parameters ['->' test] ':' suite */
    return ast_for_funcdef_impl(c, n, decorator_seq,
        false /* is_async */);
}

function ast_for_funcdef_impl(c, n0, decorator_seq, is_async) {
    /* funcdef: 'def' NAME parameters ['->' test] ':' [TYPE_COMMENT] suite */
    var n = is_async ? CHILD(n0, 1) : n0;
    var name;
    var args;
    var body;
    var returns = NULL;
    var name_i = 1;
    var end_lineno, end_col_offset;
    var tc;
    var type_comment = NULL;

    if (is_async && c.c_feature_version < 5) {
        ast_error(c, n,
                  "Async functions are only supported in Python 3.5 and greater");
        return NULL;
    }

    REQ(n, SYM.funcdef);

    name = new_identifier(CHILD(n, name_i));

    if (forbiddenCheck(c, name, CHILD(n, name_i), 0)) {
        return NULL;
    }
    args = astForArguments(c, CHILD(n, name_i + 1));
    if (!args) {
        return NULL;
    }
    if (TYPE(CHILD(n, name_i+2)) == TOK.T_RARROW) {
        returns = ast_for_expr(c, CHILD(n, name_i + 3));
        if (!returns) {
            return NULL
        }
        name_i += 2;
    }

    if (TYPE(CHILD(n, name_i + 3)) == TOK.T_TYPE_COMMENT) {
        type_comment = TOK.T_NEW_TYPE_COMMENT(CHILD(n, name_i + 3));
        if (!type_comment)
            return NULL;
        name_i += 1;
    }

    body = astForSuite(c, CHILD(n, name_i + 3));
    if (!body) {
        return NULL;
    }
    // get_last_end_pos(body, &end_lineno, &end_col_offset);

    if (NCH(CHILD(n, name_i + 3)) > 1) {
        /* Check if the suite has a type comment in it. */
        tc = CHILD(CHILD(n, name_i + 3), 1);

        if (TYPE(tc) == TOK.T_TYPE_COMMENT) {
            if (type_comment != NULL) {
                ast_error(c, n, "Cannot have two type comments on def");
                return NULL;
            }
            type_comment = TOK.T_NEW_TYPE_COMMENT(tc);
            if (!type_comment)
                return NULL;
        }
    }

    if (is_async)
        return new Sk.astnodes.AsyncFunctionDef(name, args, body, decorator_seq, returns, type_comment,
                                LINENO(n0), n0.col_offset, end_lineno, end_col_offset);
    else
        return new Sk.astnodes.FunctionDef(name, args, body, decorator_seq, returns, type_comment,
                           LINENO(n), n.col_offset, end_lineno, end_col_offset);
}

function astForClassBases (c, n) {
    /* testlist: test (',' test)* [','] */
    Sk.asserts.assert(NCH(n) > 0);
    REQ(n, SYM.testlist);
    if (NCH(n) === 1) {
        return [ ast_for_expr(c, CHILD(n, 0)) ];
    }
    return seq_for_testlist(c, n);
}

function astForClassdef (c, n, decoratorSeq) {
    /* classdef: 'class' NAME ['(' arglist ')'] ':' suite */
    var classname;
    var call;
    var s;

    REQ(n, SYM.classdef);

    if (NCH(n) == 4) { /* class NAME ':' suite */
        s = astForSuite(c, CHILD(n, 3));
        classname = new_identifier(CHILD(n, 1).value);
        forbiddenCheck(c, CHILD(n,3), classname, n.lineno);

        return new Sk.astnodes.ClassDef(classname, [], [], s, decoratorSeq,
                                    /*TODO docstring*/null, LINENO(n), n.col_offset);
    }

    if (TYPE(CHILD(n, 3)) === TOK.T_RPAR) { /* class NAME '(' ')' ':' suite */
        s = astForSuite(c, CHILD(n, 5));
        classname = new_identifier(CHILD(n, 1).value);
        forbiddenCheck(c, CHILD(n, 3), classname, CHILD(n, 3).lineno);
        return new Sk.astnodes.ClassDef(classname, [], [], s, decoratorSeq,
                                    /*TODO docstring*/null, LINENO(n), n.col_offset);
    }

    /* class NAME '(' arglist ')' ':' suite */
    /* build up a fake Call node so we can extract its pieces */
    {
        var dummy_name;
        var dummy;
        dummy_name = new_identifier(CHILD(n, 1));
        dummy = new Sk.astnodes.Name(dummy_name, Sk.astnodes.Load, LINENO(n), n.col_offset);
        call = ast_for_call(c, CHILD(n, 3), dummy, false);
    }
    s = astForSuite(c, CHILD(n, 6));
    classname = new_identifier(CHILD(n, 1).value);
    forbiddenCheck(c, CHILD(n,1), classname, CHILD(n,1).lineno);

    return new Sk.astnodes.ClassDef(classname, call.args, call.keywords, s,
                               decoratorSeq, /*TODO docstring*/null, LINENO(n), n.col_offset);
}

function astForLambdef (c, n) {
    /* lambdef: 'lambda' [varargslist] ':' test */
    var args;
    var expression;
    if (NCH(n) === 3) {
        args = new Sk.astnodes.arguments_([], null, null, []);
        expression = ast_for_expr(c, CHILD(n, 2));
    }
    else {
        args = astForArguments(c, CHILD(n, 1));
        expression = ast_for_expr(c, CHILD(n, 3));
    }
    return new Sk.astnodes.Lambda(args, expression, n.lineno, n.col_offset);
}

function astForComprehension(c, n) {
    /* testlist_comp: test ( comp_for | (',' test)* [','] )
       argument: test [comp_for] | test '=' test       # Really [keyword '='] test */

    var j;
    var ifs;
    var nifs;
    var ge;
    var expression;
    var t;
    var forch;
    var i;
    var ch;
    var genexps;
    var nfors;
    var elt;
    var comps;
    var comp;

    function countCompFors(c, n) {
        var nfors = 0;
        count_comp_for: while (true) {
            nfors++;
            REQ(n, SYM.comp_for);
            if (NCH(n) === 5) {
                n = CHILD(n, 4);
            } else {
                return nfors;
            }
            count_comp_iter: while (true) {
                REQ(n, SYM.comp_iter);
                n = CHILD(n, 0);
                if (n.type === SYM.comp_for) {
                    continue count_comp_for;
                } else if (n.type === SYM.comp_if) {
                    if (NCH(n) === 3) {
                        n = CHILD(n, 2);
                        continue count_comp_iter;
                    } else {
                        return nfors;
                    }
                }
                break;
            }
            break;
        }
        Sk.asserts.fail("logic error in countCompFors");
    }

    function countCompIfs(c, n) {
        var nifs = 0;
        while (true) {
            REQ(n, SYM.comp_iter);
            if (CHILD(n, 0).type === SYM.comp_for) {
                return nifs;
            }
            n = CHILD(n, 0);
            REQ(n, SYM.comp_if);
            nifs++;
            if (NCH(n) === 2) {
                return nifs;
            }
            n = CHILD(n, 2);
        }
    }

    nfors = countCompFors(c, n);
    comps = [];
    for (i = 0; i < nfors; ++i) {
        REQ(n, SYM.comp_for);
        forch = CHILD(n, 1);
        t = ast_for_exprlist(c, forch, Sk.astnodes.Store);
        expression = ast_for_expr(c, CHILD(n, 3));
        if (NCH(forch) === 1) {
            comp = new Sk.astnodes.comprehension(t[0], expression, []);
        } else {
            comp = new Sk.astnodes.comprehension(new Sk.astnodes.Tuple(t, Sk.astnodes.Store, n.lineno, n.col_offset), expression, []);
        }
        if (NCH(n) === 5) {
            n = CHILD(n, 4);
            nifs = countCompIfs(c, n);
            ifs = [];
            for (j = 0; j < nifs; ++j) {
                REQ(n, SYM.comp_iter);
                n = CHILD(n, 0);
                REQ(n, SYM.comp_if);
                expression = ast_for_expr(c, CHILD(n, 1));
                ifs[j] = expression;
                if (NCH(n) === 3) {
                    n = CHILD(n, 2);
                }
            }
            if (n.type === SYM.comp_iter) {
                n = CHILD(n, 0);
            }
            comp.ifs = ifs;
        }
        comps[i] = comp;
    }
    return comps;
}

function astForIterComp(c, n, type) {
    var elt, comps;
    Sk.asserts.assert(NCH(n) > 1);
    elt = ast_for_expr(c, CHILD(n, 0));
    comps = astForComprehension(c, CHILD(n, 1));
    if (type === COMP_GENEXP) {
        return new Sk.astnodes.GeneratorExp(elt, comps, n.lineno, n.col_offset);
    } else if (type === COMP_SETCOMP) {
        return new Sk.astnodes.SetComp(elt, comps, n.lineno, n.col_offset);
    }
}

/*
   Count the number of 'for' loops in a comprehension.
   Helper for ast_for_comprehension().
*/
function count_comp_fors(c, n) {
    var n_fors = 0;
    var is_async;
    count_comp_for: while (true) {
        // @meredydd needs new grammar
        // REQ(n, SYM.comp_for);
        // if (NCH(n) === 2) {
        //     REQ(CHILD(n, 0), TOK.T_ASYNC);
        //     n = CHILD(n, 1);
        // } else if (NCH(n) === 1) {
        //     n = CHILD(n, 0);
        // } else {
        //     Sk.asserts.fail("logic error in count_comp_fors");
        // }
        // if (NCH(n) == (5)) {
        //     n = CHILD(n, 4);
        // } else {
        //     return n_fors;
        // }
        is_async = 0;
        n_fors++;
        REQ(n, SYM.comp_for);
        if (TYPE(CHILD(n, 0)) == TOK.T_ASYNC) {
            is_async = 1;
        }
        if (NCH(n) == (5 + is_async)) {
            n = CHILD(n, 4 + is_async);
        }
        else {
            return n_fors;
        }
        count_comp_iter: while (true) {
            REQ(n, SYM.comp_iter);
            n = CHILD(n, 0);
            if (TYPE(n) === SYM.comp_for) {
                continue count_comp_for;
            } else if (TYPE(n) === SYM.comp_if) {
                if (NCH(n) === 3) {
                    n = CHILD(n, 2);
                    continue count_comp_iter;
                } else {
                    return n_fors;
                }
            }
            break;
        }
        break;
    }
}

function count_comp_ifs(c, n)
{
    var n_ifs = 0;

    while (true) {
        REQ(n, SYM.comp_iter);
        if (TYPE(CHILD(n, 0)) == SYM.comp_for)
            return n_ifs;
        n = CHILD(n, 0);
        REQ(n, SYM.comp_if);
        n_ifs++;
        if (NCH(n) == 2) {
            return n_ifs;
        }
        n = CHILD(n, 2);
    }
}

function ast_for_comprehension(c, n) {
    var i, n_fors;
    var comps = [];
    n_fors = count_comp_fors(c, n);

    for (i = 0; i < n_fors; i++) {
        var comp;
        var t;
        var expression, first;
        var for_ch;
        var is_async = 0;

        if (TYPE(CHILD(n, 0)) == TOK.T_ASYNC) {
            is_async = 1;
        }

        for_ch = CHILD(n, 1 + is_async);
        t = ast_for_exprlist(c, for_ch, Sk.astnodes. Store);
        if (!t) {
            return null;
        }

        expression = ast_for_expr(c, CHILD(n, 3 + is_async));

        if (!expression) {
            return null;
        }

        // again new grammar needed
        // REQ(n, SYM.comp_for);

        // if (NCH(n) == 2) {
        //     is_async = 1;
        //     REQ(CHILD(n, 0), TOK.T_ASYNC);
        //     sync_n = CHILD(n, 1);
        // }
        // else {
        //     sync_n = CHILD(n, 0);
        // }
        // REQ(sync_n, SYM.sync_comp_for);

        // /* Async comprehensions only allowed in Python 3.6 and greater */
        // /* @meredydd see below for the joys of the future! */
        // if (is_async && c.c_feature_version < 6) {
        //     ast_error(c, n,
        //               "Async comprehensions are only supported in Python 3.6 and greater");
        //     return null;
        // }

        // for_ch = CHILD(sync_n, 1);
        // t = ast_for_exprlist(c, for_ch, Sk.astnodes.Store);

        // expression = ast_for_expr(c, CHILD(sync_n, 3));

        /* Check the # of children rather than the length of t, since
           (x for x, in ...) has 1 element in t, but still requires a Tuple. */
        first = t[0];
        if (NCH(for_ch) == 1)
            comp = new Sk.astnodes.comprehension(first, expression, null, is_async);
        else
            comp = new Sk.astnodes.comprehension(new Sk.astnodes.Tuple(t, Sk.astnodes.Store, first.lineno, first.col_offset,
                                       for_ch.end_lineno, for_ch.end_col_offset),
                                 expression, null, is_async);

        if (NCH(n) == (5 + is_async)) {
            var j, n_ifs;
            var ifs = [];

            n = CHILD(n, 4 + is_async);
            n_ifs = count_comp_ifs(c, n);
            if (n_ifs == -1) {
                return null;
            }

            for (j = 0; j < n_ifs; j++) {
                REQ(n, SYM.comp_iter);
                n = CHILD(n, 0);
                REQ(n, SYM.comp_if);

                expression = ast_for_expr(c, CHILD(n, 1));
                if (!expression) {
                    return null;
                }

                ifs[j] = expression;
                if (NCH(n) == 3) {
                    n = CHILD(n, 2);
                }
            }
            /* on exit, must guarantee that n is a comp_for */
            if (TYPE(n) == SYM.comp_iter) {
                n = CHILD(n, 0);
            }
            comp.ifs = ifs;
        }
        // if (NCH(sync_n) == 5) {
        //     var j, n_ifs;
        //     var ifs = [];

        //     n = CHILD(sync_n, 4);
        //     n_ifs = count_comp_ifs(c, n);

        //     for (j = 0; j < n_ifs; j++) {
        //         REQ(n, comp_iter);
        //         n = CHILD(n, 0);
        //         REQ(n, comp_if);

        //         expression = ast_for_expr(c, CHILD(n, 1));
        //         if (!expression) {
        //             return null;
        //         }

        //         ifs[j] = expression;
        //         if (NCH(n) == 3) {
        //             n = CHILD(n, 2);
        //         }
        //     }
        //     /* on exit, must guarantee that n is a comp_for */
        //     if (TYPE(n) == SYM.comp_iter) {
        //         n = CHILD(n, 0);
        //     }
        //     comp.ifs = ifs;
        // }
        comps[i] = comp;
    }
    return comps;
}

function ast_for_itercomp(c, n, type) {
    /* testlist_comp: (test|star_expr)
     *                ( comp_for | (',' (test|star_expr))* [','] ) */
    var elt;
    var comps;
    var ch;

    Sk.asserts.assert(NCH(n) > 1);

    ch = CHILD(n, 0);
    elt = ast_for_expr(c, ch);

    if (elt.constructor === Sk.astnodes.Starred) {
        ast_error(c, ch, "iterable unpacking cannot be used in comprehension");
        return NULL;
    }

    comps = ast_for_comprehension(c, CHILD(n, 1));

    if (type == COMP_GENEXP) {
        return new Sk.astnodes.GeneratorExp(elt, comps, LINENO(n), n.col_offset,
                            n.end_lineno, n.end_col_offset);
    } else if (type == COMP_LISTCOMP) {
        return new Sk.astnodes.ListComp(elt, comps, LINENO(n), n.col_offset,
                        n.end_lineno, n.end_col_offset);
    } else if (type == COMP_SETCOMP) {
        return new Sk.astnodes.SetComp(elt, comps, LINENO(n), n.col_offset,
                       n.end_lineno, n.end_col_offset);
    } else {
        /* Should never happen */
        return null;
    }
}

/* Fills in the key, value pair corresponding to the dict element.  In case
 * of an unpacking, key is NULL.  *i is advanced by the number of ast
 * elements.  Iff successful, nonzero is returned.
 */
function ast_for_dictelement(c, n, i)
{
    var expression;
    if (TYPE(CHILD(n, i)) == TOK.T_DOUBLESTAR) {
        Sk.asserts.assert(NCH(n) - i >= 2);

        expression = ast_for_expr(c, CHILD(n, i + 1));

        return { key: null, value: expression, i: i + 2 }
    } else {
        Sk.asserts.assert(NCH(n) - i >= 3);

        expression = ast_for_expr(c, CHILD(n, i));
        if (!expression)
            return 0;
        var key = expression;

        REQ(CHILD(n, i + 1), TOK.T_COLON);

        expression = ast_for_expr(c, CHILD(n, i + 2));
        if (!expression) {
            return false;
        }

        var value = expression;

        return { key: key, value: value, i: i + 3 };
    }
}

function ast_for_dictcomp(c, n) {
    var key, value;
    var comps = [];
    Sk.asserts.assert(NCH(n) > 3);
    REQ(CHILD(n, 1), TOK.T_COLON);
    key = ast_for_expr(c, CHILD(n, 0));
    value = ast_for_expr(c, CHILD(n, 2));
    comps = astForComprehension(c, CHILD(n, 3));
    return new Sk.astnodes.DictComp(key, value, comps, n.lineno, n.col_offset);
}

function ast_for_dictdisplay(c, n)
{
    var i;
    var j;
    var keys = [], values = [];

    j = 0;
    for (i = 0; i < NCH(n); i++) {
        var res = ast_for_dictelement(c, n, i);
        i = res.i
        keys[j] = res.key;
        values[j] = res.value;
        j++;
    }

    return new Sk.astnodes.Dict(keys, values, LINENO(n), n.col_offset,
                n.end_lineno, n.end_col_offset);
}

function ast_for_gen_expr(c, n) {
    Sk.asserts.assert(n.type === SYM.testlist_comp || n.type === SYM.argument);
    return astForIterComp(c, n, COMP_GENEXP);
}

function ast_for_setcomp(c, n) {
    Sk.asserts.assert(n.type === SYM.dictorsetmaker);
    return astForIterComp(c, n, COMP_SETCOMP);
}

function astForWhileStmt (c, n) {
    /* while_stmt: 'while' test ':' suite ['else' ':' suite] */
    REQ(n, SYM.while_stmt);
    if (NCH(n) === 4) {
        return new Sk.astnodes.While(ast_for_expr(c, CHILD(n, 1)), astForSuite(c, CHILD(n, 3)), [], n.lineno, n.col_offset);
    }
    else if (NCH(n) === 7) {
        return new Sk.astnodes.While(ast_for_expr(c, CHILD(n, 1)), astForSuite(c, CHILD(n, 3)), astForSuite(c, CHILD(n, 6)), n.lineno, n.col_offset);
    }
    Sk.asserts.fail("wrong number of tokens for 'while' stmt");
}

function astForAugassign (c, n) {
    REQ(n, SYM.augassign);
    n = CHILD(n, 0);
    switch (n.value.charAt(0)) {
        case "+":
            return Sk.astnodes.Add;
        case "-":
            return Sk.astnodes.Sub;
        case "/":
            if (n.value.charAt(1) === "/") {
                return Sk.astnodes.FloorDiv;
            }
            return Sk.astnodes.Div;
        case "%":
            return Sk.astnodes.Mod;
        case "<":
            return Sk.astnodes.LShift;
        case ">":
            return Sk.astnodes.RShift;
        case "&":
            return Sk.astnodes.BitAnd;
        case "^":
            return Sk.astnodes.BitXor;
        case "|":
            return Sk.astnodes.BitOr;
        case "*":
            if (n.value.charAt(1) === "*") {
                return Sk.astnodes.Pow;
            }
            return Sk.astnodes.Mult;
        case "@":
            if (Sk.__future__.python3) {
                return Sk.astnodes.MatMult;
            }
        default:
            Sk.asserts.fail("invalid augassign");
    }
}

function astForBinop (c, n) {
    /* Must account for a sequence of expressions.
     How should A op B op C by represented?
     BinOp(BinOp(A, op, B), op, C).
     */
    var tmp;
    var newoperator;
    var nextOper;
    var i;
    var result = new Sk.astnodes.BinOp(
        ast_for_expr(c, CHILD(n, 0)),
        getOperator(CHILD(n, 1)),
        ast_for_expr(c, CHILD(n, 2)),
        n.lineno, n.col_offset);
    var nops = (NCH(n) - 1) / 2;
    for (i = 1; i < nops; ++i) {
        nextOper = CHILD(n, i * 2 + 1);
        newoperator = getOperator(nextOper);
        tmp = ast_for_expr(c, CHILD(n, i * 2 + 2));
        result = new Sk.astnodes.BinOp(result, newoperator, tmp, nextOper.lineno, nextOper.col_offset);
    }
    return result;
}

function ast_for_testlist (c, n) {
    /* testlist_comp: test (',' comp_for | (',' test)* [',']) */
    /* testlist: test (',' test)* [','] */
    Sk.asserts.assert(NCH(n) > 0);
    if (n.type === SYM.testlist_comp) {
        if (NCH(n) > 1) {
            Sk.asserts.assert(CHILD(n, 1).type !== SYM.comp_for);
        }
    }
    else {
        Sk.asserts.assert(n.type === SYM.testlist || n.type === SYM.testlist_star_expr);
    }

    if (NCH(n) === 1) {
        return ast_for_expr(c, CHILD(n, 0));
    }
    else {
        return new Sk.astnodes.Tuple(seq_for_testlist(c, n), Sk.astnodes.Load, n.lineno, n.col_offset/*, c.c_arena */);
    }
}

function ast_for_exprStmt (c, n) {
    var expression;
    var value;
    var e;
    var i;
    var targets;
    var expr2;
    var varName;
    var expr1;
    var ch;
    var ann;
    var simple;
    var deep;
    var expr3;
    REQ(n, SYM.expr_stmt);
    /* expr_stmt: testlist_star_expr (annassign | augassign (yield_expr|testlist) |
                            ('=' (yield_expr|testlist_star_expr))*)
       annassign: ':' test ['=' test]
       testlist_star_expr: (test|star_expr) (',' test|star_expr)* [',']
       augassign: '+=' | '-=' | '*=' | '@=' | '/=' | '%=' | '&=' | '|=' | '^='
                | '<<=' | '>>=' | '**=' | '//='
       test: ... here starts the operator precedence dance
     */
    if (NCH(n) === 1) {
        return new Sk.astnodes.Expr(ast_for_testlist(c, CHILD(n, 0)), n.lineno, n.col_offset);
    }
    else if (CHILD(n, 1).type === SYM.augassign) {
        ch = CHILD(n, 0);
        expr1 = ast_for_testlist(c, ch);
        setContext(c, expr1, Sk.astnodes.Store, ch);
        switch (expr1.constructor) {
            case Sk.astnodes.Name:
                varName = expr1.id;
                forbiddenCheck(c, ch, varName, n.lineno);
                break;
            case Sk.astnodes.Attribute:
            case Sk.astnodes.Subscript:
                break;
            case Sk.astnodes.GeneratorExp:
                throw new Sk.builtin.SyntaxError("augmented assignment to generator expression not possible", c.c_filename, n.lineno);
            case Sk.astnodes.Yield:
                throw new Sk.builtin.SyntaxError("augmented assignment to yield expression not possible", c.c_filename, n.lineno);
            default:
                throw new Sk.builtin.SyntaxError("illegal expression for augmented assignment", c.c_filename, n.lineno);
        }

        ch = CHILD(n, 2);
        if (ch.type === SYM.testlist) {
            expr2 = ast_for_testlist(c, ch);
        }
        else {
            expr2 = ast_for_expr(c, ch);
        }

        return new Sk.astnodes.AugAssign(expr1, astForAugassign(c, CHILD(n, 1)), expr2, n.lineno, n.col_offset);
    }
    else if (CHILD(n, 1).type === SYM.annassign) {
        if (!Sk.__future__.python3) {
            throw new Sk.builtin.SyntaxError("Annotated assignment is not supported in Python 2", c.c_filename, n.lineno);
        }
        // annotated assignment
        ch = CHILD(n, 0);
        ann = CHILD(n, 1);
        simple = 1;
        deep = ch;
        while (NCH(deep) == 1) {
            deep = CHILD(deep, 0);
        }
        if (NCH(deep) > 0 && TYPE(CHILD(deep, 0)) == TOK.T_LPAR) {
            simple = 0;
        }
        expr1 = ast_for_testlist(c, ch);
        switch (expr1.constructor) {
            case Sk.astnodes.Name:
                varName = expr1.id;
                forbiddenCheck(c, ch, varName, n.lineno);
                setContext(c, expr1, Sk.astnodes.Store, ch);
                break;
            case Sk.astnodes.Attribute:
                varName = expr1.attr;
                forbiddenCheck(c, ch, varName, n.lineno);
                setContext(c, expr1, Sk.astnodes.Store, ch);
                break;
            case Sk.astnodes.Subscript:
                setContext(c, expr1, Sk.astnodes.Store, ch);
                break;
            case Sk.astnodes.List:
                throw new Sk.builtin.SyntaxError("only single target (not list) can be annotated", c.c_filename, n.lineno);
            case Sk.astnodes.Tuple:
                throw new Sk.builtin.SyntaxError("only single target (not tuple) can be annotated", c.c_filename, n.lineno);
            default:
                throw new Sk.builtin.SyntaxError("illegal target for annotation", c.c_filename, n.lineno);
        }
        
        if (expr1.constructor != Sk.astnodes.Name) {
            simple = 0;
        }
        
        ch = CHILD(ann, 1);
        expr2 = ast_for_expr(c, ch);
        if (NCH(ann) == 2) {
            return new Sk.astnodes.AnnAssign(expr1, expr2, null, simple, n.lineno, n.col_offset);
        } else {
            ch = CHILD(ann, 3);
            expr3 = ast_for_expr(c, ch);
            return new Sk.astnodes.AnnAssign(expr1, expr2, expr3, simple, n.lineno, n.col_offset);
        }
    }
    else {
        // normal assignment
        REQ(CHILD(n, 1), TOK.T_EQUAL);
        targets = [];
        for (i = 0; i < NCH(n) - 2; i += 2) {
            ch = CHILD(n, i);
            if (ch.type === SYM.yield_expr) {
                throw new Sk.builtin.SyntaxError("assignment to yield expression not possible", c.c_filename, n.lineno);
            }
            e = ast_for_testlist(c, ch);
            setContext(c, e, Sk.astnodes.Store, CHILD(n, i));
            targets[i / 2] = e;
        }
        value = CHILD(n, NCH(n) - 1);
        if (value.type === SYM.testlist_star_expr) {
            expression = ast_for_testlist(c, value);
        }
        else {
            expression = ast_for_expr(c, value);
        }
        return new Sk.astnodes.Assign(targets, expression, n.lineno, n.col_offset);
    }
}

function astForIfexpr (c, n) {
    /* test: or_test 'if' or_test 'else' test */
    Sk.asserts.assert(NCH(n) === 5);
    return new Sk.astnodes.IfExp(
        ast_for_expr(c, CHILD(n, 2)),
        ast_for_expr(c, CHILD(n, 0)),
        ast_for_expr(c, CHILD(n, 4)),
        n.lineno, n.col_offset);
}

/**
 * s is a python-style string literal, including quote characters and u/r/b
 * prefixes. Returns [decoded string object, is-an-fstring]
 */
function parsestr (c, s) {
    var encodeUtf8 = function (s) {
        return unescape(encodeURIComponent(s));
    };
    var decodeUtf8 = function (s) {
        return decodeURIComponent(escape(s));
    };
    var decodeEscape = function (s, quote) {
        var d3;
        var d2;
        var d1;
        var d0;
        var c;
        var i;
        var len = s.length;
        var ret = "";
        for (i = 0; i < len; ++i) {
            c = s.charAt(i);
            if (c === "\\") {
                ++i;
                c = s.charAt(i);
                if (c === "n") {
                    ret += "\n";
                }
                else if (c === "\\") {
                    ret += "\\";
                }
                else if (c === "t") {
                    ret += "\t";
                }
                else if (c === "r") {
                    ret += "\r";
                }
                else if (c === "b") {
                    ret += "\b";
                }
                else if (c === "f") {
                    ret += "\f";
                }
                else if (c === "v") {
                    ret += "\v";
                }
                else if (c === "0") {
                    ret += "\0";
                }
                else if (c === '"') {
                    ret += '"';
                }
                else if (c === '\'') {
                    ret += '\'';
                }
                else if (c === "\n") /* escaped newline, join lines */ {
                }
                else if (c === "x") {
                    d0 = s.charAt(++i);
                    d1 = s.charAt(++i);
                    ret += encodeUtf8(String.fromCharCode(parseInt(d0 + d1, 16)));
                }
                else if (c === "u" || c === "U") {
                    d0 = s.charAt(++i);
                    d1 = s.charAt(++i);
                    d2 = s.charAt(++i);
                    d3 = s.charAt(++i);
                    ret += encodeUtf8(String.fromCharCode(parseInt(d0 + d1, 16), parseInt(d2 + d3, 16)));
                }
                else {
                    // Leave it alone
                    ret += "\\" + c;
                    // Sk.asserts.fail("unhandled escape: '" + c.charCodeAt(0) + "'");
                }
            }
            else {
                ret += c;
            }
        }
        return decodeUtf8(ret);
    };

    //console.log("parsestr", s);

    var quote = s.charAt(0);
    var rawmode = false;
    var unicode = false;
<<<<<<< HEAD
    var bytes = false;
=======
    var fmode = false;
>>>>>>> b6754787

    // treats every sequence as unicodes even if they are not treated with uU prefix
    // kinda hacking though working for most purposes
    if((c.c_flags & Sk.Parser.CO_FUTURE_UNICODE_LITERALS || Sk.__future__.unicode_literals === true)) {
        unicode = true;
    }

    let seenflags = {};

    while(true) {
        if (quote === "u" || quote === "U") {
            unicode = true;
        }
        else if (quote === "r" || quote === "R") {
            rawmode = true;
        }
        else if (quote === "b" || quote === "B") {
            Sk.asserts.assert(!"todo; haven't done b'' strings yet")
        }
        else if (quote === "f" || quote === "F") {
            fmode = true;
        }
        else {
            break;
        }
        s = s.substr(1);
        quote = s.charAt(0);
    }
<<<<<<< HEAD
    else if (quote === "b" || quote === "B") {
        s = s.substr(1);
        quote = s.charAt(0);
        bytes = true;
    }
=======
>>>>>>> b6754787

    Sk.asserts.assert(quote === "'" || quote === '"' && s.charAt(s.length - 1) === quote);
    s = s.substr(1, s.length - 2);
    if (unicode) {
        s = encodeUtf8(s);
    }

    if (s.length >= 4 && s.charAt(0) === quote && s.charAt(1) === quote) {
        Sk.asserts.assert(s.charAt(s.length - 1) === quote && s.charAt(s.length - 2) === quote);
        s = s.substr(2, s.length - 4);
    }

    if (rawmode || s.indexOf("\\") === -1) {
<<<<<<< HEAD
        if (bytes && Sk.__future__.python3) {
            return bytesobj(decodeUtf8(s));
        } else {
            return strobj(decodeUtf8(s));
        }
    }

    if (bytes && Sk.__future__.python3) {
        return bytesobj(decodeEscape(s, quote));
    } else {
        return strobj(decodeEscape(s, quote));
    }
}

function parsestrplus (c, n) {
    var i;
    var ret;

    REQ(CHILD(n, 0), TOK.T_STRING);
    try {
        i = 0;
        ret = parsestr(c, CHILD(n, i).value);
        for (i = 1; i < NCH(n); ++i) {
            ret = ret.sq$concat(parsestr(c, CHILD(n, i).value));
        }
    } catch (x) {
        throw new Sk.builtin.SyntaxError("invalid string (possibly contains a unicode character)", c.c_filename, CHILD(n, i).lineno);
    }

    return ret;
=======
        return [strobj(decodeUtf8(s)), fmode];
    }
    return [strobj(decodeEscape(s, quote)), fmode];
}

function fstring_compile_expr(str, expr_start, expr_end, c, n) {
    Sk.asserts.assert(expr_end >= expr_start);
    Sk.asserts.assert(str.charAt(expr_start-1) == '{');
    Sk.asserts.assert(str.charAt(expr_end) == '}' || str.charAt(expr_end) == '!' || str.charAt(expr_end) == ':');

    let s = str.substring(expr_start, expr_end);

    /* If the substring is all whitespace, it's an error.  We need to catch this
       here, and not when we call PyParser_SimpleParseStringFlagsFilename,
       because turning the expression '' in to '()' would go from being invalid
       to valid. */
    if (/^\s*$/.test(s)) {
        ast_error(c, n, "f-string: empty expression not allowed");
    }
    s = "(" + s + ")";

    let ast;
    try {
        let parsed = Sk.parse("<fstring>", s);
        ast = Sk.astFromParse(parsed.cst, "<fstring>", parsed.flags);
    } catch(e) {
        if (e.traceback && e.traceback[0]) {
            let tb = e.traceback[0];
            tb.lineno = (tb.lineno || 1) - 1 + LINENO(n);
            tb.filename = c.c_filename;
        }
        throw e;
    }

    // TODO fstring_fix_node_location

    Sk.asserts.assert(ast.body.length == 1 && ast.body[0].constructor === Sk.astnodes.Expr);

    return ast.body[0].value;
}

function fstring_find_expr(str, start, end, raw, recurse_lvl, c, n) {
    let i = start;
    Sk.asserts.assert(str.charAt(i) == "{");
    i++;
    let expr_start = i;
    /* null if we're not in a string, else the quote char we're trying to
       match (single or double quote). */
    let quote_char = null;
    /* If we're inside a string, 1=normal, 3=triple-quoted. */
    let string_type = 0;
    /* Keep track of nesting level for braces/parens/brackets in
       expressions. */
    let nested_depth = 0;

    let format_spec, conversion;

    let unexpected_end_of_string = () => ast_error(c, n, "f-string: expecting '}'");

    Sk.asserts.assert(i <= end);

    for (; i < end; i++) {
        let ch = str.charAt(i);

        /* Nowhere inside an expression is a backslash allowed. */
        if (ch == '\\') {
            /* Error: can't include a backslash character, inside
               parens or strings or not. */
            ast_error(c, n, "f-string expression part cannot include a backslash");
        }
        if (quote_char) {
            /* We're inside a string. See if we're at the end. */
            /* This code needs to implement the same non-error logic
               as tok_get from tokenizer.c, at the letter_quote
               label. To actually share that code would be a
               nightmare. But, it's unlikely to change and is small,
               so duplicate it here. Note we don't need to catch all
               of the errors, since they'll be caught when parsing the
               expression. We just need to match the non-error
               cases. Thus we can ignore \n in single-quoted strings,
               for example. Or non-terminated strings. */
            if (ch == quote_char) {
                /* Does this match the string_type (single or triple
                   quoted)? */
                if (string_type == 3) {
                    if (i+2 < end && str.charAt(i+1) == ch && str.charAt(i+2) == ch) {
                        /* We're at the end of a triple quoted string. */
                        i += 2;
                        string_type = 0;
                        quote_char = 0;
                        continue;
                    }
                } else {
                    /* We're at the end of a normal string. */
                    quote_char = 0;
                    string_type = 0;
                    continue;
                }
            }
        } else if (ch == '\'' || ch == '"') {
            /* Is this a triple quoted string? */
            if (i+2 < end && str.charAt(i+1) == ch && str.charAt(i+2) == ch) {
                string_type = 3;
                i += 2;
            } else {
                /* Start of a normal string. */
                string_type = 1;
            }
            /* Start looking for the end of the string. */
            quote_char = ch;
        } else if (ch == '[' || ch == '{' || ch == '(') {
            nested_depth++;
        } else if (nested_depth != 0 &&
                   (ch == ']' || ch == '}' || ch == ')')) {
            nested_depth--;
        } else if (ch == '#') {
            /* Error: can't include a comment character, inside parens
               or not. */
            ast_error(c, n, "f-string expression part cannot include '#'");
        } else if (nested_depth == 0 &&
                   (ch == '!' || ch == ':' || ch == '}')) {
            /* First, test for the special case of "!=". Since '=' is
               not an allowed conversion character, nothing is lost in
               this test. */
            if (ch == '!' && i+1 < end && str.charAt(i+1) == '=') {
                /* This isn't a conversion character, just continue. */
                continue;
            }
            /* Normal way out of this loop. */
            break;
        } else {
            /* Just consume this char and loop around. */
        }
    }

    /* If we leave this loop in a string or with mismatched parens, we
       don't care. We'll get a syntax error when compiling the
       expression. But, we can produce a better error message, so
       let's just do that.*/
    if (quote_char) {
        ast_error(c, n, "f-string: unterminated string");
    }
    if (nested_depth) {
        ast_error(c, n, "f-string: mismatched '(', '{', or '['");
    }

    let expr_end = i;

    /* Compile the expression as soon as possible, so we show errors
       related to the expression before errors related to the
       conversion or format_spec. */
    let simple_expression = fstring_compile_expr(str, expr_start, expr_end, c, n);
 
    /* Check for a conversion char, if present. */
    if (str.charAt(i) == '!') {
        i++;
        if (i >= end)
            unexpected_end_of_string();

        conversion = str.charAt(i);
        i++;

        /* Validate the conversion. */
        if (!(conversion == 's' || conversion == 'r'
              || conversion == 'a')) {
            ast_error(c, n, "f-string: invalid conversion character: expected 's', 'r', or 'a'");
        }
    }

    /* Check for the format spec, if present. */
    if (i >= end)
        unexpected_end_of_string();
    if (str.charAt(i) == ':') {
        i++
        if (i >= end)
            unexpected_end_of_string();

        /* Parse the format spec. */
        [format_spec, i] = fstring_parse(str, i, end, raw, recurse_lvl+1, c, n);
    }

    if (i >= end || str.charAt(i) != '}')
        unexpected_end_of_string();

    /* We're at a right brace. Consume it. */
    i++;

    /* And now create the FormattedValue node that represents this
       entire expression with the conversion and format spec. */
    let expr = new Sk.astnodes.FormattedValue(simple_expression, conversion,
                                              format_spec, LINENO(n), n.col_offset);

    return [expr, i];
}

function fstring_parse(str, start, end, raw, recurse_lvl, c, n) {
    let values = [];
    let idx = start;

    let addLiteral = (literal) => {
        if (literal.indexOf("}") !== -1) {
            // We need to error out on any lone }s, and
            // replace doubles with singles.
            if (/(^|[^}])}(}})*($|[^}])/.test(literal)) {
                throw new SyntaxError("f-string: single '}' is not allowed", LINENO(n), n.col_offset);
            }
            literal = literal.replace(/}}/g, "}");
        }
        values.push(new Sk.astnodes.Str(new Sk.builtin.str(literal), LINENO(n), n.col_offset, c.end_lineno, n.end_col_offset));
    };

    
    while (idx < end) {
        let bidx = str.indexOf("{", idx);
        if (recurse_lvl !== 0) {
            // If there's a closing brace before the next open brace,
            // that's our end-of-expression
            let cbidx = str.indexOf("}", idx);
            if (cbidx !== -1) {
                if (bidx === -1) {
                    end = cbidx;
                } else if (bidx > cbidx) {
                    bidx = -1;
                    end = cbidx;
                }
            }
        }
        if (bidx === -1) {
            addLiteral(str.substring(idx, end));
            idx = end;
            break;
        }
        else if (bidx+1 < end && str.charAt(bidx+1) === "{") {
            // Swallow the double {{
            addLiteral(str.substring(idx, bidx+1));
            idx = bidx + 2;
            continue;
        }
        else {
            addLiteral(str.substring(idx, bidx));
            idx = bidx;

            // And now parse the f-string expression itself
            let [expr, endIdx] = fstring_find_expr(str, bidx, end, raw, recurse_lvl, c, n);
            values.push(expr);
            idx = endIdx;
        }
    }
    return [new Sk.astnodes.JoinedStr(values, LINENO(n), n.col_offset), idx];
}

function parsestrplus (c, n) {
    let strs = [];
    let lastStrNode;

    for (let i = 0; i < NCH(n); ++i) {
        let chstr = CHILD(n, i).value;
        let str, fmode;
        try {
            let r = parsestr(c, chstr);
            str = r[0];
            fmode = r[1];
        } catch (x) {
            throw new Sk.builtin.SyntaxError("invalid string (possibly contains a unicode character)", c.c_filename, CHILD(n, i).lineno);
        }
        if (fmode) {
            if (!Sk.__future__.python3) {
                throw new Sk.builtin.SyntaxError("invalid string (f-strings are not supported in Python 2)", c.c_filename, CHILD(n, i).lineno);
            }
            let jss = str.$jsstr();
            let [astnode, _] = fstring_parse(jss, 0, jss.length, false, 0, c, CHILD(n, i));
            strs.push.apply(strs, astnode.values);
            lastStrNode = null;
        } else {
            if (lastStrNode) {
                lastStrNode.s = lastStrNode.s.sq$concat(str);
            } else {
                lastStrNode = new Sk.astnodes.Str(str, LINENO(n), n.col_offset, c.end_lineno, n.end_col_offset)
                strs.push(lastStrNode);
            }
        }
    }

    if (strs.length === 1 && strs[0].constructor === Sk.astnodes.Str) {
        return strs[0];
    } else {
        return new Sk.astnodes.JoinedStr(strs, LINENO(n), n.col_offset, c.end_lineno, n.end_col_offset);
    }
>>>>>>> b6754787
}

function parsenumber (c, s, lineno) {
    var neg;
    var val;
    var tmp;
    var end = s.charAt(s.length - 1);

    // call internal complex type constructor for complex strings
    if (end === "j" || end === "J") {
        return Sk.builtin.complex.complex_subtype_from_string(s);
    }

    // Handle longs
    if (end === "l" || end === "L") {
        return Sk.longFromStr(s.substr(0, s.length - 1), 0);
    }

    // todo; we don't currently distinguish between int and float so
    // str is wrong for these.
    if (s.indexOf(".") !== -1) {
        return new Sk.builtin.float_(parseFloat(s));
    }

    // Handle integers of various bases
    tmp = s;
    neg = false;
    if (s.charAt(0) === "-") {
        tmp = s.substr(1);
        neg = true;
    }

    if (tmp.charAt(0) === "0" && (tmp.charAt(1) === "x" || tmp.charAt(1) === "X")) {
        // Hex
        tmp = tmp.substring(2);
        val = parseInt(tmp, 16);
    } else if ((s.indexOf("e") !== -1) || (s.indexOf("E") !== -1)) {
        // Float with exponent (needed to make sure e/E wasn't hex first)
        return new Sk.builtin.float_(parseFloat(s));
    } else if (tmp.charAt(0) === "0" && (tmp.charAt(1) === "b" || tmp.charAt(1) === "B")) {
        // Binary
        tmp = tmp.substring(2);
        val = parseInt(tmp, 2);
    } else if (tmp.charAt(0) === "0") {
        if (tmp === "0") {
            // Zero
            val = 0;
        } else {
            // Octal
            tmp = tmp.substring(1);
            if ((tmp.charAt(0) === "o") || (tmp.charAt(0) === "O")) {
                tmp = tmp.substring(1);
            }
            val = parseInt(tmp, 8);
        }
    }
    else {
        // Decimal
        val = parseInt(tmp, 10);
    }

    // Convert to long
    if (val > Sk.builtin.int_.threshold$ &&
        Math.floor(val) === val &&
        (s.indexOf("e") === -1 && s.indexOf("E") === -1)) {
        return Sk.longFromStr(s, 0);
    }

    // Small enough, return parsed number
    if (neg) {
        return new Sk.builtin.int_(-val);
    } else {
        return new Sk.builtin.int_(val);
    }
}

function astForSlice (c, n) {
    var n2;
    var step;
    var upper;
    var lower;
    var ch;
    REQ(n, SYM.subscript);

    /*
     subscript: '.' '.' '.' | test | [test] ':' [test] [sliceop]
     sliceop: ':' [test]
     */
    ch = CHILD(n, 0);
    lower = null;
    upper = null;
    step = null;
    if (ch.type === TOK.T_DOT) {
        return new Sk.astnodes.Ellipsis();
    }
    if (NCH(n) === 1 && ch.type === SYM.test) {
        return new Sk.astnodes.Index(ast_for_expr(c, ch));
    }
    if (ch.type === SYM.test) {
        lower = ast_for_expr(c, ch);
    }
    if (ch.type === TOK.T_COLON) {
        if (NCH(n) > 1) {
            n2 = CHILD(n, 1);
            if (n2.type === SYM.test) {
                upper = ast_for_expr(c, n2);
            }
        }
    }
    else if (NCH(n) > 2) {
        n2 = CHILD(n, 2);
        if (n2.type === SYM.test) {
            upper = ast_for_expr(c, n2);
        }
    }

    ch = CHILD(n, NCH(n) - 1);
    if (ch.type === SYM.sliceop) {
        if (NCH(ch) === 1) {
            ch = CHILD(ch, 0);
            step = new Sk.astnodes.NameConstant(Sk.builtin.none.none$, Sk.astnodes.Load, ch.lineno, ch.col_offset);
        }
        else {
            ch = CHILD(ch, 1);
            if (ch.type === SYM.test) {
                step = ast_for_expr(c, ch);
            }
        }
    }
    return new Sk.astnodes.Slice(lower, upper, step);
}

function ast_for_atom(c, n)
{
    /* atom: '(' [yield_expr|testlist_comp] ')' | '[' [testlist_comp] ']'
       | '{' [dictmaker|testlist_comp] '}' | NAME | NUMBER | STRING+
       | '...' | 'None' | 'True' | 'False'
    */
    var ch = CHILD(n, 0);

    switch (TYPE(ch)) {
        case TOK.T_NAME: {
            var name;
            var s = STR(ch);
            if (s.length >= 4 && s.length <= 5) {
                if (s === "None") {
                    return new Sk.astnodes.NameConstant(Sk.builtin.none.none$, n.lineno, n.col_offset);
                }

                if (s === "True") {
                    return new Sk.astnodes.NameConstant(Sk.builtin.bool.true$, n.lineno, n.col_offset);
                }

                if (s === "False") {
                    return new Sk.astnodes.NameConstant(Sk.builtin.bool.false$, n.lineno, n.col_offset);
                }
            }
            name = new_identifier(s, c);
            /* All names start in Load context, but may later be changed. */
            return new Sk.astnodes.Name(name, Sk.astnodes.Load, LINENO(n), n.col_offset,
                        n.end_lineno, n.end_col_offset);
        }
        case TOK.T_STRING:
            return parsestrplus(c, n);
        case TOK.T_NUMBER:
            return new Sk.astnodes.Num(parsenumber(c, ch.value, n.lineno), n.lineno, n.col_offset);
        case TOK.T_ELLIPSIS: /* Ellipsis */
            return new Sk.astnodes.Ellipsis(LINENO(n), n.col_offset,
                            n.end_lineno, n.end_col_offset);
        case TOK.T_LPAR: /* some parenthesized expressions */
            ch = CHILD(n, 1);

            if (TYPE(ch) == TOK.T_RPAR)
                return new Sk.astnodes.Tuple([], Sk.astnodes.Load, LINENO(n), n.col_offset,
                            n.end_lineno, n.end_col_offset);

            if (TYPE(ch) == SYM.yield_expr) {
                return ast_for_expr(c, ch);
            }

            /* testlist_comp: test ( comp_for | (',' test)* [','] ) */
            if (NCH(ch) == 1) {
                return ast_for_testlist(c, ch);
            }

            if (TYPE(CHILD(ch, 1)) == SYM.comp_for) {
                return copy_location(ast_for_genexp(c, ch), n);
            }
            else {
                return copy_location(ast_for_testlist(c, ch), n);
            }
        case TOK.T_LSQB: /* list (or list comprehension) */
            ch = CHILD(n, 1);

            if (TYPE(ch) == TOK.T_RSQB)
                return new Sk.astnodes.List([], Sk.astnodes.Load, LINENO(n), n.col_offset,
                            n.end_lineno, n.end_col_offset);

            REQ(ch, SYM.testlist_comp);
            if (NCH(ch) == 1 || TYPE(CHILD(ch, 1)) == TOK.T_COMMA) {
                var elts = seq_for_testlist(c, ch);
                if (!elts) {
                    return null;
                }
                return new Sk.astnodes.List(elts, Sk.astnodes.Load, LINENO(n), n.col_offset,
                            n.end_lineno, n.end_col_offset);
            }
            else {
                return copy_location(ast_for_listcomp(c, ch), n);
            }
        case TOK.T_LBRACE: {
            /* dictorsetmaker: ( ((test ':' test | '**' test)
            *                    (comp_for | (',' (test ':' test | '**' test))* [','])) |
            *                   ((test | '*' test)
            *                    (comp_for | (',' (test | '*' test))* [','])) ) */
            var res;
            ch = CHILD(n, 1);
            if (TYPE(ch) == TOK.T_RBRACE) {
                /* It's an empty dict. */
                return new Sk.astnodes.Dict(null, null, LINENO(n), n.col_offset,
                    n.end_lineno, n.end_col_offset);
            }
            else {
                var is_dict = (TYPE(CHILD(ch, 0)) == TOK.T_DOUBLESTAR);
                if (NCH(ch) == 1 ||
                        (NCH(ch) > 1 &&
                        TYPE(CHILD(ch, 1)) == TOK.T_COMMA)) {
                    /* It's a set display. */
                    res = ast_for_setdisplay(c, ch);
                }
                else if (NCH(ch) > 1 &&
                        TYPE(CHILD(ch, 1)) == SYM.comp_for) {
                    /* It's a set comprehension. */
                    res = ast_for_setcomp(c, ch);
                }
                else if (NCH(ch) > 3 - is_dict &&
                        TYPE(CHILD(ch, 3 - is_dict)) == SYM.comp_for) {
                    /* It's a dictionary comprehension. */
                    if (is_dict) {
                        ast_error(c, n,
                                "dict unpacking cannot be used in dict comprehension");
                        return null;
                    }
                    res = ast_for_dictcomp(c, ch);
                }
                else {
                    /* It's a dictionary display. */
                    res = ast_for_dictdisplay(c, ch);
                }
                return copy_location(res, n);
            }
        }
        default:
            Sk.assert.fail("unhandled atom " + TYPE(ch));
            return null;
    }
}

function ast_for_setdisplay(c, n) {
    var i;
    var elts = [];

    Sk.asserts.assert(TYPE(n) === SYM.dictorsetmaker);

    for (i = 0; i < NCH(n); i += 2) {
        var expression;
        expression = ast_for_expr(c, CHILD(n, i));
        elts[i / 2] = expression;
    }

    return new Sk.astnodes.Set(elts, LINENO(n), n.col_offset);
}

function astForAtomExpr(c, n) {
    var i, nch, start = 0;
    var e, tmp;

    REQ(n, SYM.atom_expr);
    nch = NCH(n);

    if (CHILD(n, 0).type === TOK.T_AWAIT) {
        start = 1;
        Sk.asserts.assert(nch > 1);
    }

    e = ast_for_atom(c, CHILD(n, start));
    if (!e) {
        return null;
    }

    if (nch === 1) {
        return e;
    }

    if (start && nch === 2) {
        return new Sk.astnodes.Await(e, n.lineno, n.col_offset /*, c->c_arena*/);
    }

    for (i = start + 1; i < nch; i++) {
        var ch = CHILD(n, i);
        if (ch.type !== SYM.trailer) {
            break;
        }
        tmp = ast_for_trailer(c, ch, e);
        if (!tmp) {
            return null;
        }

        tmp.lineno = e.lineno;
        tmp.col_offset = e.col_offset;
        e = tmp;
    }

    if (start) {
        /* there was an AWAIT */
        return new Sk.astnodes.Await(e, n.line, n.col_offset /*, c->c_arena*/);
    }
    else {
        return e;
    }
}

function astForPower (c, n) {
    /* power: atom trailer* ('**' factor)*
     */
    var f;
    var tmp;
    var ch;
    var i;
    var e;
    REQ(n, SYM.power);
    e = astForAtomExpr(c, CHILD(n, 0));
    if (NCH(n) === 1) {
        return e;
    }
    if (CHILD(n, NCH(n) - 1).type === SYM.factor) {
        f = ast_for_expr(c, CHILD(n, NCH(n) - 1));
        e = new Sk.astnodes.BinOp(e, Sk.astnodes.Pow, f, n.lineno, n.col_offset);
    }
    return e;
}

function astForStarred(c, n) {
    REQ(n, SYM.star_expr);

    /* The Load context is changed later */
    return new Sk.astnodes.Starred(ast_for_expr(c, CHILD(n ,1)), Sk.astnodes.Load, n.lineno, n.col_offset /*, c.c_arena */)
}

function ast_for_expr (c, n) {
    /*
     handle the full range of simple expressions
     test: or_test ['if' or_test 'else' test] | lambdef
     test_nocond: or_test | lambdef_nocond
     or_test: and_test ('or' and_test)*
     and_test: not_test ('and' not_test)*
     not_test: 'not' not_test | comparison
     comparison: expr (comp_op expr)*
     expr: xor_expr ('|' xor_expr)*
     xor_expr: and_expr ('^' and_expr)*
     and_expr: shift_expr ('&' shift_expr)*
     shift_expr: arith_expr (('<<'|'>>') arith_expr)*
     arith_expr: term (('+'|'-') term)*
     term: factor (('*'|'/'|'%'|'//') factor)*
     factor: ('+'|'-'|'~') factor | power
     power: atom_expr ['**' factor]
     atom_expr: [AWAIT] atom trailer*
     yield_expr: 'yield' [yield_arg]
    */

    var exp;
    var cmps;
    var ops;
    var i;
    var seq;
    LOOP: while (true) {
        switch (n.type) {
            case SYM.test:
            case SYM.test_nocond:
                if (CHILD(n, 0).type === SYM.lambdef || CHILD(n, 0).type === SYM.lambdef_nocond) {
                    return astForLambdef(c, CHILD(n, 0));
                }
                else if (NCH(n) > 1) {
                    return astForIfexpr(c, n);
                }
                // fallthrough
            case SYM.or_test:
            case SYM.and_test:
                if (NCH(n) === 1) {
                    n = CHILD(n, 0);
                    continue LOOP;
                }
                seq = [];
                for (i = 0; i < NCH(n); i += 2) {
                    seq[i / 2] = ast_for_expr(c, CHILD(n, i));
                }
                if (CHILD(n, 1).value === "and") {
                    return new Sk.astnodes.BoolOp(Sk.astnodes.And, seq, n.lineno, n.col_offset /*, c.c_arena*/);
                }
                Sk.asserts.assert(CHILD(n, 1).value === "or");
                return new Sk.astnodes.BoolOp(Sk.astnodes.Or, seq, n.lineno, n.col_offset);
            case SYM.not_test:
                if (NCH(n) === 1) {
                    n = CHILD(n, 0);
                    continue LOOP;
                }
                else {
                    return new Sk.astnodes.UnaryOp(Sk.astnodes.Not, ast_for_expr(c, CHILD(n, 1)), n.lineno, n.col_offset);
                }
                break;
            case SYM.comparison:
                if (NCH(n) === 1) {
                    n = CHILD(n, 0);
                    continue LOOP;
                }
                else {
                    ops = [];
                    cmps = [];
                    for (i = 1; i < NCH(n); i += 2) {
                        ops[(i - 1) / 2] = astForCompOp(c, CHILD(n, i));
                        cmps[(i - 1) / 2] = ast_for_expr(c, CHILD(n, i + 1));
                    }
                    return new Sk.astnodes.Compare(ast_for_expr(c, CHILD(n, 0)), ops, cmps, n.lineno, n.col_offset);
                }
                break;
            case SYM.star_expr:
                return astForStarred(c, n);
            /* The next fize cases all handle BinOps  The main body of code
               is the same in each case, but the switch turned inside out to
               reuse the code for each type of operator
             */
            case SYM.expr:
            case SYM.xor_expr:
            case SYM.and_expr:
            case SYM.shift_expr:
            case SYM.arith_expr:
            case SYM.term:
                if (NCH(n) === 1) {
                    n = CHILD(n, 0);
                    continue LOOP;
                }
                return astForBinop(c, n);
            case SYM.yield_expr:
                var an;
                var en
                var is_from = false;
                exp = null;
                if (NCH(n) > 1) {
                    an = CHILD(n, 1); /* yield_arg */
                }

                if (an) {
                    en = CHILD(an, NCH(an) - 1);
                    if (NCH(an) == 2) {
                        is_from = true;
                        exp = ast_for_expr(c, en);
                    } else {
                        exp = ast_for_testlist(c, en);
                    }
                }

                if (is_from) {
                    return new Sk.astnodes.YieldFrom(exp, n.lineno, n.col_offset);
                }

                return new Sk.astnodes.Yield(exp, n.lineno, n.col_offset);
            case SYM.factor:
                if (NCH(n) === 1) {
                    n = CHILD(n, 0);
                    continue LOOP;
                }
                return astForFactor(c, n);
            case SYM.power:
                return astForPower(c, n);
            default:
                Sk.asserts.fail("unhandled expr", "n.type: %d", n.type);
        }
        break;
    }
}

function astForNonLocalStmt(c, n) {
    ast_error(c, n, "Not implemented: nonlocal");
}

function astForAsyncStmt(c, n) {
    ast_error(c, n, "Not implemented: async");
}

// This is only used for Python 2 support.
function astForPrintStmt (c, n) {

    if (Sk.__future__.print_function) {
        ast_error(c, n, "Missing parentheses in call to 'print'");
    }

    /* print_stmt: 'print' ( [ test (',' test)* [','] ]
     | '>>' test [ (',' test)+ [','] ] )
     */
    var nl;
    var i, j;
    var seq;
    var start = 1;
    var dest = null;
    REQ(n, SYM.print_stmt);
    if (NCH(n) >= 2 && CHILD(n, 1).type === TOK.T_RIGHTSHIFT) {
        dest = ast_for_expr(c, CHILD(n, 2));
        start = 4;
    }
    seq = [];
    for (i = start, j = 0; i < NCH(n); i += 2, ++j) {
        seq[j] = ast_for_expr(c, CHILD(n, i));
    }
    nl = (CHILD(n, NCH(n) - 1)).type === TOK.T_COMMA ? false : true;
    return new Sk.astnodes.Print(dest, seq, nl, n.lineno, n.col_offset);
}

function astForStmt (c, n) {
    var ch;
    if (n.type === SYM.stmt) {
        Sk.asserts.assert(NCH(n) === 1);
        n = CHILD(n, 0);
    }
    if (n.type === SYM.simple_stmt) {
        Sk.asserts.assert(numStmts(n) === 1);
        n = CHILD(n, 0);
    }
    if (n.type === SYM.small_stmt) {
        n = CHILD(n, 0);
        /* small_stmt: expr_stmt | del_stmt | pass_stmt | flow_stmt
                   | import_stmt | global_stmt | nonlocal_stmt | assert_stmt
                   | debugger_stmt (skulpt special)
        */
        switch (n.type) {
            case SYM.expr_stmt:
                return ast_for_exprStmt(c, n);
            case SYM.del_stmt:
                return astForDelStmt(c, n);
            case SYM.pass_stmt:
                return new Sk.astnodes.Pass(n.lineno, n.col_offset);
            case SYM.flow_stmt:
                return ast_for_flow_stmt(c, n);
            case SYM.import_stmt:
                return astForImportStmt(c, n);
            case SYM.global_stmt:
                return astForGlobalStmt(c, n);
            case SYM.nonlocal_stmt:
                return astForNonLocalStmt(c, n);
            case SYM.assert_stmt:
                return astForAssertStmt(c, n);
            case SYM.print_stmt:
                return astForPrintStmt(c, n);
            case SYM.debugger_stmt:
                return new Sk.astnodes.Debugger(n.lineno, n.col_offset);
            default:
                Sk.asserts.fail("unhandled small_stmt");
        }
    }
    else {
        /* compound_stmt: if_stmt | while_stmt | for_stmt | try_stmt
                        | funcdef | classdef | decorated | async_stmt
        */
        ch = CHILD(n, 0);
        REQ(n, SYM.compound_stmt);
        switch (ch.type) {
            case SYM.if_stmt:
                return astForIfStmt(c, ch);
            case SYM.while_stmt:
                return astForWhileStmt(c, ch);
            case SYM.for_stmt:
                return astForForStmt(c, ch);
            case SYM.try_stmt:
                return astForTryStmt(c, ch);
            case SYM.with_stmt:
                return ast_for_with_stmt(c, ch);
            case SYM.funcdef:
                return ast_for_funcdef(c, ch, []);
            case SYM.classdef:
                return astForClassdef(c, ch, []);
            case SYM.decorated:
                return ast_for_decorated(c, ch);
            case SYM.async_stmt:
                return astForAsyncStmt(c, ch);
            default:
                Sk.asserts.assert("unhandled compound_stmt");
        }
    }
};

Sk.astFromParse = function (n, filename, c_flags) {
    var j;
    var num;
    var ch;
    var i;
    var c = new Compiling("utf-8", filename, c_flags);
    var stmts = [];
    var k = 0;
    switch (n.type) {
        case SYM.file_input:
            for (i = 0; i < NCH(n) - 1; ++i) {
                ch = CHILD(n, i);
                if (n.type === TOK.T_NEWLINE) {
                    continue;
                }
                REQ(ch, SYM.stmt);
                num = numStmts(ch);
                if (num === 1) {
                    stmts[k++] = astForStmt(c, ch);
                }
                else {
                    ch = CHILD(ch, 0);
                    REQ(ch, SYM.simple_stmt);
                    for (j = 0; j < num; ++j) {
                        stmts[k++] = astForStmt(c, CHILD(ch, j * 2));
                    }
                }
            }
            return new Sk.astnodes.Module(stmts);
        case SYM.eval_input:
            Sk.asserts.fail("todo;");
        case SYM.single_input:
            Sk.asserts.fail("todo;");
        default:
            Sk.asserts.fail("todo;");
    }
};

Sk.astDump = function (node) {
    var spaces = function (n) // todo; blurgh
    {
        var i;
        var ret = "";
        for (i = 0; i < n; ++i) {
            ret += " ";
        }
        return ret;
    };

    var _format = function (node, indent) {
        var ret;
        var elemsstr;
        var x;
        var elems;
        var fieldstr;
        var field;
        var attrs;
        var fieldlen;
        var b;
        var a;
        var i;
        var fields;
        var namelen;
        if (node === null) {
            return indent + "None";
        }
        else if (node.prototype && node.prototype._astname !== undefined && node.prototype._isenum) {
            return indent + node.prototype._astname + "()";
        }
        else if (node._astname !== undefined) {
            namelen = spaces(node._astname.length + 1);
            fields = [];
            for (i = 0; i < node._fields.length; i += 2) // iter_fields
            {
                a = node._fields[i]; // field name
                b = node._fields[i + 1](node); // field getter func
                fieldlen = spaces(a.length + 1);
                fields.push([a, _format(b, indent + namelen + fieldlen)]);
            }
            attrs = [];
            for (i = 0; i < fields.length; ++i) {
                field = fields[i];
                attrs.push(field[0] + "=" + field[1].replace(/^\s+/, ""));
            }
            fieldstr = attrs.join(",\n" + indent + namelen);
            return indent + node._astname + "(" + fieldstr + ")";
        }
        else if (Sk.isArrayLike(node)) {
            //Sk.debugout("arr", node.length);
            elems = [];
            for (i = 0; i < node.length; ++i) {
                x = node[i];
                elems.push(_format(x, indent + " "));
            }
            elemsstr = elems.join(",\n");
            return indent + "[" + elemsstr.replace(/^\s+/, "") + "]";
        }
        else {
            if (node === true) {
                ret = "True";
            }
            else if (node === false) {
                ret = "False";
            }
            else if (node instanceof Sk.builtin.lng) {
                ret = node.tp$str().v;
            }
            else if (node instanceof Sk.builtin.str) {
                ret = node["$r"]().v;
            }
            else {
                ret = "" + node;
            }
            return indent + ret;
        }
    };

    return _format(node, "");
};

Sk.exportSymbol("Sk.astFromParse", Sk.astFromParse);
Sk.exportSymbol("Sk.astDump", Sk.astDump);<|MERGE_RESOLUTION|>--- conflicted
+++ resolved
@@ -2329,11 +2329,8 @@
     var quote = s.charAt(0);
     var rawmode = false;
     var unicode = false;
-<<<<<<< HEAD
     var bytes = false;
-=======
     var fmode = false;
->>>>>>> b6754787
 
     // treats every sequence as unicodes even if they are not treated with uU prefix
     // kinda hacking though working for most purposes
@@ -2351,7 +2348,7 @@
             rawmode = true;
         }
         else if (quote === "b" || quote === "B") {
-            Sk.asserts.assert(!"todo; haven't done b'' strings yet")
+            bytes = true;
         }
         else if (quote === "f" || quote === "F") {
             fmode = true;
@@ -2362,14 +2359,6 @@
         s = s.substr(1);
         quote = s.charAt(0);
     }
-<<<<<<< HEAD
-    else if (quote === "b" || quote === "B") {
-        s = s.substr(1);
-        quote = s.charAt(0);
-        bytes = true;
-    }
-=======
->>>>>>> b6754787
 
     Sk.asserts.assert(quote === "'" || quote === '"' && s.charAt(s.length - 1) === quote);
     s = s.substr(1, s.length - 2);
@@ -2383,41 +2372,18 @@
     }
 
     if (rawmode || s.indexOf("\\") === -1) {
-<<<<<<< HEAD
         if (bytes && Sk.__future__.python3) {
-            return bytesobj(decodeUtf8(s));
+            return [bytesobj(decodeUtf8(s)), fmode];
         } else {
-            return strobj(decodeUtf8(s));
+            return [strobj(decodeUtf8(s)), fmode];
         }
     }
 
     if (bytes && Sk.__future__.python3) {
-        return bytesobj(decodeEscape(s, quote));
+        return [bytesobj(decodeEscape(s, quote)), fmode];
     } else {
-        return strobj(decodeEscape(s, quote));
-    }
-}
-
-function parsestrplus (c, n) {
-    var i;
-    var ret;
-
-    REQ(CHILD(n, 0), TOK.T_STRING);
-    try {
-        i = 0;
-        ret = parsestr(c, CHILD(n, i).value);
-        for (i = 1; i < NCH(n); ++i) {
-            ret = ret.sq$concat(parsestr(c, CHILD(n, i).value));
-        }
-    } catch (x) {
-        throw new Sk.builtin.SyntaxError("invalid string (possibly contains a unicode character)", c.c_filename, CHILD(n, i).lineno);
-    }
-
-    return ret;
-=======
-        return [strobj(decodeUtf8(s)), fmode];
-    }
-    return [strobj(decodeEscape(s, quote)), fmode];
+        return [strobj(decodeEscape(s, quote)), fmode];
+    }
 }
 
 function fstring_compile_expr(str, expr_start, expr_end, c, n) {
@@ -2703,7 +2669,6 @@
     } else {
         return new Sk.astnodes.JoinedStr(strs, LINENO(n), n.col_offset, c.end_lineno, n.end_col_offset);
     }
->>>>>>> b6754787
 }
 
 function parsenumber (c, s, lineno) {
