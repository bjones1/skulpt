//
// This is pretty much a straight port of ast.c from CPython 2.6.5.
//
// The previous version was easier to work with and more JS-ish, but having a
// somewhat different ast structure than cpython makes testing more difficult.
//
// This way, we can use a dump from the ast module on any arbitrary python
// code and know that we're the same up to ast level, at least.
//

var SYM = Sk.ParseTables.sym;
var TOK = Sk.Tokenizer.Tokens;

/** @constructor */
function Compiling(encoding, filename)
{
    this.c_encoding = encoding;
    this.c_filename = filename;
}

/**
 * @return {number}
 */
function NCH(n) { goog.asserts.assert(n !== undefined); if (n.children === null) return 0; return n.children.length; }

function CHILD(n, i)
{
    goog.asserts.assert(n !== undefined);
    goog.asserts.assert(i !== undefined);
    return n.children[i];
}

function REQ(n, type) { goog.asserts.assert(n.type === type, "node wasn't expected type"); }

function strobj(s)
{
    goog.asserts.assert(typeof s === "string", "expecting string, got " + (typeof s));
    return new Sk.builtin.str(s);
}

/** @return {number} */
function numStmts(n)
{
    switch (n.type)
    {
        case SYM.single_input:
            if (CHILD(n, 0).type === TOK.T_NEWLINE)
                return 0;
            else
                return numStmts(CHILD(n, 0));
        case SYM.file_input:
            var cnt = 0;
            for (var i = 0; i < NCH(n); ++i)
            {
                var ch = CHILD(n, i);
                if (ch.type === SYM.stmt)
                    cnt += numStmts(ch);
            }
            return cnt;
        case SYM.stmt:
            return numStmts(CHILD(n, 0));
        case SYM.compound_stmt:
            return 1;
        case SYM.simple_stmt:
            return Math.floor(NCH(n) / 2); // div 2 is to remove count of ;s
        case SYM.suite:
            if (NCH(n) === 1)
                return numStmts(CHILD(n, 0));
            else
            {
                 var cnt = 0;
                 for (var i = 2; i < NCH(n) - 1; ++i)
                     cnt += numStmts(CHILD(n, i));
                 return cnt;
            }
        default:
            goog.asserts.fail("Non-statement found");
    }
    return 0;
}

function forbiddenCheck(c, n, x, lineno)
{
    if (x === "None") throw new Sk.builtin.SyntaxError("assignment to None", "", lineno);
    if (x === "True" || x === "False") throw new Sk.builtin.SyntaxError("assignment to True or False is forbidden", "", lineno);
}

/**
 * Set the context ctx for e, recursively traversing e.
 *
 * Only sets context for expr kinds that can appear in assignment context as
 * per the asdl file.
 */
function setContext(c, e, ctx, n)
{
    goog.asserts.assert(ctx !== AugStore && ctx !== AugLoad);
    var s = null;
    var exprName = null;

    switch (e.constructor)
    {
        case Attribute:
        case Name:
            if (ctx === Store) forbiddenCheck(c, n, e.attr, n.lineno);
            e.ctx = ctx;
            break;
        case Subscript:
            e.ctx = ctx;
            break;
        case List:
            e.ctx = ctx;
            s = e.elts;
            break;
        case Tuple:
            if (e.elts.length === 0)
                throw new Sk.builtin.SyntaxError("can't assign to ()", "", n.lineno);
            e.ctx = ctx;
            s = e.elts;
            break;
        case Lambda:
            exprName = "lambda";
            break;
        case Call:
            exprName = "function call";
            break;
        case BoolOp:
        case BinOp:
        case UnaryOp:
            exprName = "operator";
            break;
        case GeneratorExp:
            exprName = "generator expression";
            break;
        case Yield:
            exprName = "yield expression";
            break;
        case ListComp:
            exprName = "list comprehension";
            break;
        case Dict:
        case Num:
        case Str:
            exprName = "literal";
            break;
        case Compare:
            exprName = "comparison";
            break;
        case IfExp:
            exprName = "conditional expression";
            break;
        default:
            goog.asserts.fail("unhandled expression in assignment");
    }
    if (exprName)
    {
        throw new Sk.builtin.SyntaxError("can't " + (ctx === Store ? "assign to" : "delete") + " " + exprName, "", n.lineno);
    }

    if (s)
    {
        for (var i = 0; i < s.length; ++i)
        {
            setContext(c, s[i], ctx, n);
        }
    }
}

var operatorMap = {};
(function() {
    operatorMap[TOK.T_VBAR] = BitOr;
    operatorMap[TOK.T_VBAR] = BitOr;
    operatorMap[TOK.T_CIRCUMFLEX] = BitXor;
    operatorMap[TOK.T_AMPER] = BitAnd;
    operatorMap[TOK.T_LEFTSHIFT] = LShift;
    operatorMap[TOK.T_RIGHTSHIFT] = RShift;
    operatorMap[TOK.T_PLUS] = Add;
    operatorMap[TOK.T_MINUS] = Sub;
    operatorMap[TOK.T_STAR] = Mult;
    operatorMap[TOK.T_SLASH] = Div;
    operatorMap[TOK.T_DOUBLESLASH] = FloorDiv;
    operatorMap[TOK.T_PERCENT] = Mod;
}());
function getOperator(n)
{
    goog.asserts.assert(operatorMap[n.type] !== undefined);
    return operatorMap[n.type];
}

function astForCompOp(c, n)
{
    /* comp_op: '<'|'>'|'=='|'>='|'<='|'<>'|'!='|'in'|'not' 'in'|'is'
               |'is' 'not'
    */
    REQ(n, SYM.comp_op);
    if (NCH(n) === 1)
    {
        n = CHILD(n, 0);
        switch (n.type)
        {
            case TOK.T_LESS: return Lt;
            case TOK.T_GREATER: return Gt;
            case TOK.T_EQEQUAL: return Eq;
            case TOK.T_LESSEQUAL: return LtE;
            case TOK.T_GREATEREQUAL: return GtE;
            case TOK.T_NOTEQUAL: return NotEq;
            case TOK.T_NAME:
                if (n.value === "in") return In_;
                if (n.value === "is") return Is;
        }
    }
    else if (NCH(n) === 2)
    {
        if (CHILD(n, 0).type === TOK.T_NAME)
        {
            if (CHILD(n, 1).value === "in") return NotIn;
            if (CHILD(n, 0).value === "is") return IsNot;
        }
    }
    goog.asserts.fail("invalid comp_op");
}

function seqForTestlist(c, n)
{
    /* testlist: test (',' test)* [','] */
    goog.asserts.assert(n.type === SYM.testlist ||
            n.type === SYM.listmaker ||
            n.type === SYM.testlist_gexp ||
            n.type === SYM.testlist_safe ||
            n.type === SYM.testlist1);
    var seq = [];
    for (var i = 0; i < NCH(n); i += 2)
    {
        goog.asserts.assert(CHILD(n, i).type === SYM.test || CHILD(n, i).type === SYM.old_test);
        seq[i / 2] = astForExpr(c, CHILD(n, i));
    }
    return seq;
}

function astForSuite(c, n)
{
    /* suite: simple_stmt | NEWLINE INDENT stmt+ DEDENT */
    REQ(n, SYM.suite);
    var seq = [];
    var pos = 0;
    var ch;
    if (CHILD(n, 0).type === SYM.simple_stmt)
    {
        n = CHILD(n, 0);
        /* simple_stmt always ends with an NEWLINE and may have a trailing
         * SEMI. */
        var end = NCH(n) - 1;
        if (CHILD(n, end - 1).type === TOK.T_SEMI)
            end -= 1;
        for (var i = 0; i < end; i += 2) // by 2 to skip ;
            seq[pos++] = astForStmt(c, CHILD(n, i));
    }
    else
    {
        for (var i = 2; i < NCH(n) - 1; ++i)
        {
            ch = CHILD(n, i);
            REQ(ch, SYM.stmt);
            var num = numStmts(ch);
            if (num === 1)
            {
                // small_stmt or compound_stmt w/ only 1 child
                seq[pos++] = astForStmt(c, ch);
            }
            else
            {
                ch = CHILD(ch, 0);
                REQ(ch, SYM.simple_stmt);
                for (var j = 0; j < NCH(ch); j += 2)
                {
                    if (NCH(CHILD(ch, j)) === 0)
                    {
                        goog.asserts.assert(j + 1 === NCH(ch));
                        break;
                    }
                    seq[pos++] = astForStmt(c, CHILD(ch, j));
                }
            }
        }
    }
    goog.asserts.assert(pos === numStmts(n));
    return seq;
}

function astForExceptClause(c, exc, body)
{
    /* except_clause: 'except' [test [(',' | 'as') test]] */
    REQ(exc, SYM.except_clause);
    REQ(body, SYM.suite);
    if (NCH(exc) === 1)
        return new ExceptHandler(null, null, astForSuite(c, body), exc.lineno, exc.col_offset);
    else if (NCH(exc) === 2)
        return new ExceptHandler(astForExpr(c, CHILD(exc, 1)), null, astForSuite(c, body), exc.lineno, exc.col_offset);
    else if (NCH(exc) === 4)
    {
        var e = astForExpr(c, CHILD(exc, 3));
        setContext(c, e, Store, CHILD(exc, 3));
        return new ExceptHandler(astForExpr(c, CHILD(exc, 1)), e, astForSuite(c, body), exc.lineno, exc.col_offset);
    }
    goog.asserts.fail("wrong number of children for except clause");
}

function astForTryStmt(c, n)
{
    var nc = NCH(n);
    var nexcept = (nc - 3) / 3;
    var body, orelse = [], finally_ = null;

    REQ(n, SYM.try_stmt);
    body = astForSuite(c, CHILD(n, 2));
    if (CHILD(n, nc - 3).type === TOK.T_NAME)
    {
        if (CHILD(n, nc - 3).value === "finally")
        {
            if (nc >= 9 && CHILD(n, nc - 6).type === TOK.T_NAME)
            {
                /* we can assume it's an "else",
                   because nc >= 9 for try-else-finally and
                   it would otherwise have a type of except_clause */
                orelse = astForSuite(c, CHILD(n, nc - 4));
                nexcept--;
            }

            finally_ = astForSuite(c, CHILD(n, nc - 1));
            nexcept--;
        }
        else
        {
            /* we can assume it's an "else",
               otherwise it would have a type of except_clause */
            orelse = astForSuite(c, CHILD(n, nc - 1));
            nexcept--;
        }
    }
    else if (CHILD(n, nc - 3).type !== SYM.except_clause)
    {
        throw new Sk.builtin.SyntaxError("malformed 'try' statement", "", n.lineno);
    }

    if (nexcept > 0)
    {
        var handlers = [];
        for (var i = 0; i < nexcept; ++i)
            handlers[i] = astForExceptClause(c, CHILD(n, 3 + i * 3), CHILD(n, 5 + i * 3));
        var exceptSt = new TryExcept(body, handlers, orelse, n.lineno, n.col_offset);

        if (!finally_)
            return exceptSt;

        /* if a 'finally' is present too, we nest the TryExcept within a
           TryFinally to emulate try ... except ... finally */
        body = [exceptSt];
    }

    goog.asserts.assert(finally_ !== null);
    return new TryFinally(body, finally_, n.lineno, n.col_offset);
}


function astForDottedName(c, n)
{
    REQ(n, SYM.dotted_name);
    var lineno = n.lineno;
    var col_offset = n.col_offset;
    var id = strobj(CHILD(n, 0).value);
    var e = new Name(id, Load, lineno, col_offset);
    for (var i = 2; i < NCH(n); i += 2)
    {
        id = strobj(CHILD(n, i).value);
        e = new Attribute(e, id, Load, lineno, col_offset);
    }
    return e;
}

function astForDecorator(c, n)
{
    /* decorator: '@' dotted_name [ '(' [arglist] ')' ] NEWLINE */
    REQ(n, SYM.decorator);
    REQ(CHILD(n, 0), TOK.T_AT);
    REQ(CHILD(n, NCH(n) - 1), TOK.T_NEWLINE);
    var nameExpr = astForDottedName(c, CHILD(n, 1));
    var d;
    if (NCH(n) === 3) // no args
        return nameExpr;
    else if (NCH(n) === 5) // call with no args
        return new Call(nameExpr, [], [], null, null, n.lineno, n.col_offset);
    else
        return astForCall(c, CHILD(n, 3), nameExpr);
}

function astForDecorators(c, n)
{
    REQ(n, SYM.decorators);
    var decoratorSeq = [];
    for (var i = 0; i < NCH(n); ++i)
        decoratorSeq[i] = astForDecorator(c, CHILD(n, i));
    return decoratorSeq;
}

function astForDecorated(c, n)
{
    REQ(n, SYM.decorated);
    var decoratorSeq = astForDecorators(c, CHILD(n, 0));
    goog.asserts.assert(CHILD(n, 1).type === SYM.funcdef || CHILD(n, 1).type === SYM.classdef);

    var thing = null;
    if (CHILD(n, 1).type === SYM.funcdef)
        thing = astForFuncdef(c, CHILD(n, 1), decoratorSeq);
    else if (CHILD(n, 1) === SYM.classdef)
        thing = astForClassdef(c, CHILD(n, 1), decoratorSeq);
    if (thing)
    {
        thing.lineno = n.lineno;
        thing.col_offset = n.col_offset;
    }
    return thing;
}

function astForWithVar(c, n)
{
    REQ(n, SYM.with_var);
    return astForExpr(c, CHILD(n, 1));
}

function astForWithStmt(c, n)
{
    /* with_stmt: 'with' test [ with_var ] ':' suite */
    var suiteIndex = 3; // skip with, test, :
    goog.asserts.assert(n.type === SYM.with_stmt);
    var contextExpr = astForExpr(c, CHILD(n, 1));
    if (CHILD(n, 2).type === SYM.with_var)
    {
        var optionalVars = astForWithVar(c, CHILD(n, 2));
        setContext(c, optionalVars, Store, n);
        suiteIndex = 4;
    }
    return new With_(contextExpr, optionalVars, astForSuite(c, CHILD(n, suiteIndex)), n.lineno, n.col_offset);
}

function astForExecStmt(c, n)
{
    var expr1, globals = null, locals = null;
    var nchildren = NCH(n);
    goog.asserts.assert(nchildren === 2 || nchildren === 4 || nchildren === 6);

    /* exec_stmt: 'exec' expr ['in' test [',' test]] */
    REQ(n, SYM.exec_stmt);
    var expr1 = astForExpr(c, CHILD(n, 1));
    if (nchildren >= 4)
        globals = astForExpr(c, CHILD(n, 3));
    if (nchildren === 6)
        locals = astForExpr(c, CHILD(n, 5));
    return new Exec(expr1, globals, locals, n.lineno, n.col_offset);
}

function astForIfStmt(c, n)
{
    /* if_stmt: 'if' test ':' suite ('elif' test ':' suite)*
       ['else' ':' suite]
    */
    REQ(n, SYM.if_stmt);
    if (NCH(n) === 4)
        return new If_(
                astForExpr(c, CHILD(n, 1)),
                astForSuite(c, CHILD(n, 3)),
                [], n.lineno, n.col_offset);

    var s = CHILD(n, 4).value;
    var decider = s.charAt(2); // elSe or elIf
    if (decider === 's')
    {
        return new If_(
                astForExpr(c, CHILD(n, 1)),
                astForSuite(c, CHILD(n, 3)), 
                astForSuite(c, CHILD(n, 6)), 
                n.lineno, n.col_offset);
    }
    else if (decider === 'i')
    {
        var nElif = NCH(n) - 4;
        var hasElse = false;
        var orelse = [];
        
        /* must reference the child nElif+1 since 'else' token is third, not
         * fourth child from the end. */
        if (CHILD(n, nElif + 1).type === TOK.T_NAME
            && CHILD(n, nElif + 1).value.charAt(2) === 's')
        {
            hasElse = true;
            nElif -= 3;
        }
        nElif /= 4;

        if (hasElse)
        {
            orelse = [
                new If_(
                    astForExpr(c, CHILD(n, NCH(n) - 6)),
                    astForSuite(c, CHILD(n, NCH(n) - 4)),
                    astForSuite(c, CHILD(n, NCH(n) - 1)),
                    CHILD(n, NCH(n) - 6).lineno,
                    CHILD(n, NCH(n) - 6).col_offset)];
            nElif--;
        }

        for (var i = 0; i < nElif; ++i)
        {
            var off = 5 + (nElif - i - 1) * 4;
            orelse = [
                new If_(
                    astForExpr(c, CHILD(n, off)),
                    astForSuite(c, CHILD(n, off + 2)),
                    orelse,
                    CHILD(n, off).lineno,
                    CHILD(n, off).col_offset)];
        }
        return new If_(
                astForExpr(c, CHILD(n, 1)),
                astForSuite(c, CHILD(n, 3)),
                orelse, n.lineno, n.col_offset);
    }
    
    goog.asserts.fail("unexpected token in 'if' statement");
}

function astForExprlist(c, n, context)
{
    REQ(n, SYM.exprlist);
    var seq = [];
    for (var i = 0; i < NCH(n); i += 2)
    {
        var e = astForExpr(c, CHILD(n, i));
        seq[i / 2] = e;
        if (context) setContext(c, e, context, CHILD(n, i));
    }
    return seq;
}

function astForDelStmt(c, n)
{
    /* del_stmt: 'del' exprlist */
    REQ(n, SYM.del_stmt);
    return new Delete_(astForExprlist(c, CHILD(n, 1), Del), n.lineno, n.col_offset);
}

function astForGlobalStmt(c, n)
{
    /* global_stmt: 'global' NAME (',' NAME)* */
    REQ(n, SYM.global_stmt);
    var s = [];
    for (var i = 1; i < NCH(n); i += 2)
    {
        s[(i - 1) / 2] = strobj(CHILD(n, i).value);
    }
    return new Global(s, n.lineno, n.col_offset);
}

function astForAssertStmt(c, n)
{
    /* assert_stmt: 'assert' test [',' test] */
    REQ(n, SYM.assert_stmt);
    if (NCH(n) === 2)
        return new Assert(astForExpr(c, CHILD(n, 1)), null, n.lineno, n.col_offset);
    else if (NCH(n) === 4)
        return new Assert(astForExpr(c, CHILD(n, 1)), astForExpr(c, CHILD(n, 3)), n.lineno, n.col_offset);
    goog.asserts.fail("improper number of parts to assert stmt");
}

function aliasForImportName(c, n)
{
    /*
      import_as_name: NAME ['as' NAME]
      dotted_as_name: dotted_name ['as' NAME]
      dotted_name: NAME ('.' NAME)*
    */

    loop: while (true) {
        switch (n.type)
        {
            case SYM.import_as_name:
                var str = null;
                var name = strobj(CHILD(n, 0).value);
                if (NCH(n) === 3)
                    str = CHILD(n, 2).value;
                return new alias(name, str == null ? null : strobj(str));
            case SYM.dotted_as_name:
                if (NCH(n) === 1)
                {
                    n = CHILD(n, 0);
                    continue loop;
                }
                else
                {
                    var a = aliasForImportName(c, CHILD(n, 0));
                    goog.asserts.assert(!a.asname);
                    a.asname = strobj(CHILD(n, 2).value);
                    return a;
                }
            case SYM.dotted_name:
                if (NCH(n) === 1)
                    return new alias(strobj(CHILD(n, 0).value), null);
                else
                {
                    // create a string of the form a.b.c
                    var str = '';
                    for (var i = 0; i < NCH(n); i += 2)
                        str += CHILD(n, i).value + ".";
                    return new alias(strobj(str.substr(0, str.length - 1)), null);
                }
            case TOK.T_STAR:
                return new alias(strobj("*"), null);
            default:
                throw new Sk.builtin.SyntaxError("unexpected import name", "", n.lineno);
        }
    break; }
}

function astForImportStmt(c, n)
{
    /*
      import_stmt: import_name | import_from
      import_name: 'import' dotted_as_names
      import_from: 'from' ('.'* dotted_name | '.') 'import'
                          ('*' | '(' import_as_names ')' | import_as_names)
    */
    REQ(n, SYM.import_stmt);
    var lineno = n.lineno;
    var col_offset = n.col_offset;
    n = CHILD(n, 0);
    if (n.type === SYM.import_name)
    {
        n = CHILD(n, 1);
        REQ(n, SYM.dotted_as_names);
        var aliases = [];
        for (var i = 0; i < NCH(n); i += 2)
            aliases[i / 2] = aliasForImportName(c, CHILD(n, i));
        return new Import_(aliases, lineno, col_offset);
    }
    else if (n.type === SYM.import_from)
    {
        var mod = null;
        var ndots = 0;
        var nchildren;

        for (var idx = 1; idx < NCH(n); ++idx)
        {
            if (CHILD(n, idx).type === SYM.dotted_name)
            {
                mod = aliasForImportName(c, CHILD(n, idx));
                idx++;
                break;
            }
            else if (CHILD(n, idx).type !== TOK.T_DOT)
                break;
            ndots++;
        }
        ++idx; // skip the import keyword
        switch (CHILD(n, idx).type)
        {
            case TOK.T_STAR:
                // from ... import
                n = CHILD(n, idx);
                nchildren = 1;
                break;
            case TOK.T_LPAR:
                // from ... import (x, y, z)
                n = CHILD(n, idx + 1);
                nchildren = NCH(n);
                break;
            case SYM.import_as_names:
                // from ... import x, y, z
                n = CHILD(n, idx);
                nchildren = NCH(n);
                if (nchildren % 2 === 0)
                    throw new Sk.builtin.SyntaxError("trailing comma not allowed without surrounding parentheses", "", n.lineno);
                break;
            default:
                throw new Sk.builtin.SyntaxError("Unexpected node-type in from-import", "", n.lineno);
        }
        var aliases = [];
        if (n.type === TOK.T_STAR)
            aliases[0] = aliasForImportName(c, n);
        else
            for (var i = 0; i < NCH(n); i += 2)
                aliases[i / 2] = aliasForImportName(c, CHILD(n, i));
        var modname = mod ? mod.name.v : "";
        return new ImportFrom(strobj(modname), aliases, ndots, lineno, col_offset);
    }
    throw new Sk.builtin.SyntaxError("unknown import statement", "", n.lineno);
}

function astForTestlistGexp(c, n)
{
    /* testlist_gexp: test ( gen_for | (',' test)* [','] ) */
    /* argument: test [ gen_for ] */
    goog.asserts.assert(n.type === SYM.testlist_gexp || n.type === SYM.argument);
    if (NCH(n) > 1 && CHILD(n, 1).type === SYM.gen_for)
        return astForGenexp(c, n);
    return astForTestlist(c, n);
}

function astForListcomp(c, n)
{
    /* listmaker: test ( list_for | (',' test)* [','] )
       list_for: 'for' exprlist 'in' testlist_safe [list_iter]
       list_iter: list_for | list_if
       list_if: 'if' test [list_iter]
       testlist_safe: test [(',' test)+ [',']]
    */

    function countListFors(c, n)
    {
        var nfors = 0;
        var ch = CHILD(n, 1);
        count_list_for: while(true) {
            nfors++;
            REQ(ch, SYM.list_for);
            if (NCH(ch) === 5)
                ch = CHILD(ch, 4);
            else
                return nfors;
            count_list_iter: while(true) {
                REQ(ch, SYM.list_iter);
                ch = CHILD(ch, 0);
                if (ch.type === SYM.list_for)
                    continue count_list_for;
                else if (ch.type === SYM.list_if)
                {
                    if (NCH(ch) === 3)
                    {
                        ch = CHILD(ch, 2);
                        continue count_list_iter;
                    }
                    else
                        return nfors;
                }
            break; }
        break; }
    }

    function countListIfs(c, n)
    {
        var nifs = 0;
        while (true)
        {
            REQ(n, SYM.list_iter);
            if (CHILD(n, 0).type === SYM.list_for)
                return nifs;
            n = CHILD(n, 0);
            REQ(n, SYM.list_if);
            nifs++;
            if (NCH(n) == 2)
                return nifs;
            n = CHILD(n, 2);
        }
    }

    REQ(n, SYM.listmaker);
    goog.asserts.assert(NCH(n) > 1);
    var elt = astForExpr(c, CHILD(n, 0));
    var nfors = countListFors(c, n);
    var listcomps = [];
    var ch = CHILD(n, 1);
    for (var i = 0; i < nfors; ++i)
    {
        REQ(ch, SYM.list_for);
        var forch = CHILD(ch, 1);
        var t = astForExprlist(c, forch, Store);
        var expression = astForTestlist(c, CHILD(ch, 3));
        var lc;
        if (NCH(forch) === 1)
            lc = new comprehension(t[0], expression, []);
        else
            lc = new comprehension(new Tuple(t, Store, ch.lineno, ch.col_offset), expression, []);

        if (NCH(ch) === 5)
        {
            ch = CHILD(ch, 4);
            var nifs = countListIfs(c, ch);
            var ifs = [];
            for (var j = 0; j < nifs; ++j)
            {
                REQ(ch, SYM.list_iter);
                ch = CHILD(ch, 0);
                REQ(ch, SYM.list_if);
                ifs[j] = astForExpr(c, CHILD(ch, 1));
                if (NCH(ch) === 3)
                    ch = CHILD(ch, 2);
            }
            if (ch.type === SYM.list_iter)
                ch = CHILD(ch, 0);
            lc.ifs = ifs;
        }
        listcomps[i] = lc;
    }
    return new ListComp(elt, listcomps, n.lineno, n.col_offset);
}

function astForFactor(c, n)
{
    /* some random peephole thing that cpy does */
    if (CHILD(n, 0).type === TOK.T_MINUS && NCH(n) === 2)
    {
        var pfactor = CHILD(n, 1);
        if (pfactor.type === SYM.factor && NCH(pfactor) === 1)
        {
            var ppower = CHILD(pfactor, 0);
            if (ppower.type === SYM.power && NCH(ppower) === 1)
            {
                var patom = CHILD(ppower, 0);
                if (patom.type === SYM.atom)
                {
                    var pnum = CHILD(patom, 0);
                    if (pnum.type === TOK.T_NUMBER)
                    {
                        pnum.value = "-" + pnum.value;
                        return astForAtom(c, patom);
                    }
                }
            }
        }
    }

    var expression = astForExpr(c, CHILD(n, 1));
    switch (CHILD(n, 0).type)
    {
        case TOK.T_PLUS: return new UnaryOp(UAdd, expression, n.lineno, n.col_offset);
        case TOK.T_MINUS: return new UnaryOp(USub, expression, n.lineno, n.col_offset);
        case TOK.T_TILDE: return new UnaryOp(Invert, expression, n.lineno, n.col_offset);
    }

    goog.asserts.fail("unhandled factor");
}

function astForForStmt(c, n)
{
    /* for_stmt: 'for' exprlist 'in' testlist ':' suite ['else' ':' suite] */
    var seq = [];
    REQ(n, SYM.for_stmt);
    if (NCH(n) === 9)
        seq = astForSuite(c, CHILD(n, 8));
    var nodeTarget = CHILD(n, 1);
    var _target = astForExprlist(c, nodeTarget, Store);
    var target;
    if (NCH(nodeTarget) === 1)
        target = _target[0];
    else
        target = new Tuple(_target, Store, n.lineno, n.col_offset);

    return new For_(target,
            astForTestlist(c, CHILD(n, 3)),
            astForSuite(c, CHILD(n, 5)),
            seq, n.lineno, n.col_offset);
}

function astForCall(c, n, func)
{
    /*
      arglist: (argument ',')* (argument [',']| '*' test [',' '**' test]
               | '**' test)
      argument: [test '='] test [gen_for]        # Really [keyword '='] test
    */
    REQ(n, SYM.arglist);
    var nargs = 0;
    var nkeywords = 0;
    var ngens = 0;
    for (var i = 0; i < NCH(n); ++i)
    {
        var ch = CHILD(n, i);
        if (ch.type === SYM.argument)
        {
            if (NCH(ch) === 1) nargs++;
            else if (CHILD(ch, 1).type === SYM.gen_for) ngens++;
            else nkeywords++;
        }
    }
    if (ngens > 1 || (ngens && (nargs || nkeywords)))
        throw new Sk.builtin.SyntaxError("Generator expression must be parenthesized if not sole argument", "", n.lineno);
    if (nargs + nkeywords + ngens > 255)
        throw new Sk.builtin.SyntaxError("more than 255 arguments", "", n.lineno);
    var args = [];
    var keywords = [];
    nargs = 0;
    nkeywords = 0;
    var vararg = null;
    var kwarg = null;
    for (var i = 0; i < NCH(n); ++i)
    {
        var ch = CHILD(n, i);
        if (ch.type === SYM.argument)
        {
            if (NCH(ch) === 1)
            {
                if (nkeywords) throw new Sk.builtin.SyntaxError("non-keyword arg after keyword arg", "", n.lineno);
                if (vararg) throw new Sk.builtin.SyntaxError("only named arguments may follow *expression", "", n.lineno);
                args[nargs++] = astForExpr(c, CHILD(ch, 0));
            }
            else if (CHILD(ch, 1).type === SYM.gen_for)
                args[nargs++] = astForGenexp(c, ch);
            else
            {
                var e = astForExpr(c, CHILD(ch, 0));
                if (e.constructor === Lambda) throw new Sk.builtin.SyntaxError("lambda cannot contain assignment", "", n.lineno);
                else if (e.constructor !== Name) throw new Sk.builtin.SyntaxError("keyword can't be an expression", "", n.lineno);
                var key = e.id;
                forbiddenCheck(c, CHILD(ch, 0), key, n.lineno);
                for (var k = 0; k < nkeywords; ++k)
                {
                    var tmp = keywords[k].arg;
                    if (tmp === key) throw new Sk.builtin.SyntaxError("keyword argument repeated", "", n.lineno);
                }
                keywords[nkeywords++] = new keyword(key, astForExpr(c, CHILD(ch, 2)));
            }
        }
        else if (ch.type === TOK.T_STAR)
            vararg = astForExpr(c, CHILD(n, ++i));
        else if (ch.type === TOK.T_DOUBLESTAR)
            kwarg = astForExpr(c, CHILD(n, ++i));
    }
    return new Call(func, args, keywords, vararg, kwarg, func.lineno, func.col_offset);
}

function astForTrailer(c, n, leftExpr)
{
    /* trailer: '(' [arglist] ')' | '[' subscriptlist ']' | '.' NAME 
       subscriptlist: subscript (',' subscript)* [',']
       subscript: '.' '.' '.' | test | [test] ':' [test] [sliceop]
     */
    REQ(n, SYM.trailer);
    if (CHILD(n, 0).type === TOK.T_LPAR)
    {
        if (NCH(n) === 2)
            return new Call(leftExpr, [], [], null, null, n.lineno, n.col_offset);
        else
            return astForCall(c, CHILD(n, 1), leftExpr);
    }
    else if (CHILD(n, 0).type === TOK.T_DOT)
        return new Attribute(leftExpr, strobj(CHILD(n, 1).value), Load, n.lineno, n.col_offset);
    else
    {
        REQ(CHILD(n, 0), TOK.T_LSQB);
        REQ(CHILD(n, 2), TOK.T_RSQB);
        n = CHILD(n, 1);
        if (NCH(n) === 1)
            return new Subscript(leftExpr, astForSlice(c, CHILD(n, 0)), Load, n.lineno, n.col_offset);
        else
        {
            /* The grammar is ambiguous here. The ambiguity is resolved 
               by treating the sequence as a tuple literal if there are
               no slice features.
            */
            var simple = true;
            var slices = [];
            for (var j = 0; j < NCH(n); j += 2)
            {
                var slc = astForSlice(c, CHILD(n, j));
                if (slc.constructor !== Index)
                    simple = false;
                slices[j / 2] = slc;
            }
            if (!simple)
            {
                return new Subscript(leftExpr, new ExtSlice(slices), Load, n.lineno, n.col_offset);
            }
            var elts = [];
            for (var j = 0; j < slices.length; ++j)
            {
                var slc = slices[j];
                goog.asserts.assert(slc.constructor === Index && slc.value !== null && slc.value !== undefined);
                elts[j] = slc.value;
            }
            var e = new Tuple(elts, Load, n.lineno, n.col_offset);
            return new Subscript(leftExpr, new Index(e), Load, n.lineno, n.col_offset);
        }
    }
}

function astForFlowStmt(c, n)
{
    /*
      flow_stmt: break_stmt | continue_stmt | return_stmt | raise_stmt
                 | yield_stmt
      break_stmt: 'break'
      continue_stmt: 'continue'
      return_stmt: 'return' [testlist]
      yield_stmt: yield_expr
      yield_expr: 'yield' testlist
      raise_stmt: 'raise' [test [',' test [',' test]]]
    */
    var ch;
    REQ(n, SYM.flow_stmt);
    ch = CHILD(n, 0);
    switch (ch.type)
    {
        case SYM.break_stmt: return new Break_(n.lineno, n.col_offset);
        case SYM.continue_stmt: return new Continue_(n.lineno, n.col_offset);
        case SYM.yield_stmt:
            return new Expr(astForExpr(c, CHILD(ch, 0)), n.lineno, n.col_offset);
        case SYM.return_stmt:
            if (NCH(ch) === 1)
                return new Return_(null, n.lineno, n.col_offset);
            else
                return new Return_(astForTestlist(c, CHILD(ch, 1)), n.lineno, n.col_offset);
        case SYM.quit_stmt:
            if (NCH(ch) === 1)
                return new Quit_(null, n.lineno, n.col_offset);
            else
                return new Quit_(astForTestlist(c, CHILD(ch, 1)), n.lineno, n.col_offset);
        case SYM.exit_stmt:
            if (NCH(ch) === 1)
                return new Exit_(null, n.lineno, n.col_offset);
            else
                return new Exit_(astForTestlist(c, CHILD(ch, 1)), n.lineno, n.col_offset);

        case SYM.raise_stmt:
            if (NCH(ch) === 1)
                return new Raise(null, null, null, n.lineno, n.col_offset);
            else if (NCH(ch) === 2)
                return new Raise(astForExpr(c, CHILD(ch, 1)), null, null, n.lineno, n.col_offset);
            else if (NCH(ch) === 4)
                return new Raise(
                        astForExpr(c, CHILD(ch, 1)),
                        astForExpr(c, CHILD(ch, 3)),
                        null, n.lineno, n.col_offset);
            else if (NCH(ch) === 6)
                return new Raise(
                        astForExpr(c, CHILD(ch, 1)),
                        astForExpr(c, CHILD(ch, 3)),
                        astForExpr(c, CHILD(ch, 5)),
                        n.lineno, n.col_offset);
        default:
            goog.asserts.fail("unexpected flow_stmt");
    }
    goog.asserts.fail("unhandled flow statement");
}

function astForArguments(c, n)
{
    /* parameters: '(' [varargslist] ')'
       varargslist: (fpdef ['=' test] ',')* ('*' NAME [',' '**' NAME]
            | '**' NAME) | fpdef ['=' test] (',' fpdef ['=' test])* [',']
    */
    var ch;
    var vararg = null;
    var kwarg = null;
    if (n.type === SYM.parameters)
    {
        if (NCH(n) === 2) // () as arglist
            return new arguments_([], null, null, []);
        n = CHILD(n, 1);
    }
    REQ(n, SYM.varargslist);

    var args = [];
    var defaults = [];

    /* fpdef: NAME | '(' fplist ')'
       fplist: fpdef (',' fpdef)* [',']
    */
    var foundDefault = false;
    var i = 0;
    var j = 0; // index for defaults
    var k = 0; // index for args
    while (i < NCH(n))
    {
        ch = CHILD(n, i);
        switch (ch.type)
        {
            case SYM.fpdef:
                var complexArgs = 0;
                var parenthesized = 0;
                handle_fpdef: while (true) {
                    if (i + 1 < NCH(n) && CHILD(n, i + 1).type === TOK.T_EQUAL)
                    {
                        defaults[j++] = astForExpr(c, CHILD(n, i + 2));
                        i += 2;
                        foundDefault = true;
                    }
                    else if (foundDefault)
                    {
                        /* def f((x)=4): pass should raise an error.
                           def f((x, (y))): pass will just incur the tuple unpacking warning. */
                        if (parenthesized && !complexArgs)
                            throw new Sk.builtin.SyntaxError("parenthesized arg with default", "", n.lineno);
                        throw new Sk.builtin.SyntaxError("non-default argument follows default argument", "", n.lineno);
                    }

                    if (NCH(ch) === 3)
                    {
                        ch = CHILD(ch, 1);
                        // def foo((x)): is not complex, special case.
                        if (NCH(ch) !== 1)
                        {
                            throw new Sk.builtin.SyntaxError("tuple parameter unpacking has been removed", this.c_filename, n.lineno);
                        }
                        else
                        {
                            /* def foo((x)): setup for checking NAME below. */
                            /* Loop because there can be many parens and tuple
                               unpacking mixed in. */
                            parenthesized = true;
                            ch = CHILD(ch, 0);
                            goog.asserts.assert(ch.type === SYM.fpdef);
                            continue handle_fpdef;
                        }
                    }
                    if (CHILD(ch, 0).type === TOK.T_NAME)
                    {
                        forbiddenCheck(c, n, CHILD(ch, 0).value, n.lineno);
                        var id = strobj(CHILD(ch, 0).value);
                        args[k++] = new Name(id, Param, ch.lineno, ch.col_offset);
                    }
                    i += 2;
                    if (parenthesized)
                        throw new Sk.builtin.SyntaxError("parenthesized argument names are invalid", "", n.lineno);
                break; }
                break;
            case TOK.T_STAR:
                forbiddenCheck(c, CHILD(n, i + 1), CHILD(n, i + 1).value, n.lineno);
                vararg = strobj(CHILD(n, i + 1).value);
                i += 3;
                break;
            case TOK.T_DOUBLESTAR:
                forbiddenCheck(c, CHILD(n, i + 1), CHILD(n, i + 1).value, n.lineno);
                kwarg = strobj(CHILD(n, i + 1).value);
                i += 3;
                break;
            default:
                goog.asserts.fail("unexpected node in varargslist");
        }
    }
    return new arguments_(args, vararg, kwarg, defaults);
}

function astForFuncdef(c, n, decoratorSeq)
{
    /* funcdef: 'def' NAME parameters ':' suite */
    REQ(n, SYM.funcdef);
    var name = strobj(CHILD(n, 1).value);
    forbiddenCheck(c, CHILD(n, 1), CHILD(n, 1).value, n.lineno);
    var args = astForArguments(c, CHILD(n, 2));
    var body = astForSuite(c, CHILD(n, 4));
    return new FunctionDef(name, args, body, decoratorSeq, n.lineno, n.col_offset);
}

function astForClassBases(c, n)
{
    /* testlist: test (',' test)* [','] */
    goog.asserts.assert(NCH(n) > 0);
    REQ(n, SYM.testlist);
    if (NCH(n) === 1)
        return [ astForExpr(c, CHILD(n, 0)) ];
    return seqForTestlist(c, n);
}

function astForClassdef(c, n, decoratorSeq)
{
    /* classdef: 'class' NAME ['(' testlist ')'] ':' suite */
    REQ(n, SYM.classdef);
    forbiddenCheck(c, n, CHILD(n, 1).value, n.lineno);
    var classname = strobj(CHILD(n, 1).value);
    if (NCH(n) === 4)
        return new ClassDef(classname, [], astForSuite(c, CHILD(n, 3)), decoratorSeq, n.lineno, n.col_offset);
    if (CHILD(n, 3).type === TOK.T_RPAR)
        return new ClassDef(classname, [], astForSuite(c, CHILD(n, 5)), decoratorSeq, n.lineno, n.col_offset);

    var bases = astForClassBases(c, CHILD(n, 3));
    var s = astForSuite(c, CHILD(n, 6));
    return new ClassDef(classname, bases, s, decoratorSeq, n.lineno, n.col_offset);
}

function astForLambdef(c, n)
{
    /* lambdef: 'lambda' [varargslist] ':' test */
    var args;
    var expression;
    if (NCH(n) === 3)
    {
        args = new arguments_([], null, null, []);
        expression = astForExpr(c, CHILD(n, 2));
    }
    else
    {
        args = astForArguments(c, CHILD(n, 1));
        expression = astForExpr(c, CHILD(n, 3));
    }
    return new Lambda(args, expression, n.lineno, n.col_offset);
}

function astForGenexp(c, n)
{
    /* testlist_gexp: test ( gen_for | (',' test)* [','] )
       argument: [test '='] test [gen_for]       # Really [keyword '='] test */
    goog.asserts.assert(n.type === SYM.testlist_gexp || n.type === SYM.argument);
    goog.asserts.assert(NCH(n) > 1);

    function countGenFors(c, n)
    {
        var nfors = 0;
        var ch = CHILD(n, 1);
        count_gen_for: while(true) {
            nfors++;
            REQ(ch, SYM.gen_for);
            if (NCH(ch) === 5)
                ch = CHILD(ch, 4);
            else
                return nfors;
            count_gen_iter: while(true) {
                REQ(ch, SYM.gen_iter);
                ch = CHILD(ch, 0);
                if (ch.type === SYM.gen_for)
                    continue count_gen_for;
                else if (ch.type === SYM.gen_if)
                {
                    if (NCH(ch) === 3)
                    {
                        ch = CHILD(ch, 2);
                        continue count_gen_iter;
                    }
                    else
                        return nfors;
                }
            break; }
        break; }
        goog.asserts.fail("logic error in countGenFors");
    }

    function countGenIfs(c, n)
    {
        var nifs = 0;
        while (true)
        {
            REQ(n, SYM.gen_iter);
            if (CHILD(n, 0).type === SYM.gen_for)
                return nifs;
            n = CHILD(n, 0);
            REQ(n, SYM.gen_if);
            nifs++;
            if (NCH(n) == 2)
                return nifs;
            n = CHILD(n, 2);
        }
    }

    var elt = astForExpr(c, CHILD(n, 0));
    var nfors = countGenFors(c, n);
    var genexps = [];
    var ch = CHILD(n, 1);
    for (var i = 0; i < nfors; ++i)
    {
        REQ(ch, SYM.gen_for);
        var forch = CHILD(ch, 1);
        var t = astForExprlist(c, forch, Store);
        var expression = astForExpr(c, CHILD(ch, 3));
        var ge;
        if (NCH(forch) === 1)
            ge = new comprehension(t[0], expression, []);
        else
            ge = new comprehension(new Tuple(t, Store, ch.lineno, ch.col_offset), expression, []);
        if (NCH(ch) === 5)
        {
            ch = CHILD(ch, 4);
            var nifs = countGenIfs(c, ch);
            var ifs = [];
            for (var j = 0; j < nifs; ++j)
            {
                REQ(ch, SYM.gen_iter);
                ch = CHILD(ch, 0);
                REQ(ch, SYM.gen_if);
                expression = astForExpr(c, CHILD(ch, 1));
                ifs[j] = expression;
                if (NCH(ch) === 3)
                    ch = CHILD(ch, 2);
            }
            if (ch.type === SYM.gen_iter)
                ch = CHILD(ch, 0);
            ge.ifs = ifs;
        }
        genexps[i] = ge;
    }
    return new GeneratorExp(elt, genexps, n.lineno, n.col_offset);
}

function astForWhileStmt(c, n)
{
    /* while_stmt: 'while' test ':' suite ['else' ':' suite] */
    REQ(n, SYM.while_stmt);
    if (NCH(n) === 4)
        return new While_(astForExpr(c, CHILD(n, 1)), astForSuite(c, CHILD(n, 3)), [], n.lineno, n.col_offset);
    else if (NCH(n) === 7)
        return new While_(astForExpr(c, CHILD(n, 1)), astForSuite(c, CHILD(n, 3)), astForSuite(c, CHILD(n, 6)), n.lineno, n.col_offset);
    goog.asserts.fail("wrong number of tokens for 'while' stmt");
}

function astForAugassign(c, n)
{
    REQ(n, SYM.augassign);
    n = CHILD(n, 0);
    switch (n.value.charAt(0))
    {
        case '+': return Add;
        case '-': return Sub;
        case '/': if (n.value.charAt(1) === '/') return FloorDiv;
                  return Div;
        case '%': return Mod;
        case '<': return LShift;
        case '>': return RShift;
        case '&': return BitAnd;
        case '^': return BitXor;
        case '|': return BitOr;
        case '*': if (n.value.charAt(1) === '*') return Pow;
                  return Mult;
        default: goog.asserts.fail("invalid augassign");
    }
}

function astForBinop(c, n)
{
    /* Must account for a sequence of expressions.
        How should A op B op C by represented?  
        BinOp(BinOp(A, op, B), op, C).
    */
    var result = new BinOp(
            astForExpr(c, CHILD(n, 0)),
            getOperator(CHILD(n, 1)),
            astForExpr(c, CHILD(n, 2)),
            n.lineno, n.col_offset);
    var nops = (NCH(n) - 1) / 2;
    for (var i = 1 ; i < nops; ++i)
    {
        var nextOper = CHILD(n, i * 2 + 1);
        var newoperator = getOperator(nextOper);
        var tmp = astForExpr(c, CHILD(n, i * 2 + 2));
        result = new BinOp(result, newoperator, tmp, nextOper.lineno, nextOper.col_offset);
    }
    return result;

}

function astForTestlist(c, n)
{
    /* testlist_gexp: test (',' test)* [','] */
    /* testlist: test (',' test)* [','] */
    /* testlist_safe: test (',' test)+ [','] */
    /* testlist1: test (',' test)* */
    goog.asserts.assert(NCH(n) > 0);
    if (n.type === SYM.testlist_gexp)
    {
        if (NCH(n) > 1)
        {
            goog.asserts.assert(CHILD(n, 1).type !== SYM.gen_for);
        }
    }
    else
    {
        goog.asserts.assert(n.type === SYM.testlist || n.type === SYM.testlist_safe || n.type === SYM.testlist1);
    }

    if (NCH(n) === 1)
    {
        return astForExpr(c, CHILD(n, 0));
    }
    else
    {
        return new Tuple(seqForTestlist(c, n), Load, n.lineno, n.col_offset);
    }

}

function astForExprStmt(c, n)
{
    REQ(n, SYM.expr_stmt);
    /* expr_stmt: testlist (augassign (yield_expr|testlist) 
                | ('=' (yield_expr|testlist))*)
       testlist: test (',' test)* [',']
       augassign: '+=' | '-=' | '*=' | '/=' | '%=' | '&=' | '|=' | '^='
                | '<<=' | '>>=' | '**=' | '//='
       test: ... here starts the operator precendence dance
     */
    if (NCH(n) === 1)
        return new Expr(astForTestlist(c, CHILD(n, 0)), n.lineno, n.col_offset);
    else if (CHILD(n, 1).type === SYM.augassign)
    {
        var ch = CHILD(n, 0);
        var expr1 = astForTestlist(c, ch);
        switch (expr1.constructor)
        {
            case GeneratorExp: throw new Sk.builtin.SyntaxError("augmented assignment to generator expression not possible", "", n.lineno);
            case Yield: throw new Sk.builtin.SyntaxError("augmented assignment to yield expression not possible", "", n.lineno);
            case Name:
                var varName = expr1.id;
                forbiddenCheck(c, ch, varName, n.lineno);
                break;
            case Attribute:
            case Subscript:
                break;
            default:
                throw new Sk.builtin.SyntaxError("illegal expression for augmented assignment", "", n.lineno);
        }
        setContext(c, expr1, Store, ch);

        ch = CHILD(n, 2);
        var expr2;
        if (ch.type === SYM.testlist)
            expr2 = astForTestlist(c, ch);
        else
            expr2 = astForExpr(c, ch);

        return new AugAssign(expr1, astForAugassign(c, CHILD(n, 1)), expr2, n.lineno, n.col_offset);
    }
    else
    {
        // normal assignment
        REQ(CHILD(n, 1), TOK.T_EQUAL);
        var targets = [];
        for (var i = 0; i < NCH(n) - 2; i += 2)
        {
            var ch = CHILD(n, i);
            if (ch.type === SYM.yield_expr) throw new Sk.builtin.SyntaxError("assignment to yield expression not possible", "", n.lineno);
            var e = astForTestlist(c, ch);
            setContext(c, e, Store, CHILD(n, i));
            targets[i / 2] = e;
        }
        var value = CHILD(n, NCH(n) - 1);
        var expression;
        if (value.type === SYM.testlist)
            expression = astForTestlist(c, value);
        else
            expression = astForExpr(c, value);
        return new Assign(targets, expression, n.lineno, n.col_offset);
    }
}

function astForIfexpr(c, n)
{
    /* test: or_test 'if' or_test 'else' test */ 
    goog.asserts.assert(NCH(n) === 5);
    return new IfExp(
            astForExpr(c, CHILD(n, 2)),
            astForExpr(c, CHILD(n, 0)),
            astForExpr(c, CHILD(n, 4)),
            n.lineno, n.col_offset);
}

/**
 * s is a python-style string literal, including quote characters and u/r/b
 * prefixes. Returns decoded string object.
 */
function parsestr(c, s)
{
    var encodeUtf8 = function(s) { return unescape(encodeURIComponent(s)); };
    var decodeUtf8 = function(s) { return decodeURIComponent(escape(s)); };
    var decodeEscape = function(s, quote)
    {
        var len = s.length;
        var ret = '';
        for (var i = 0; i < len; ++i)
        {
            var c = s.charAt(i);
            if (c === '\\')
            {
                ++i;
                c = s.charAt(i);
                if (c === 'n') ret += "\n";
                else if (c === '\\') ret += "\\";
                else if (c === 't') ret += "\t";
                else if (c === 'r') ret += "\r";
                else if (c === 'b') ret += "\b";
                else if (c === 'f') ret += "\f";
                else if (c === 'v') ret += "\v";
                else if (c === '0') ret += "\0";
                else if (c === '"') ret += '"';
                else if (c === '\'') ret += '\'';
                else if (c === '\n') /* escaped newline, join lines */ {}
                else if (c === 'x')
                {
                    var d0 = s.charAt(++i);
                    var d1 = s.charAt(++i);
                    ret += String.fromCharCode(parseInt(d0+d1, 16));
                }
                else if (c === 'u' || c === 'U')
                {
                    var d0 = s.charAt(++i);
                    var d1 = s.charAt(++i);
                    var d2 = s.charAt(++i);
                    var d3 = s.charAt(++i);
                    ret += String.fromCharCode(parseInt(d0+d1, 16), parseInt(d2+d3, 16));
                }
                else
                {
                    // Leave it alone
                    ret += "\\" + c;
                    // goog.asserts.fail("unhandled escape: '" + c.charCodeAt(0) + "'");
                }
            }
            else
            {
                ret += c;
            }
        }
        return ret;
    };

    //print("parsestr", s);

    var quote = s.charAt(0);
    var rawmode = false;

    if (quote === 'u' || quote === 'U')
    {
        s = s.substr(1);
        quote = s.charAt(0);
    }
    else if (quote === 'r' || quote === 'R')
    {
        s = s.substr(1);
        quote = s.charAt(0);
        rawmode = true;
    }
    goog.asserts.assert(quote !== 'b' && quote !== 'B', "todo; haven't done b'' strings yet");

    goog.asserts.assert(quote === "'" || quote === '"' && s.charAt(s.length - 1) === quote);
    s = s.substr(1, s.length - 2);

    if (s.length >= 4 && s.charAt(0) === quote && s.charAt(1) === quote)
    {
        goog.asserts.assert(s.charAt(s.length - 1) === quote && s.charAt(s.length - 2) === quote);
        s = s.substr(2, s.length - 4);
    }

    if (rawmode || s.indexOf('\\') === -1)
    {
        return strobj(decodeUtf8(s));
    }
    return strobj(decodeEscape(s, quote));
}

function parsestrplus(c, n)
{
    REQ(CHILD(n, 0), TOK.T_STRING);
    var ret = new Sk.builtin.str("");
    for (var i = 0; i < NCH(n); ++i)
    {
        try {
            ret = ret.sq$concat(parsestr(c, CHILD(n, i).value));
        } catch (x) {
            throw new Sk.builtin.SyntaxError("invalid string (possibly contains a unicode character)", "", CHILD(n, i).lineno);
        }
    }
    return ret;
}

function parsenumber(c, s, lineno)
{
    var end = s.charAt(s.length - 1);

    // todo; no complex support
    if (end === 'j' || end === 'J') {
	throw new Sk.builtin.SyntaxError("complex numbers are currently unsupported", "", lineno);
    }

<<<<<<< HEAD
    // Handle longs
    if (end === 'l' || end === 'L') {
        return Sk.longFromStr(s.substr(0, s.length - 1), 0);
    }
    
    // todo; we don't currently distinguish between int and float so
    // str is wrong for these.
    if (s.indexOf('.') !== -1)
    {
        return parseFloat(s);
    }

    // Handle integers of various bases
    var tmp = s;
    var val;
    var neg = false;
    if (s.charAt(0) === '-') {
        tmp = s.substr(1);
        neg = true;
    }

    if (tmp.charAt(0) === '0' && (tmp.charAt(1) === 'x' || tmp.charAt(1) === 'X')) {
        // Hex
        tmp = tmp.substring(2);
        val = parseInt(tmp, 16);
    } else if ((s.indexOf('e') !== -1) || (s.indexOf('E') !== -1)) {
	// Float with exponent (needed to make sure e/E wasn't hex first)
	return parseFloat(s);
    } else if (tmp.charAt(0) === '0' && (tmp.charAt(1) === 'b' || tmp.charAt(1) === 'B')) {
        // Binary
        tmp = tmp.substring(2);
        val = parseInt(tmp, 2);
    } else if (tmp.charAt(0) === '0') {
        if (tmp === "0") {
            // Zero
            val = 0;
        } else {
            // Octal
            tmp = tmp.substring(1);
            if ((tmp.charAt(0) === 'o') || (tmp.charAt(0) === 'O')) {
                tmp = tmp.substring(1);
            }
            val = parseInt(tmp, 8);            
        }
    }
    else {
        // Decimal
        val = parseInt(tmp, 10);
    }

    // Convert to long
    if (val > Sk.builtin.lng.threshold$
        && Math.floor(val) === val
        && (s.indexOf('e') === -1 && s.indexOf('E') === -1))
    {
        return Sk.longFromStr(s, 0);
    }

    // Small enough, return parsed number
    if (neg) {
        return -val;
    } else {
        return val;
    }
=======
	return Sk.numberFromStr(s);
>>>>>>> d2ff969a
}

function astForSlice(c, n)
{
    REQ(n, SYM.subscript);

    /*
       subscript: '.' '.' '.' | test | [test] ':' [test] [sliceop]
       sliceop: ':' [test]
    */
    var ch = CHILD(n, 0);
    var lower = null;
    var upper = null;
    var step = null;
    if (ch.type === TOK.T_DOT)
        return new Ellipsis();
    if (NCH(n) === 1 && ch.type === SYM.test)
        return new Index(astForExpr(c, ch));
    if (ch.type === SYM.test)
        lower = astForExpr(c, ch);
    if (ch.type === TOK.T_COLON)
    {
        if (NCH(n) > 1)
        {
            var n2 = CHILD(n, 1);
            if (n2.type === SYM.test)
                upper = astForExpr(c, n2);
        }
    }
    else if (NCH(n) > 2)
    {
        var n2 = CHILD(n, 2);
        if (n2.type === SYM.test)
            upper = astForExpr(c, n2);
    }

    ch = CHILD(n, NCH(n) - 1);
    if (ch.type === SYM.sliceop)
    {
        if (NCH(ch) === 1)
        {
            ch = CHILD(ch, 0);
            step = new Name(strobj("None"), Load, ch.lineno, ch.col_offset);
        }
        else
        {
            ch = CHILD(ch, 1);
            if (ch.type === SYM.test)
                step = astForExpr(c, ch);
        }
    }
    return new Slice(lower, upper, step);
}

function astForAtom(c, n)
{
    /* atom: '(' [yield_expr|testlist_gexp] ')' | '[' [listmaker] ']'
       | '{' [dictmaker] '}' | '`' testlist '`' | NAME | NUMBER | STRING+
    */
    var ch = CHILD(n, 0);
    switch (ch.type)
    {
        case TOK.T_NAME:
            // All names start in Load context, but may be changed later
            return new Name(strobj(ch.value), Load, n.lineno, n.col_offset);
        case TOK.T_STRING:
            return new Str(parsestrplus(c, n), n.lineno, n.col_offset);
        case TOK.T_NUMBER:
        return new Num(parsenumber(c, ch.value, n.lineno), n.lineno, n.col_offset);
        case TOK.T_LPAR: // various uses for parens
            ch = CHILD(n, 1);
            if (ch.type === TOK.T_RPAR)
                return new Tuple([], Load, n.lineno, n.col_offset);
            if (ch.type === SYM.yield_expr)
                return astForExpr(c, ch);
            if (NCH(ch) > 1 && CHILD(ch, 1).type === SYM.gen_for)
                return astForGenexp(c, ch);
            return astForTestlistGexp(c, ch);
        case TOK.T_LSQB: // list or listcomp
            ch = CHILD(n, 1);
            if (ch.type === TOK.T_RSQB)
                return new List([], Load, n.lineno, n.col_offset);
            REQ(ch, SYM.listmaker);
            if (NCH(ch) === 1 || CHILD(ch, 1).type === TOK.T_COMMA)
                return new List(seqForTestlist(c, ch), Load, n.lineno, n.col_offset);
            else
                return astForListcomp(c, ch);
        case TOK.T_LBRACE:
            /* dictmaker: test ':' test (',' test ':' test)* [','] */
            ch = CHILD(n, 1);
            var size = Math.floor((NCH(ch) + 1) / 4); // + 1 for no trailing comma case
            var keys = [];
            var values = [];
            for (var i = 0; i < NCH(ch); i += 4)
            {
                keys[i / 4] = astForExpr(c, CHILD(ch, i));
                values[i / 4] = astForExpr(c, CHILD(ch, i + 2));
            }
            return new Dict(keys, values, n.lineno, n.col_offset);
        case TOK.T_BACKQUOTE:
            throw new Sk.builtin.SyntaxError("backquote not supported, use repr()", "", n.lineno);
        default:
            goog.asserts.fail("unhandled atom", ch.type);
    }
}

function astForPower(c, n)
{
    /* power: atom trailer* ('**' factor)*
     */
    REQ(n, SYM.power);
    var e = astForAtom(c, CHILD(n, 0));
    if (NCH(n) === 1) return e;
    for (var i = 1; i < NCH(n); ++i)
    {
        var ch = CHILD(n, i);
        if (ch.type !== SYM.trailer)
            break;
        var tmp = astForTrailer(c, ch, e);
        tmp.lineno = e.lineno;
        tmp.col_offset = e.col_offset;
        e = tmp;
    }
    if (CHILD(n, NCH(n) - 1).type === SYM.factor)
    {
        var f = astForExpr(c, CHILD(n, NCH(n) - 1));
        e = new BinOp(e, Pow, f, n.lineno, n.col_offset);
    }
    return e;
}

function astForExpr(c, n)
{
    /* handle the full range of simple expressions
       test: or_test ['if' or_test 'else' test] | lambdef
       or_test: and_test ('or' and_test)* 
       and_test: not_test ('and' not_test)*
       not_test: 'not' not_test | comparison
       comparison: expr (comp_op expr)*
       expr: xor_expr ('|' xor_expr)*
       xor_expr: and_expr ('^' and_expr)*
       and_expr: shift_expr ('&' shift_expr)*
       shift_expr: arith_expr (('<<'|'>>') arith_expr)*
       arith_expr: term (('+'|'-') term)*
       term: factor (('*'|'/'|'%'|'//') factor)*
       factor: ('+'|'-'|'~') factor | power
       power: atom trailer* ('**' factor)*

       As well as modified versions that exist for backward compatibility,
       to explicitly allow:
       [ x for x in lambda: 0, lambda: 1 ]
       (which would be ambiguous without these extra rules)
       
       old_test: or_test | old_lambdef
       old_lambdef: 'lambda' [vararglist] ':' old_test

    */

    LOOP: while (true) {
        switch (n.type)
        {
            case SYM.test:
            case SYM.old_test:
                if (CHILD(n, 0).type === SYM.lambdef || CHILD(n, 0).type === SYM.old_lambdef)
                    return astForLambdef(c, CHILD(n, 0));
                else if (NCH(n) > 1)
                    return astForIfexpr(c, n);
                // fallthrough
            case SYM.or_test:
            case SYM.and_test:
                if (NCH(n) === 1)
                {
                    n = CHILD(n, 0);
                    continue LOOP;
                }
                var seq = [];
                for (var i = 0; i < NCH(n); i += 2)
                    seq[i / 2] = astForExpr(c, CHILD(n, i));
                if (CHILD(n, 1).value === "and")
                    return new BoolOp(And, seq, n.lineno, n.col_offset);
                goog.asserts.assert(CHILD(n, 1).value === "or");
                return new BoolOp(Or, seq, n.lineno, n.col_offset);
            case SYM.not_test:
                if (NCH(n) === 1)
                {
                    n = CHILD(n, 0);
                    continue LOOP;
                }
                else
                {
                    return new UnaryOp(Not, astForExpr(c, CHILD(n, 1)), n.lineno, n.col_offset);
                }
            case SYM.comparison:
                if (NCH(n) === 1)
                {
                    n = CHILD(n, 0);
                    continue LOOP;
                }
                else
                {
                    var ops = [];
                    var cmps = [];
                    for (var i = 1; i < NCH(n); i += 2)
                    {
                        ops[(i - 1) / 2] = astForCompOp(c, CHILD(n, i));
                        cmps[(i - 1) / 2] = astForExpr(c, CHILD(n, i + 1));
                    }
                    return new Compare(astForExpr(c, CHILD(n, 0)), ops, cmps, n.lineno, n.col_offset);
                }
            case SYM.expr:
            case SYM.xor_expr:
            case SYM.and_expr:
            case SYM.shift_expr:
            case SYM.arith_expr:
            case SYM.term:
                if (NCH(n) === 1)
                {
                    n = CHILD(n, 0);
                    continue LOOP;
                }
                return astForBinop(c, n);
            case SYM.yield_expr:
                var exp = null;
                if (NCH(n) === 2)
                {
                    exp = astForTestlist(c, CHILD(n, 1))
                }
                return new Yield(exp, n.lineno, n.col_offset);
            case SYM.factor:
                if (NCH(n) === 1)
                {
                    n = CHILD(n, 0);
                    continue LOOP;
                }
                return astForFactor(c, n);
            case SYM.power:
                return astForPower(c, n);
            default:
                goog.asserts.fail("unhandled expr", "n.type: %d", n.type);
        }
    break; }
}

function astForPrintStmt(c, n)
{
    /* print_stmt: 'print' ( [ test (',' test)* [','] ]
                             | '>>' test [ (',' test)+ [','] ] )
     */
    var start = 1;
    var dest = null;
    REQ(n, SYM.print_stmt);
    if (NCH(n) >= 2 && CHILD(n, 1).type === TOK.T_RIGHTSHIFT)
    {
        dest = astForExpr(c, CHILD(n, 2));
        start = 4;
    }
    var seq = [];
    for (var i = start, j = 0; i < NCH(n); i += 2, ++j)
    {
        seq[j] = astForExpr(c, CHILD(n, i));
    }
    var nl = (CHILD(n, NCH(n) - 1)).type === TOK.T_COMMA ? false : true;
    return new Print(dest, seq, nl, n.lineno, n.col_offset);
}

function astForStmt(c, n)
{
    if (n.type === SYM.stmt)
    {
        goog.asserts.assert(NCH(n) === 1);
        n = CHILD(n, 0);
    }
    if (n.type === SYM.simple_stmt)
    {
        goog.asserts.assert(numStmts(n) === 1);
        n = CHILD(n, 0);
    }
    if (n.type === SYM.small_stmt)
    {
        REQ(n, SYM.small_stmt);
        n = CHILD(n, 0);
        /* small_stmt: expr_stmt | print_stmt  | del_stmt | pass_stmt
                     | flow_stmt | import_stmt | global_stmt | exec_stmt
                     | assert_stmt
        */
        switch (n.type)
        {
            case SYM.expr_stmt: return astForExprStmt(c, n);
            case SYM.print_stmt: return astForPrintStmt(c, n);
            case SYM.del_stmt: return astForDelStmt(c, n);
            case SYM.pass_stmt: return new Pass(n.lineno, n.col_offset);
            case SYM.flow_stmt: return astForFlowStmt(c, n);
            case SYM.import_stmt: return astForImportStmt(c, n);
            case SYM.global_stmt: return astForGlobalStmt(c, n);
            case SYM.exec_stmt: return astForExecStmt(c, n);
            case SYM.assert_stmt: return astForAssertStmt(c, n);
            default: goog.asserts.fail("unhandled small_stmt");
        }
    }
    else
    {
        /* compound_stmt: if_stmt | while_stmt | for_stmt | try_stmt
                        | funcdef | classdef | decorated
        */
        var ch = CHILD(n, 0);
        REQ(n, SYM.compound_stmt);
        switch (ch.type)
        {
            case SYM.if_stmt: return astForIfStmt(c, ch);
            case SYM.while_stmt: return astForWhileStmt(c, ch);
            case SYM.for_stmt: return astForForStmt(c, ch);
            case SYM.try_stmt: return astForTryStmt(c, ch);
            case SYM.with_stmt: return astForWithStmt(c, ch);
            case SYM.funcdef: return astForFuncdef(c, ch, []);
            case SYM.classdef: return astForClassdef(c, ch, []);
            case SYM.decorated: return astForDecorated(c, ch);
            default: goog.asserts.assert("unhandled compound_stmt");
        }
    }
}

Sk.astFromParse = function(n, filename)
{
    var c = new Compiling("utf-8", filename);

    var stmts = [];
    var ch;
    var k = 0;
    switch (n.type)
    {
        case SYM.file_input:
            for (var i = 0; i < NCH(n) - 1; ++i)
            {
                var ch = CHILD(n, i);
                if (n.type === TOK.T_NEWLINE)
                    continue;
                REQ(ch, SYM.stmt);
                var num = numStmts(ch);
                if (num === 1)
                {
                    stmts[k++] = astForStmt(c, ch);
                }
                else
                {
                    ch = CHILD(ch, 0);
                    REQ(ch, SYM.simple_stmt);
                    for (var j = 0; j < num; ++j)
                    {
                        stmts[k++] = astForStmt(c, CHILD(ch, j * 2));
                    }
                }
            }
            return new Module(stmts);
        case SYM.eval_input:
            goog.asserts.fail("todo;");
        case SYM.single_input:
            goog.asserts.fail("todo;");
        default:
            goog.asserts.fail("todo;");
    }
};

Sk.astDump = function(node)
{
    var spaces = function(n) // todo; blurgh
    {
        var ret = "";
        for (var i = 0; i < n; ++i)
            ret += " ";
        return ret;
    }

    var _format = function(node, indent)
    {
        if (node === null)
        {
            return indent+"None";
        }
        else if (node.prototype && node.prototype._astname !== undefined && node.prototype._isenum)
        {
            return indent + node.prototype._astname + "()";
        }
        else if (node._astname !== undefined)
        {
            var namelen = spaces(node._astname.length + 1);
            var fields = [];
            for (var i = 0; i < node._fields.length; i += 2) // iter_fields
            {
                var a = node._fields[i]; // field name
                var b = node._fields[i + 1](node); // field getter func
                var fieldlen = spaces(a.length + 1);
                fields.push([a, _format(b, indent + namelen + fieldlen)]);
            }
            var attrs = [];
            for (var i = 0; i < fields.length; ++i)
            {
                var field = fields[i];
                attrs.push(field[0] + "=" + field[1].replace(/^\s+/, ''));
            }
            var fieldstr = attrs.join(',\n' + indent + namelen);
            return indent + node._astname + "(" + fieldstr + ")";
        }
        else if (goog.isArrayLike(node))
        {
            //Sk.debugout("arr", node.length);
            var elems = [];
            for (var i = 0; i < node.length; ++i)
            {
                var x = node[i];
                elems.push(_format(x, indent + " "));
            }
            var elemsstr = elems.join(',\n');
            return indent + "[" + elemsstr.replace(/^\s+/, '') + "]";
        }
        else
        {
            var ret;
            if (node === true) ret = "True";
            else if (node === false) ret = "False";
            else if (node instanceof Sk.builtin.lng) ret = node.tp$str().v;
            else if (node instanceof Sk.builtin.str) ret = node['$r']().v;
            else ret = "" + node;
            return indent + ret;
        }
    };

    return _format(node, "");
};

goog.exportSymbol("Sk.astFromParse", Sk.astFromParse);
goog.exportSymbol("Sk.astDump", Sk.astDump);<|MERGE_RESOLUTION|>--- conflicted
+++ resolved
@@ -1563,7 +1563,6 @@
 	throw new Sk.builtin.SyntaxError("complex numbers are currently unsupported", "", lineno);
     }
 
-<<<<<<< HEAD
     // Handle longs
     if (end === 'l' || end === 'L') {
         return Sk.longFromStr(s.substr(0, s.length - 1), 0);
@@ -1573,7 +1572,7 @@
     // str is wrong for these.
     if (s.indexOf('.') !== -1)
     {
-        return parseFloat(s);
+        return new Sk.builtin.nmber(parseFloat(s), Sk.builtin.nmber.float$);
     }
 
     // Handle integers of various bases
@@ -1591,7 +1590,7 @@
         val = parseInt(tmp, 16);
     } else if ((s.indexOf('e') !== -1) || (s.indexOf('E') !== -1)) {
 	// Float with exponent (needed to make sure e/E wasn't hex first)
-	return parseFloat(s);
+	return new Sk.builtin.nmber(parseFloat(s), Sk.builtin.nmber.float$);
     } else if (tmp.charAt(0) === '0' && (tmp.charAt(1) === 'b' || tmp.charAt(1) === 'B')) {
         // Binary
         tmp = tmp.substring(2);
@@ -1624,13 +1623,10 @@
 
     // Small enough, return parsed number
     if (neg) {
-        return -val;
+        return new Sk.builtin.nmber(-val, Sk.builtin.int$);
     } else {
-        return val;
-    }
-=======
-	return Sk.numberFromStr(s);
->>>>>>> d2ff969a
+        return new Sk.builtin.nmber(val, Sk.builtin.int$);
+    }
 }
 
 function astForSlice(c, n)
