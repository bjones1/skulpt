/**
 * @constructor
 * Sk.builtin.bool
 *
 * @description
 * Constructor for Python bool. Also used for builtin bool() function.
 *
 * Where possible, do not create a new instance but use the constants 
 * Sk.builtin.bool.true$ or Sk.builtin.bool.false$. These are defined in src/constant.js
 *
 * @extends {Sk.builtin.object}
 * 
 * @param  {(Object|number|boolean)} x Value to evaluate as true or false
 * @return {Sk.builtin.bool} Sk.builtin.bool.true$ if x is true, Sk.builtin.bool.false$ otherwise
 */
Sk.builtin.bool = function (x) {
    Sk.builtin.pyCheckArgs("bool", arguments, 1);
    if (Sk.misceval.isTrue(x)) {
        return Sk.builtin.bool.true$;
    } else {
        return Sk.builtin.bool.false$;
    }
};

Sk.abstr.setUpInheritance("bool", Sk.builtin.bool, Sk.builtin.int_);

Sk.builtin.bool.prototype["$r"] = function () {
    if (this.v) {
        return new Sk.builtin.str("True");
    }
    return new Sk.builtin.str("False");
};

<<<<<<< HEAD
Sk.builtin.bool.prototype.__int__ = new Sk.builtin.func(function(self) {
    var v = Sk.builtin.asnum$(self);

    return new Sk.builtin.nmber(v, Sk.builtin.nmber.int$);
});

Sk.builtin.bool.prototype.__float__ = new Sk.builtin.func(function(self) {
    return new Sk.builtin.nmber(Sk.ffi.remapToJs(self), Sk.builtin.nmber.float$);
});

Sk.builtin.bool.true$ = Object.create(Sk.builtin.bool.prototype, {v: {value: true, enumerable: true}});
Sk.builtin.bool.false$ = Object.create(Sk.builtin.bool.prototype, {v: {value: false, enumerable: true}});
=======
Sk.builtin.bool.prototype.tp$hash = function () {
    return new Sk.builtin.int_(this.v);
};

Sk.builtin.bool.prototype.__int__ = new Sk.builtin.func(function(self) {
    var v = Sk.builtin.asnum$(self);

    return new Sk.builtin.int_(v);
});

Sk.builtin.bool.prototype.__float__ = new Sk.builtin.func(function(self) {
    return new Sk.builtin.float_(Sk.ffi.remapToJs(self));
});
>>>>>>> 3f4a59d1

goog.exportSymbol("Sk.builtin.bool", Sk.builtin.bool);<|MERGE_RESOLUTION|>--- conflicted
+++ resolved
@@ -31,20 +31,6 @@
     return new Sk.builtin.str("False");
 };
 
-<<<<<<< HEAD
-Sk.builtin.bool.prototype.__int__ = new Sk.builtin.func(function(self) {
-    var v = Sk.builtin.asnum$(self);
-
-    return new Sk.builtin.nmber(v, Sk.builtin.nmber.int$);
-});
-
-Sk.builtin.bool.prototype.__float__ = new Sk.builtin.func(function(self) {
-    return new Sk.builtin.nmber(Sk.ffi.remapToJs(self), Sk.builtin.nmber.float$);
-});
-
-Sk.builtin.bool.true$ = Object.create(Sk.builtin.bool.prototype, {v: {value: true, enumerable: true}});
-Sk.builtin.bool.false$ = Object.create(Sk.builtin.bool.prototype, {v: {value: false, enumerable: true}});
-=======
 Sk.builtin.bool.prototype.tp$hash = function () {
     return new Sk.builtin.int_(this.v);
 };
@@ -58,6 +44,5 @@
 Sk.builtin.bool.prototype.__float__ = new Sk.builtin.func(function(self) {
     return new Sk.builtin.float_(Sk.ffi.remapToJs(self));
 });
->>>>>>> 3f4a59d1
 
 goog.exportSymbol("Sk.builtin.bool", Sk.builtin.bool);