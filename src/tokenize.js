var tokens = Sk.token.tokens
/**
 *
 * @constructor
 * @param {number} type
 * @param {string} string
 * @param {number[]} start
 * @param {number[]} end
 * @param {string} line
 */
function TokenInfo(type, string, start, end, line) {
    this.type = type;
    this.string = string;
    this.start = start;
    this.end = end;
    this.line = line;
}

TokenInfo.prototype.exact_type = function() {
    if (this.type == tokens.T_OP && this.string in Sk.token.EXACT_TOKEN_TYPES) {
    return Sk.token.EXACT_TOKEN_TYPES[this.string]
    } else {
        return this.type
    }
}

/** @param {...*} x */
function group (x) {
    var args = Array.prototype.slice.call(arguments);
    return "(" + args.join("|") + ")";
}

/** @param {...*} x */
function any (x) {
    return group.apply(null, arguments) + "*";
}

/** @param {...*} x */
function maybe (x) {
    return group.apply(null, arguments) + "?";
}

var reRegExpChar = /[\\^$.*+?()[\]{}|]/g,
    reHasRegExpChar = RegExp(reRegExpChar.source);

function regexEscape(string) {
    return (string && reHasRegExpChar.test(string))
        ? string.replace(reRegExpChar, '\\$&')
        : string;
}

/* we have to use string and ctor to be able to build patterns up. + on /.../
 * does something strange.
 * Note: we use unicode matching for names ("\w") but ascii matching for
 * number literals. */
var Whitespace = "[ \\f\\t]*";
var Comment_ = "#[^\\r\\n]*";
var Ignore = Whitespace + any('\\\\\\r?\\n' + Whitespace) + maybe(Comment_)
var Name = "\\w+";

var Hexnumber = '0[xX](?:_?[0-9a-fA-F])+';
var Binnumber = '0[bB](?:_?[01])+';
var Octnumber = '0[oO](?:_?[0-7])+';
var Decnumber = '(?:0(?:_?0)*|[1-9](?:_?[0-9])*)';
var Intnumber = group(Hexnumber, Binnumber, Octnumber, Decnumber);

var Exponent = "[eE][-+]?[0-9](?:_?[0-9])*";
var Pointfloat = group('[0-9](?:_?[0-9])*\\.(?:[0-9](?:_?[0-9])*)?',
                       '\\.[0-9](?:_?[0-9])*') + maybe(Exponent)
var Expfloat = "[0-9](?:_?[0-9])*" + Exponent;
var Floatnumber = group(Pointfloat, Expfloat);
var Imagnumber = group("[0-9](?:_?[0-9])*[jJ]", Floatnumber + "[jJ]");
var Number_ = group(Imagnumber, Floatnumber, Intnumber);

// Return the empty string, plus all of the valid string prefixes.
function _all_string_prefixes() {
    return [
        '', 'FR', 'RF', 'Br', 'BR', 'Fr', 'r', 'B', 'R', 'b', 'bR',
        'f', 'rb', 'rB', 'F', 'Rf', 'U', 'rF', 'u', 'RB', 'br', 'fR',
        'fr', 'rf', 'Rb'];
}

// Note that since _all_string_prefixes includes the empty string,
//  StringPrefix can be the empty string (making it optional).
var StringPrefix = group.apply(null, _all_string_prefixes())

// Tail end of ' string.
var Single = "[^'\\\\]*(?:\\\\.[^'\\\\]*)*'";
// Tail end of " string.
var Double = '[^"\\\\]*(?:\\\\.[^"\\\\]*)*"';
// Tail end of ''' string.
var Single3 = "[^'\\\\]*(?:(?:\\\\.|'(?!''))[^'\\\\]*)*'''";
// Tail end of """ string.
var Double3 = '[^"\\\\]*(?:(?:\\\\.|"(?!""))[^"\\\\]*)*"""';
var Triple = group(StringPrefix + "'''", StringPrefix + '"""');
// Single-line ' or " string.
var String_ = group(StringPrefix + "'[^\\n'\\\\]*(?:\\\\.[^\\n'\\\\]*)*'",
                    StringPrefix + '"[^\\n"\\\\]*(?:\\\\.[^\\n"\\\\]*)*"');

// Sorting in reverse order puts the long operators before their prefixes.
// Otherwise if = came before ==, == would get recognized as two instances
// of =.
var EXACT_TOKENS_SORTED = Object.keys(Sk.token.EXACT_TOKEN_TYPES).sort();
var Special = group.apply(this, EXACT_TOKENS_SORTED.reverse().map(function (t) { return regexEscape(t); }));
var Funny = group('\\r?\\n', Special);

var PlainToken = group(Number_, Funny, String_, Name);
var Token = Ignore + PlainToken;

// First (or only) line of ' or " string.
var ContStr = group(StringPrefix + "'[^\\n'\\\\]*(?:\\\\.[^\\n'\\\\]*)*" +
                group("'", '\\\\\\r?\\n'),
                StringPrefix + '"[^\\n"\\\\]*(?:\\\\.[^\\n"\\\\]*)*' +
                group('"', '\\\\\\r?\\n'))
var PseudoExtras = group('\\\\\\r?\\n|\\Z', Comment_, Triple);
var PseudoToken = Whitespace + group(PseudoExtras, Number_, Funny, ContStr, Name);

// For a given string prefix plus quotes, endpats maps it to a regex
//  to match the remainder of that string. _prefix can be empty, for
//  a normal single or triple quoted string (with no prefix).
var endpats = {}
var prefixes = _all_string_prefixes();
for (i in prefixes) {
    var _prefix = prefixes[i];
    endpats[_prefix + "'"] = Single
    endpats[_prefix + '"'] = Double
    endpats[_prefix + "'''"] = Single3
    endpats[_prefix + '"""'] = Double3
}

// A set of all of the single and triple quoted string prefixes,
//  including the opening quotes.
single_quoted = []
triple_quoted = []
for (i in prefixes) {
    var t = prefixes[i];
    single_quoted.push(t + '"');
    single_quoted.push(t + "'");
    triple_quoted.push(t + '"""');
    triple_quoted.push(t + "'''");
}

var tabsize = 8

/**
 * Iterable contains
 * @template T
 * @param {Iterable<T>} a
 * @param {T} obj
 */
function contains (a, obj) {
    var i = a.length;
    while (i--) {
        if (a[i] === obj) {
            return true;
        }
    }
    return false;
}

function rstrip (input, what) {
    var i;
    for (i = input.length; i > 0; --i) {
        if (what.indexOf(input.charAt(i - 1)) === -1) {
            break;
        }
    }
    return input.substring(0, i);
}

/**
 * test if string is an identifier
 * 
 * @param {str} string 
 * @returns {boolean}
 */
function isidentifier(str) {
    var normalized = str.normalize('NFKC');
    var the_underscore = '_';
    var Lu = '[A-Z]';
    var Ll = '[a-z]';
    var Lt = '[\\u{10B99}-\\u{10B9C}\\u{112A9}\\u{115DC}-\\u{115DD}\\u034F\\u115F-\\u1160\\u17B4-\\u17B5\\u2065\\u3164\\uFFA0\\uFFF0-\\uFFF8\\u{E0000}\\u{E0002}-\\u{E001F}\\u{E0080}-\\u{E00FF}\\u{E01F0}-\\u{E0FFF}\\u{112A9}\\u00D7]';
    var Lm = '[\\u02B0-\\u02C1\\u02C6-\\u02D1\\u02E0-\\u02E4\\u02EC\\u02EE\\u0374\\u037A\\u0559\\u06E5-\\u06E6\\u07F4-\\u07F5\\u0971\\u1C78-\\u1C7D\\u1D2C-\\u1D6A\\u1DFD-\\u1DFF\\u2E2F\\u30FC\\uA67F\\uA69C-\\uA69D\\uA717-\\uA71F\\uA788\\uA7F8-\\uA7F9\\uAB5C-\\uAB5F\\uFF70\\uFF9E-\\uFF9F\\u{16F93}-\\u{16F9F}\\u02D0-\\u02D1\\u0640\\u07FA\\u0E46\\u0EC6\\u1843\\u1AA7\\u1C7B\\u3005\\u3031-\\u3035\\u309D-\\u309E\\u30FC-\\u30FE\\uA015\\uA60C\\uA9CF\\uA9E6\\uAA70\\uAADD\\uAAF3-\\uAAF4\\uFF70\\u{16B42}-\\u{16B43}\\u{16FE0}-\\u{16FE1}\\u02B0-\\u02B8\\u02C0-\\u02C1\\u02E0-\\u02E4\\u037A\\u1D2C-\\u1D6A\\u1D78\\u1D9B-\\u1DBF\\u2071\\u207F\\u2090-\\u209C\\u2C7C-\\u2C7D\\uA69C-\\uA69D\\uA770\\uA7F8-\\uA7F9\\uAB5C-\\uAB5F\\uFF9E-\\uFF9F\\u02B2\\u1D62\\u1DA4\\u1DA8\\u2071\\u2C7C\\u2E18-\\u2E19\\u2E2F]';
    var Lo = '[\\u2135-\\u2138\\u{1EE00}-\\u{1EE03}\\u{1EE05}-\\u{1EE1F}\\u{1EE21}-\\u{1EE22}\\u{1EE24}\\u{1EE27}\\u{1EE29}-\\u{1EE32}\\u{1EE34}-\\u{1EE37}\\u{1EE39}\\u{1EE3B}\\u{1EE42}\\u{1EE47}\\u{1EE49}\\u{1EE4B}\\u{1EE4D}-\\u{1EE4F}\\u{1EE51}-\\u{1EE52}\\u{1EE54}\\u{1EE57}\\u{1EE59}\\u{1EE5B}\\u{1EE5D}\\u{1EE5F}\\u{1EE61}-\\u{1EE62}\\u{1EE64}\\u{1EE67}-\\u{1EE6A}\\u{1EE6C}-\\u{1EE72}\\u{1EE74}-\\u{1EE77}\\u{1EE79}-\\u{1EE7C}\\u{1EE7E}\\u{1EE80}-\\u{1EE89}\\u{1EE8B}-\\u{1EE9B}\\u{1EEA1}-\\u{1EEA3}\\u{1EEA5}-\\u{1EEA9}\\u{1EEAB}-\\u{1EEBB}\\u3006\\u3400-\\u4DB5\\u4E00-\\u9FEF\\uF900-\\uFA6D\\uFA70-\\uFAD9\\u{17000}-\\u{187F1}\\u{18800}-\\u{18AF2}\\u{1B170}-\\u{1B2FB}\\u{20000}-\\u{2A6D6}\\u{2A700}-\\u{2B734}\\u{2B740}-\\u{2B81D}\\u{2B820}-\\u{2CEA1}\\u{2CEB0}-\\u{2EBE0}\\u{2F800}-\\u{2FA1D}\\uAAC0\\uAAC2\\uFE20-\\uFE2F\\u{10D22}-\\u{10D23}\\u{1135D}\\u00AA\\u00BA\\u3400-\\u4DB5\\u4E00-\\u9FEF\\uFA0E-\\uFA0F\\uFA11\\uFA13-\\uFA14\\uFA1F\\uFA21\\uFA23-\\uFA24\\uFA27-\\uFA29\\u{20000}-\\u{2A6D6}\\u{2A700}-\\u{2B734}\\u{2B740}-\\u{2B81D}\\u{2B820}-\\u{2CEA1}\\u{2CEB0}-\\u{2EBE0}\\u115F-\\u1160\\u3164\\uFFA0\\u0673\\u17A3-\\u17A4\\u0E40-\\u0E44\\u0EC0-\\u0EC4\\u19B5-\\u19B7\\u19BA\\uAAB5-\\uAAB6\\uAAB9\\uAABB-\\uAABC]';
    var Nl = '[\\u3007\\u3021-\\u3029\\u3038-\\u303A\\u2170-\\u217F\\u2160-\\u216F]';
    var Mn = '[\\u104A-\\u104B\\u102B-\\u102C\\u102D-\\u1030\\u1031\\u1032-\\u1036\\u1038\\u103B-\\u103C\\u103D-\\u103E\\u1056-\\u1057\\u1058-\\u1059\\u105E-\\u1060\\u1062\\u1067-\\u1068\\u1071-\\u1074\\u1082\\u1083-\\u1084\\u1085-\\u1086\\u109C\\u109D\\u1037\\u1039-\\u103A\\u1087-\\u108C\\u108D\\u108F\\u109A-\\u109B\\uA9E5\\uAA7B\\uAA7C\\uAA7D\\uA9E6\\uAA70\\u104A-\\u104B]';
    var Mc = '[\\u0903\\u093B\\u093E-\\u0940\\u0949-\\u094C\\u094E-\\u094F\\u0982-\\u0983\\u09BE-\\u09C0\\u09C7-\\u09C8\\u09CB-\\u09CC\\u09D7\\u0A03\\u0A3E-\\u0A40\\u0A83\\u0ABE-\\u0AC0\\u0AC9\\u0ACB-\\u0ACC\\u0B02-\\u0B03\\u0B3E\\u0B40\\u0B47-\\u0B48\\u0B4B-\\u0B4C\\u0B57\\u0BBE-\\u0BBF\\u0BC1-\\u0BC2\\u0BC6-\\u0BC8\\u0BCA-\\u0BCC\\u0BD7\\u0C01-\\u0C03\\u0C41-\\u0C44\\u0C82-\\u0C83\\u0CBE\\u0CC0-\\u0CC4\\u0CC7-\\u0CC8\\u0CCA-\\u0CCB\\u0CD5-\\u0CD6\\u0D02-\\u0D03\\u0D3E-\\u0D40\\u0D46-\\u0D48\\u0D4A-\\u0D4C\\u0D57\\u0D82-\\u0D83\\u0DCF-\\u0DD1\\u0DD8-\\u0DDF\\u0DF2-\\u0DF3\\u0F7F\\u102B-\\u102C\\u1031\\u1038\\u103B-\\u103C\\u1056-\\u1057\\u1062\\u1067-\\u1068\\u1083-\\u1084\\u109C\\u17B6\\u17BE-\\u17C5\\u17C7-\\u17C8\\u1923-\\u1926\\u1929-\\u192B\\u1930-\\u1931\\u1933-\\u1938\\u1A19-\\u1A1A\\u1A55\\u1A57\\u1A61\\u1A63-\\u1A64\\u1A6D-\\u1A72\\u1B04\\u1B35\\u1B3B\\u1B3D-\\u1B41\\u1B43\\u1B82\\u1BA1\\u1BA6-\\u1BA7\\u1BE7\\u1BEA-\\u1BEC\\u1BEE\\u1C24-\\u1C2B\\u1C34-\\u1C35\\u1CF2-\\u1CF3\\uA823-\\uA824\\uA827\\uA880-\\uA881\\uA8B4-\\uA8C3\\uA952\\uA983\\uA9B4-\\uA9B5\\uA9BA-\\uA9BB\\uA9BD-\\uA9BF\\uAA2F-\\uAA30\\uAA33-\\uAA34\\uAA4D\\uAAEB\\uAAEE-\\uAAEF\\uAAF5\\uABE3-\\uABE4\\uABE6-\\uABE7\\uABE9-\\uABEA\\u{11000}\\u{11002}\\u{11082}\\u{110B0}-\\u{110B2}\\u{110B7}-\\u{110B8}\\u{1112C}\\u{11145}-\\u{11146}\\u{11182}\\u{111B3}-\\u{111B5}\\u{111BF}\\u{1122C}-\\u{1122E}\\u{11232}-\\u{11233}\\u{112E0}-\\u{112E2}\\u{11302}-\\u{11303}\\u{1133E}-\\u{1133F}\\u{11341}-\\u{11344}\\u{11347}-\\u{11348}\\u{1134B}-\\u{1134C}\\u{11357}\\u{11362}-\\u{11363}\\u{11435}-\\u{11437}\\u{11440}-\\u{11441}\\u{11445}\\u{114B0}-\\u{114B2}\\u{114B9}\\u{114BB}-\\u{114BE}\\u{114C1}\\u{115AF}-\\u{115B1}\\u{115B8}-\\u{115BB}\\u{115BE}\\u{11630}-\\u{11632}\\u{1163B}-\\u{1163C}\\u{1163E}\\u{116AC}\\u{116AE}-\\u{116AF}\\u{11720}-\\u{11721}\\u{11726}\\u{1182C}-\\u{1182E}\\u{11838}\\u{11A39}\\u{11A57}-\\u{11A58}\\u{11A97}\\u{11C2F}\\u{11C3E}\\u{11CA9}\\u{11CB1}\\u{11CB4}\\u{11D8A}-\\u{11D8E}\\u{11D93}-\\u{11D94}\\u{11D96}\\u{11EF5}-\\u{11EF6}\\u{16F51}-\\u{16F7E}\\u0F3E-\\u0F3F\\u1087-\\u108C\\u108F\\u109A-\\u109B\\u1B44\\u1BAA\\u1CE1\\u1CF7\\u302E-\\u302F\\uA953\\uA9C0\\uAA7B\\uAA7D\\uABEC\\u{111C0}\\u{11235}\\u{1134D}\\u{116B6}\\u{1D16D}-\\u{1D172}\\u09BE\\u09D7\\u0B3E\\u0B57\\u0BBE\\u0BD7\\u0CC2\\u0CD5-\\u0CD6\\u0D3E\\u0D57\\u0DCF\\u0DDF\\u302E-\\u302F\\u{1133E}\\u{11357}\\u{114B0}\\u{114BD}\\u{115AF}\\u{1D165}\\u{1D16E}-\\u{1D172}]';
    var Nd = '[\\u{1D7CE}-\\u{1D7FF}\\uFF10-\\uFF19]';
    var Pc = '\\u2040';
    var Other_ID_Start = '[\\u1885-\\u1886\\u2118\\u212E\\u309B-\\u309C]';
    var Other_ID_Continue = '[\\u00B7\\u0387\\u1369-\\u1371\\u19DA]';
    var id_start = group(Lu, Ll,Lt, Lm, Lo, Nl, the_underscore, Other_ID_Start);
    var id_continue = group(id_start, Mn, Mc, Nd, Pc, Other_ID_Continue);
    var r;
    // Fall back if we don't support unicode
    // @albertjan is this even slightly acceptable?
    try {
        r = new RegExp('^' + id_start + '+' + id_continue + '*$', 'u');
    } catch(e) {
        id_start = group(Lu, Ll, the_underscore);
        id_continue = group(id_start, '[0-9]');
        r = new RegExp('^' + id_start + '+' + id_continue + '*$');
    }
    return r.test(normalized);
}

/**
 * internal tokenize function
 *
 * @param {function(): string} readline
 * @param {string} encoding
 * @param {function(TokenInfo): void} yield_
 */
function _tokenize(readline, encoding, yield_) {
    var lnum = 0,
        parenlev = 0,
        continued = 0,
        numchars = '0123456789',
        contstr = '',
        needcont = 0,
        contline = null,
        indents = [0],
        capos = null;

    if (encoding !== undefined) {
        if (encoding == "utf-8-sig") {
            // BOM will already have been stripped.
            encoding = "utf-8";
        }

        yield_(new TokenInfo(tokens.T_ENCODING, encoding, (0, 0), (0, 0), ''));
    }

    var last_line = '';
    var line = '';
    while (true) {                                // loop over lines in stream
        try {
            // We capture the value of the line variable here because
            // readline uses the empty string '' to signal end of input,
            // hence `line` itself will always be overwritten at the end
            // of this loop.
            last_line = line;
            line = readline();
        } catch (Exception) {
            line = '';
        }

        // lets pretend this doesn't exist for now.
        // if encoding is not None:
        //     line = line.decode(encoding)
        lnum += 1;
        var pos = 0;
        var max = line.length;

        if (contstr) {                       // continued string
            if (!line) {
                throw new TokenError("EOF in multi-line string", strstart);
            }
            endprog.lastIndex = 0;
            var endmatch = endprog.match(line);
            if (endmatch) {
                pos = end = this.endprog.lastIndex;
                yield_(new TokenInfo(tokens.T_STRING, contstr + line.substring(0, end),
                       strstart, [lnum, end], contline + line));
                contstr = '';
                needcont = 0;
                contline = null;
            } else if (needcont && line.substring(line.length - 2) !== "\\\n" && line.substring(line.length - 3) !== "\\\r\n") {
                yield_(new TokenInfo(tokens.T_ERRORTOKEN, contstr + line,
                           strstart, [lnum, line.length], contline));
                contstr = '';
                contline = null;
                continue;
            } else {
                contstr = contstr + line;
                contline = contline + line;
                continue;
            }
        } else if (parenlev == 0 && !continued) {  // new statement
            if (!line) { break; }
            var column = 0;
            while (pos < max) {              // measure leading whitespace
                if (line[pos] == ' ') {
                    column += 1
                } else if (line[pos] == '\t') {
                    column = Math.floor(column/tabsize + 1) * tabsize;
                } else if (line[pos] == '\f') {
                    column = 0
                } else {
                    break;
                };
                pos += 1
            }

            if (pos == max) {
                break;
            }

            if (contains('#\r\n', line[pos])) {       // skip comments or blank lines
                if (line[pos] == '#') {
                    var comment_token = rstrip(line.substring(pos), '\r\n');
                    yield_(new TokenInfo(tokens.T_COMMENT, comment_token,
                           [lnum, pos], [lnum, pos + comment_token.length], line));
                    pos += comment_token.length;
                }

                yield_(new TokenInfo(tokens.T_NL, line.substring(pos),
                           [lnum, pos], [lnum, line.length], line));
                continue;
            }

            if (column > indents[indents.length - 1]) {           // count indents or dedents
                indents.push(column);
                yield_(new TokenInfo(tokens.T_INDENT, line.substring(pos), [lnum, 0], [lnum, pos], line));
            }

            while (column < indents[indents.length - 1]) {
                if (!contains(indents, column)) {
                    throw new IndentationError(
                        "unindent does not match any outer indentation level",
                        ["<tokenize>", lnum, pos, line]);
                }

                indents = indents.slice(0, -1);

                yield_(new TokenInfo(tokens.T_DEDENT, '', [lnum, pos], [lnum, pos], line));
            }
        } else {                                  // continued statement
            if (!line) {
                throw new TokenError("EOF in multi-line statement", [lnum, 0]);
            }
            continued = 0;
        }

        while (pos < max) {
            //console.log("pos:"+pos+":"+max);
            // js regexes don't return any info about matches, other than the
            // content. we'd like to put a \w+ before pseudomatch, but then we
            // can't get any data
            capos = line.charAt(pos);
            while (capos === ' ' || capos === '\f' || capos === '\t') {
                pos += 1;
                capos = line.charAt(pos);
            }

            pseudomatch = RegExp(PseudoToken).exec(line.substring(pos))
            if (pseudomatch) {                                // scan for tokens
                var start = pos;
                var end = start + pseudomatch[1].length;
                var spos = [lnum, start];
                var epos = [lnum, end];
                var pos = end;
                if (start == end) {
                    continue;
                }

                var token = line.substring(start, end);
                var initial = line[start];
                //console.log("token:",token, "initial:",initial, start, end);
                if (contains(numchars, initial) ||                 // ordinary number
                    (initial == '.' && token != '.' && token != '...')) {
                    yield_(new TokenInfo(tokens.T_NUMBER, token, spos, epos, line));
                } else if (contains('\r\n', initial)) {
                    if (parenlev > 0) {
                        yield_(new TokenInfo(tokens.T_NL, token, spos, epos, line));
                    } else {
                        yield_(new TokenInfo(tokens.T_NEWLINE, token, spos, epos, line));
                    }
                } else if (initial == '#') {
                    //assert not token.endswith("\n")
                    yield_(new TokenInfo(tokens.T_COMMENT, token, spos, epos, line));
                } else if (contains(triple_quoted, token)) {
                    endprog = Regex(endpats[token]);
                    endmatch = endprog.match(line, pos);
                    if (endmatch) {                       // all on one line
                        pos = endprog.lastIndex + pos;
                        token = line.substring(start, pos);
                        yield_(new TokenInfo(tokens.T_STRING, token, spos, (lnum, pos), line));
                    } else {
                        strstart = [lnum, start];           // multiple lines
                        contstr = line.substring(start);
                        contline = line;
                        break;
                    }
                // Check up to the first 3 chars of the token to see if
                //  they're in the single_quoted set. If so, they start
                //  a string.
                // We're using the first 3, because we're looking for
                //  "rb'" (for example) at the start of the token. If
                //  we switch to longer prefixes, this needs to be
                //  adjusted.
                // Note that initial == token[:1].
                // Also note that single quote checking must come after
                //  triple quote checking (above).
                } else if (contains(single_quoted, initial) ||
                           contains(single_quoted, token.substring(0, 2)) ||
                           contains(single_quoted, token.substring(0, 3))) {
                    if (token[token.length - 1] == '\n') {                // continued string
                        strstart = [lnum, start];
                        // Again, using the first 3 chars of the
                        //  token. This is looking for the matching end
                        //  regex for the correct type of quote
                        //  character. So it's really looking for
                        //  endpats["'"] or endpats['"'], by trying to
                        //  skip string prefix characters, if any.
                        endprog = Regex(endpats[initial] ||
                                           endpats[token[1]] ||
                                           endpats[token[2]]);
                        contstr = line.substring(start);
                        needcont = 1;
                        contline = line;
                        break;
                    } else {                                  // ordinary string
                        yield_(new TokenInfo(tokens.T_STRING, token, spos, epos, line));
                    }

                } else if (isidentifier(initial)) {              // ordinary name
                    yield_(new TokenInfo(tokens.T_NAME, token, spos, epos, line));
                } else if (initial == '\\') {                  // continued stmt
                    continued = 1
                } else {
                    if (contains('([{', initial)) {
                        parenlev += 1
                    } else if (contains(')]}', initial)) {
                        parenlev -= 1
                    }
                    yield_(new TokenInfo(tokens.T_OP, token, spos, epos, line));
                }
            } else {
                yield_(new TokenInfo(tokens.T_ERRORTOKEN, line[pos],
                           [lnum, pos], [lnum, pos+1], line));
                pos += 1;
            }
        }
    }

<<<<<<< HEAD
    return false;
};

Sk.Tokenizer.tokenNames = {
    0  : 'T_ENDMARKER', 1: 'T_NAME', 2: 'T_NUMBER', 3: 'T_STRING', 4: 'T_NEWLINE',
    5  : 'T_INDENT', 6: 'T_DEDENT', 7: 'T_LPAR', 8: 'T_RPAR', 9: 'T_LSQB',
    10 : 'T_RSQB', 11: 'T_COLON', 12: 'T_COMMA', 13: 'T_SEMI', 14: 'T_PLUS',
    15 : 'T_MINUS', 16: 'T_STAR', 17: 'T_SLASH', 18: 'T_VBAR', 19: 'T_AMPER',
    20 : 'T_LESS', 21: 'T_GREATER', 22: 'T_EQUAL', 23: 'T_DOT', 24: 'T_PERCENT',
    25 : 'T_BACKQUOTE', 26: 'T_LBRACE', 27: 'T_RBRACE', 28: 'T_EQEQUAL', 29: 'T_NOTEQUAL',
    30 : 'T_LESSEQUAL', 31: 'T_GREATEREQUAL', 32: 'T_TILDE', 33: 'T_CIRCUMFLEX', 34: 'T_LEFTSHIFT',
    35 : 'T_RIGHTSHIFT', 36: 'T_DOUBLESTAR', 37: 'T_PLUSEQUAL', 38: 'T_MINEQUAL', 39: 'T_STAREQUAL',
    40 : 'T_SLASHEQUAL', 41: 'T_PERCENTEQUAL', 42: 'T_AMPEREQUAL', 43: 'T_VBAREQUAL', 44: 'T_CIRCUMFLEXEQUAL',
    45 : 'T_LEFTSHIFTEQUAL', 46: 'T_RIGHTSHIFTEQUAL', 47: 'T_DOUBLESTAREQUAL', 48: 'T_DOUBLESLASH', 49: 'T_DOUBLESLASHEQUAL',
    50 : 'T_AT', 51: 'T_OP', 52: 'T_COMMENT', 53: 'T_NL', 54: 'T_RARROW',
    55 : 'T_ERRORTOKEN', 56: 'T_N_TOKENS',
    256: 'T_NT_OFFSET'
};

Sk.exportSymbol("Sk.Tokenizer", Sk.Tokenizer);
Sk.exportSymbol("Sk.Tokenizer.prototype.generateTokens", Sk.Tokenizer.prototype.generateTokens);
Sk.exportSymbol("Sk.Tokenizer.tokenNames", Sk.Tokenizer.tokenNames);
=======
    // Add an implicit NEWLINE if the input doesn't end in one
    if (last_line && !contains('\r\n', last_line[last_line.length - 1])) {
        yield_(new TokenInfo(tokens.T_NEWLINE, '', [lnum - 1, last_line.length], [lnum - 1, last_line.length + 1], ''));
    }
    for (var i in indents.slice(1)) {                 // pop remaining indent levels
        yield_(new TokenInfo(tokens.T_DEDENT, '', [lnum, 0], [lnum, 0], ''));
    }

    yield_(new TokenInfo(tokens.T_ENDMARKER, '', [lnum, 0], [lnum, 0], ''));
}

Sk._tokenize = _tokenize;

goog.exportSymbol("Sk._tokenize", Sk._tokenize);
>>>>>>> e0d59024
<|MERGE_RESOLUTION|>--- conflicted
+++ resolved
@@ -434,30 +434,6 @@
         }
     }
 
-<<<<<<< HEAD
-    return false;
-};
-
-Sk.Tokenizer.tokenNames = {
-    0  : 'T_ENDMARKER', 1: 'T_NAME', 2: 'T_NUMBER', 3: 'T_STRING', 4: 'T_NEWLINE',
-    5  : 'T_INDENT', 6: 'T_DEDENT', 7: 'T_LPAR', 8: 'T_RPAR', 9: 'T_LSQB',
-    10 : 'T_RSQB', 11: 'T_COLON', 12: 'T_COMMA', 13: 'T_SEMI', 14: 'T_PLUS',
-    15 : 'T_MINUS', 16: 'T_STAR', 17: 'T_SLASH', 18: 'T_VBAR', 19: 'T_AMPER',
-    20 : 'T_LESS', 21: 'T_GREATER', 22: 'T_EQUAL', 23: 'T_DOT', 24: 'T_PERCENT',
-    25 : 'T_BACKQUOTE', 26: 'T_LBRACE', 27: 'T_RBRACE', 28: 'T_EQEQUAL', 29: 'T_NOTEQUAL',
-    30 : 'T_LESSEQUAL', 31: 'T_GREATEREQUAL', 32: 'T_TILDE', 33: 'T_CIRCUMFLEX', 34: 'T_LEFTSHIFT',
-    35 : 'T_RIGHTSHIFT', 36: 'T_DOUBLESTAR', 37: 'T_PLUSEQUAL', 38: 'T_MINEQUAL', 39: 'T_STAREQUAL',
-    40 : 'T_SLASHEQUAL', 41: 'T_PERCENTEQUAL', 42: 'T_AMPEREQUAL', 43: 'T_VBAREQUAL', 44: 'T_CIRCUMFLEXEQUAL',
-    45 : 'T_LEFTSHIFTEQUAL', 46: 'T_RIGHTSHIFTEQUAL', 47: 'T_DOUBLESTAREQUAL', 48: 'T_DOUBLESLASH', 49: 'T_DOUBLESLASHEQUAL',
-    50 : 'T_AT', 51: 'T_OP', 52: 'T_COMMENT', 53: 'T_NL', 54: 'T_RARROW',
-    55 : 'T_ERRORTOKEN', 56: 'T_N_TOKENS',
-    256: 'T_NT_OFFSET'
-};
-
-Sk.exportSymbol("Sk.Tokenizer", Sk.Tokenizer);
-Sk.exportSymbol("Sk.Tokenizer.prototype.generateTokens", Sk.Tokenizer.prototype.generateTokens);
-Sk.exportSymbol("Sk.Tokenizer.tokenNames", Sk.Tokenizer.tokenNames);
-=======
     // Add an implicit NEWLINE if the input doesn't end in one
     if (last_line && !contains('\r\n', last_line[last_line.length - 1])) {
         yield_(new TokenInfo(tokens.T_NEWLINE, '', [lnum - 1, last_line.length], [lnum - 1, last_line.length + 1], ''));
@@ -471,5 +447,4 @@
 
 Sk._tokenize = _tokenize;
 
-goog.exportSymbol("Sk._tokenize", Sk._tokenize);
->>>>>>> e0d59024
+Sk.exportSymbol("Sk._tokenize", Sk._tokenize);