Sk.builtin.interned = {};

/**
 * @constructor
 * @param {*} x
 * @extends Sk.builtin.object
 */
Sk.builtin.str = function (x) {
    var ret;
    if (x === undefined) {
        x = "";
    }
    if (x instanceof Sk.builtin.str) {
        return x;
    }
    if (!(this instanceof Sk.builtin.str)) {
        return new Sk.builtin.str(x);
    }


    // convert to js string
    if (x === true) {
        ret = "True";
    } else if (x === false) {
        ret = "False";
    } else if ((x === null) || (x instanceof Sk.builtin.none)) {
        ret = "None";
    } else if (x instanceof Sk.builtin.bool) {
        if (x.v) {
            ret = "True";
        } else {
            ret = "False";
        }
    } else if (typeof x === "number") {
        ret = x.toString();
        if (ret === "Infinity") {
            ret = "inf";
        } else if (ret === "-Infinity") {
            ret = "-inf";
        }
    } else if (typeof x === "string") {
        ret = x;
    } else if (x.tp$str !== undefined) {
        ret = x.tp$str();
        if (!(ret instanceof Sk.builtin.str)) {
            throw new Sk.builtin.ValueError("__str__ didn't return a str");
        }
        return ret;
    } else {
        return Sk.misceval.objectRepr(x);
    }

    // interning required for strings in py
    if (Sk.builtin.interned["1" + ret]) {
        return Sk.builtin.interned["1" + ret];
    }

    this.__class__ = Sk.builtin.str;
    this.v = ret;
    this["v"] = this.v;
    Sk.builtin.interned["1" + ret] = this;
    return this;

};
goog.exportSymbol("Sk.builtin.str", Sk.builtin.str);

Sk.abstr.setUpInheritance("str", Sk.builtin.str, Sk.builtin.seqtype);

Sk.builtin.str.prototype.mp$subscript = function (index) {
    var ret;
    if (Sk.misceval.isIndex(index)) {
        index = Sk.misceval.asIndex(index);
        if (index < 0) {
            index = this.v.length + index;
        }
        if (index < 0 || index >= this.v.length) {
            throw new Sk.builtin.IndexError("string index out of range");
        }
        return new Sk.builtin.str(this.v.charAt(index));
    } else if (index instanceof Sk.builtin.slice) {
        ret = "";
        index.sssiter$(this, function (i, wrt) {
            if (i >= 0 && i < wrt.v.length) {
                ret += wrt.v.charAt(i);
            }
        });
        return new Sk.builtin.str(ret);
<<<<<<< HEAD
    }
    else {
=======
    } else {
>>>>>>> 3f4a59d1
        throw new Sk.builtin.TypeError("string indices must be integers, not " + Sk.abstr.typeName(index));
    }
};

Sk.builtin.str.prototype.sq$length = function () {
    return this.v.length;
};
Sk.builtin.str.prototype.sq$concat = function (other) {
    var otypename;
    if (!other || !Sk.builtin.checkString(other)) {
        otypename = Sk.abstr.typeName(other);
        throw new Sk.builtin.TypeError("cannot concatenate 'str' and '" + otypename + "' objects");
    }
    return new Sk.builtin.str(this.v + other.v);
};
Sk.builtin.str.prototype.nb$add = Sk.builtin.str.prototype.sq$concat;
Sk.builtin.str.prototype.nb$inplace_add = Sk.builtin.str.prototype.sq$concat;
Sk.builtin.str.prototype.sq$repeat = function (n) {
    var i;
    var ret;
<<<<<<< HEAD
=======

>>>>>>> 3f4a59d1
    if (!Sk.misceval.isIndex(n)) {
        throw new Sk.builtin.TypeError("can't multiply sequence by non-int of type '" + Sk.abstr.typeName(n) + "'");
    }

    n = Sk.misceval.asIndex(n);
    ret = "";
    for (i = 0; i < n; ++i) {
        ret += this.v;
    }
    return new Sk.builtin.str(ret);
};
Sk.builtin.str.prototype.nb$multiply = Sk.builtin.str.prototype.sq$repeat;
Sk.builtin.str.prototype.nb$inplace_multiply = Sk.builtin.str.prototype.sq$repeat;
Sk.builtin.str.prototype.sq$item = function () {
    goog.asserts.fail();
};
Sk.builtin.str.prototype.sq$slice = function (i1, i2) {
    i1 = Sk.builtin.asnum$(i1);
    i2 = Sk.builtin.asnum$(i2);
    if (i1 < 0) {
        i1 = 0;
    }
    return new Sk.builtin.str(this.v.substr(i1, i2 - i1));
};

Sk.builtin.str.prototype.sq$contains = function (ob) {
    if (!(ob instanceof Sk.builtin.str)) {
        throw new Sk.builtin.TypeError("TypeError: 'In <string> requires string as left operand");
    }
    return this.v.indexOf(ob.v) != -1;
};

Sk.builtin.str.prototype.tp$iter = function () {
    var ret =
    {
        tp$iter    : function () {
            return ret;
        },
        $obj       : this,
        $index     : 0,
        tp$iternext: function () {
            // todo; StopIteration
            if (ret.$index >= ret.$obj.v.length) {
                return undefined;
            }
            return new Sk.builtin.str(ret.$obj.v.substr(ret.$index++, 1));
        },
        tp$name    : "str_iterator"
    };
    return ret;
};

Sk.builtin.str.prototype.tp$richcompare = function (other, op) {
    if (!(other instanceof Sk.builtin.str)) {
        return undefined;
    }

    switch (op) {
        case "Lt":
            return this.v < other.v;
        case "LtE":
            return this.v <= other.v;
        case "Eq":
            return this.v === other.v;
        case "NotEq":
            return this.v !== other.v;
        case "Gt":
            return this.v > other.v;
        case "GtE":
            return this.v >= other.v;
        default:
            goog.asserts.fail();
    }
};

Sk.builtin.str.prototype["$r"] = function () {
    // single is preferred
    var ashex;
    var c;
    var i;
    var ret;
    var len;
    var quote = "'";
    //jshint ignore:start
    if (this.v.indexOf("'") !== -1 && this.v.indexOf('"') === -1) {
        quote = '"';
    }
    //jshint ignore:end
    len = this.v.length;
    ret = quote;
    for (i = 0; i < len; ++i) {
        c = this.v.charAt(i);
        if (c === quote || c === "\\") {
            ret += "\\" + c;
        } else if (c === "\t") {
            ret += "\\t";
        } else if (c === "\n") {
            ret += "\\n";
        } else if (c === "\r") {
            ret += "\\r";
        } else if (c < " " || c >= 0x7f) {
            ashex = c.charCodeAt(0).toString(16);
            if (ashex.length < 2) {
                ashex = "0" + ashex;
            }
            ret += "\\x" + ashex;
        } else {
            ret += c;
        }
    }
    ret += quote;
    return new Sk.builtin.str(ret);
};


Sk.builtin.str.re_escape_ = function (s) {
    var c;
    var i;
    var ret = [];
    var re = /^[A-Za-z0-9]+$/;
    for (i = 0; i < s.length; ++i) {
        c = s.charAt(i);

        if (re.test(c)) {
            ret.push(c);
        } else {
            if (c === "\\000") {
                ret.push("\\000");
            } else {
                ret.push("\\" + c);
            }
        }
    }
    return ret.join("");
};

Sk.builtin.str.prototype["lower"] = new Sk.builtin.func(function (self) {
    Sk.builtin.pyCheckArgs("lower", arguments, 1, 1);
    return new Sk.builtin.str(self.v.toLowerCase());
});

Sk.builtin.str.prototype["upper"] = new Sk.builtin.func(function (self) {
    Sk.builtin.pyCheckArgs("upper", arguments, 1, 1);
    return new Sk.builtin.str(self.v.toUpperCase());
});

Sk.builtin.str.prototype["capitalize"] = new Sk.builtin.func(function (self) {
    var i;
    var cap;
    var orig;
    Sk.builtin.pyCheckArgs("capitalize", arguments, 1, 1);
    orig = self.v;

    if (orig.length === 0) {
        return new Sk.builtin.str("");
    }
    cap = orig.charAt(0).toUpperCase();

    for (i = 1; i < orig.length; i++) {
        cap += orig.charAt(i).toLowerCase();
    }
    return new Sk.builtin.str(cap);
});

Sk.builtin.str.prototype["join"] = new Sk.builtin.func(function (self, seq) {
    var it, i;
    var arrOfStrs;
    Sk.builtin.pyCheckArgs("join", arguments, 2, 2);
    Sk.builtin.pyCheckType("seq", "iterable", Sk.builtin.checkIterable(seq));
    arrOfStrs = [];
    for (it = seq.tp$iter(), i = it.tp$iternext(); i !== undefined; i = it.tp$iternext()) {
        if (i.constructor !== Sk.builtin.str) {
            throw new Sk.builtin.TypeError("TypeError: sequence item " + arrOfStrs.length + ": expected string, " + typeof i + " found");
        }
        arrOfStrs.push(i.v);
    }
    return new Sk.builtin.str(arrOfStrs.join(self.v));
});

Sk.builtin.str.prototype["split"] = new Sk.builtin.func(function (self, on, howmany) {
    var splits;
    var index;
    var match;
    var result;
    var s;
    var str;
    var regex;
    Sk.builtin.pyCheckArgs("split", arguments, 1, 3);
    if ((on === undefined) || (on instanceof Sk.builtin.none)) {
        on = null;
    }
    if ((on !== null) && !Sk.builtin.checkString(on)) {
        throw new Sk.builtin.TypeError("expected a string");
    }
    if ((on !== null) && on.v === "") {
        throw new Sk.builtin.ValueError("empty separator");
    }
    if ((howmany !== undefined) && !Sk.builtin.checkInt(howmany)) {
        throw new Sk.builtin.TypeError("an integer is required");
    }

    howmany = Sk.builtin.asnum$(howmany);
    regex = /[\s]+/g;
    str = self.v;
    if (on === null) {
        str = goog.string.trimLeft(str);
    } else {
        // Escape special characters in "on" so we can use a regexp
        s = on.v.replace(/([.*+?=|\\\/()\[\]\{\}^$])/g, "\\$1");
        regex = new RegExp(s, "g");
    }

    // This is almost identical to re.split,
    // except how the regexp is constructed

    result = [];
    index = 0;
    splits = 0;
    while ((match = regex.exec(str)) != null) {
        if (match.index === regex.lastIndex) {
            // empty match
            break;
        }
        result.push(new Sk.builtin.str(str.substring(index, match.index)));
        index = regex.lastIndex;
        splits += 1;
        if (howmany && (splits >= howmany)) {
            break;
        }
    }
    str = str.substring(index);
    if (on !== null || (str.length > 0)) {
        result.push(new Sk.builtin.str(str));
    }

    return new Sk.builtin.list(result);
});

Sk.builtin.str.prototype["strip"] = new Sk.builtin.func(function (self, chars) {
    var regex;
    var pattern;
    Sk.builtin.pyCheckArgs("strip", arguments, 1, 2);
    if ((chars !== undefined) && !Sk.builtin.checkString(chars)) {
        throw new Sk.builtin.TypeError("strip arg must be None or str");
    }
    if (chars === undefined) {
        pattern = /^\s+|\s+$/g;
    } else {
        regex = Sk.builtin.str.re_escape_(chars.v);
        pattern = new RegExp("^[" + regex + "]+|[" + regex + "]+$", "g");
    }
    return new Sk.builtin.str(self.v.replace(pattern, ""));
});

Sk.builtin.str.prototype["lstrip"] = new Sk.builtin.func(function (self, chars) {
    var regex;
    var pattern;
    Sk.builtin.pyCheckArgs("lstrip", arguments, 1, 2);
    if ((chars !== undefined) && !Sk.builtin.checkString(chars)) {
        throw new Sk.builtin.TypeError("lstrip arg must be None or str");
    }
    if (chars === undefined) {
        pattern = /^\s+/g;
    } else {
        regex = Sk.builtin.str.re_escape_(chars.v);
        pattern = new RegExp("^[" + regex + "]+", "g");
    }
    return new Sk.builtin.str(self.v.replace(pattern, ""));
});

Sk.builtin.str.prototype["rstrip"] = new Sk.builtin.func(function (self, chars) {
    var regex;
    var pattern;
    Sk.builtin.pyCheckArgs("rstrip", arguments, 1, 2);
    if ((chars !== undefined) && !Sk.builtin.checkString(chars)) {
        throw new Sk.builtin.TypeError("rstrip arg must be None or str");
    }
    if (chars === undefined) {
        pattern = /\s+$/g;
    } else {
        regex = Sk.builtin.str.re_escape_(chars.v);
        pattern = new RegExp("[" + regex + "]+$", "g");
    }
    return new Sk.builtin.str(self.v.replace(pattern, ""));
});

Sk.builtin.str.prototype["partition"] = new Sk.builtin.func(function (self, sep) {
    var pos;
    var sepStr;
    Sk.builtin.pyCheckArgs("partition", arguments, 2, 2);
    Sk.builtin.pyCheckType("sep", "string", Sk.builtin.checkString(sep));
    sepStr = new Sk.builtin.str(sep);
    pos = self.v.indexOf(sepStr.v);
    if (pos < 0) {
        return new Sk.builtin.tuple([self, Sk.builtin.str.$emptystr, Sk.builtin.str.$emptystr]);
    }

    return new Sk.builtin.tuple([
        new Sk.builtin.str(self.v.substring(0, pos)),
        sepStr,
        new Sk.builtin.str(self.v.substring(pos + sepStr.v.length))]);
});

Sk.builtin.str.prototype["rpartition"] = new Sk.builtin.func(function (self, sep) {
    var pos;
    var sepStr;
    Sk.builtin.pyCheckArgs("rpartition", arguments, 2, 2);
    Sk.builtin.pyCheckType("sep", "string", Sk.builtin.checkString(sep));
    sepStr = new Sk.builtin.str(sep);
    pos = self.v.lastIndexOf(sepStr.v);
    if (pos < 0) {
        return new Sk.builtin.tuple([Sk.builtin.str.$emptystr, Sk.builtin.str.$emptystr, self]);
    }

    return new Sk.builtin.tuple([
        new Sk.builtin.str(self.v.substring(0, pos)),
        sepStr,
        new Sk.builtin.str(self.v.substring(pos + sepStr.v.length))]);
});

Sk.builtin.str.prototype["count"] = new Sk.builtin.func(function (self, pat, start, end) {
    var ctl;
    var slice;
    var m;
    Sk.builtin.pyCheckArgs("count", arguments, 2, 4);
    if (!Sk.builtin.checkString(pat)) {
        throw new Sk.builtin.TypeError("expected a character buffer object");
    }
    if ((start !== undefined) && !Sk.builtin.checkInt(start)) {
        throw new Sk.builtin.TypeError("slice indices must be integers or None or have an __index__ method");
    }
    if ((end !== undefined) && !Sk.builtin.checkInt(end)) {
        throw new Sk.builtin.TypeError("slice indices must be integers or None or have an __index__ method");
    }

    if (start === undefined) {
        start = 0;
    } else {
        start = Sk.builtin.asnum$(start);
        start = start >= 0 ? start : self.v.length + start;
    }

    if (end === undefined) {
        end = self.v.length;
    } else {
        end = Sk.builtin.asnum$(end);
        end = end >= 0 ? end : self.v.length + end;
    }

    m = new RegExp(pat.v, "g");
    slice = self.v.slice(start, end);
    ctl = slice.match(m);
    if (!ctl) {
        return  new Sk.builtin.int_(0);
    } else {
        return new Sk.builtin.int_(ctl.length);
    }

});

Sk.builtin.str.prototype["ljust"] = new Sk.builtin.func(function (self, len, fillchar) {
    var newstr;
    Sk.builtin.pyCheckArgs("ljust", arguments, 2, 3);
    if (!Sk.builtin.checkInt(len)) {
        throw new Sk.builtin.TypeError("integer argument exepcted, got " + Sk.abstr.typeName(len));
    }
    if ((fillchar !== undefined) && (!Sk.builtin.checkString(fillchar) || fillchar.v.length !== 1)) {
        throw new Sk.builtin.TypeError("must be char, not " + Sk.abstr.typeName(fillchar));
    }
    if (fillchar === undefined) {
        fillchar = " ";
    } else {
        fillchar = fillchar.v;
    }
    len = Sk.builtin.asnum$(len);
    if (self.v.length >= len) {
        return self;
    } else {
        newstr = Array.prototype.join.call({length: Math.floor(len - self.v.length) + 1}, fillchar);
        return new Sk.builtin.str(self.v + newstr);
    }
});

Sk.builtin.str.prototype["rjust"] = new Sk.builtin.func(function (self, len, fillchar) {
    var newstr;
    Sk.builtin.pyCheckArgs("rjust", arguments, 2, 3);
    if (!Sk.builtin.checkInt(len)) {
        throw new Sk.builtin.TypeError("integer argument exepcted, got " + Sk.abstr.typeName(len));
    }
    if ((fillchar !== undefined) && (!Sk.builtin.checkString(fillchar) || fillchar.v.length !== 1)) {
        throw new Sk.builtin.TypeError("must be char, not " + Sk.abstr.typeName(fillchar));
    }
    if (fillchar === undefined) {
        fillchar = " ";
    } else {
        fillchar = fillchar.v;
    }
    len = Sk.builtin.asnum$(len);
    if (self.v.length >= len) {
        return self;
    } else {
        newstr = Array.prototype.join.call({length: Math.floor(len - self.v.length) + 1}, fillchar);
        return new Sk.builtin.str(newstr + self.v);
    }

});

Sk.builtin.str.prototype["center"] = new Sk.builtin.func(function (self, len, fillchar) {
    var newstr;
    var newstr1;
    Sk.builtin.pyCheckArgs("center", arguments, 2, 3);
    if (!Sk.builtin.checkInt(len)) {
        throw new Sk.builtin.TypeError("integer argument exepcted, got " + Sk.abstr.typeName(len));
    }
    if ((fillchar !== undefined) && (!Sk.builtin.checkString(fillchar) || fillchar.v.length !== 1)) {
        throw new Sk.builtin.TypeError("must be char, not " + Sk.abstr.typeName(fillchar));
    }
    if (fillchar === undefined) {
        fillchar = " ";
    } else {
        fillchar = fillchar.v;
    }
    len = Sk.builtin.asnum$(len);
    if (self.v.length >= len) {
        return self;
    } else {
        newstr1 = Array.prototype.join.call({length: Math.floor((len - self.v.length) / 2) + 1}, fillchar);
        newstr = newstr1 + self.v + newstr1;
        if (newstr.length < len) {
            newstr = newstr + fillchar;
        }
        return new Sk.builtin.str(newstr);
    }

});

Sk.builtin.str.prototype["find"] = new Sk.builtin.func(function (self, tgt, start, end) {
    var idx;
    Sk.builtin.pyCheckArgs("find", arguments, 2, 4);
    if (!Sk.builtin.checkString(tgt)) {
        throw new Sk.builtin.TypeError("expected a character buffer object");
    }
    if ((start !== undefined) && !Sk.builtin.checkInt(start)) {
        throw new Sk.builtin.TypeError("slice indices must be integers or None or have an __index__ method");
    }
    if ((end !== undefined) && !Sk.builtin.checkInt(end)) {
        throw new Sk.builtin.TypeError("slice indices must be integers or None or have an __index__ method");
    }

    if (start === undefined) {
        start = 0;
    } else {
        start = Sk.builtin.asnum$(start);
        start = start >= 0 ? start : self.v.length + start;
    }

    if (end === undefined) {
        end = self.v.length;
    } else {
        end = Sk.builtin.asnum$(end);
        end = end >= 0 ? end : self.v.length + end;
    }

    idx = self.v.indexOf(tgt.v, start);
    idx = ((idx >= start) && (idx < end)) ? idx : -1;

    return new Sk.builtin.int_(idx);
});

Sk.builtin.str.prototype["index"] = new Sk.builtin.func(function (self, tgt, start, end) {
    var idx;
    Sk.builtin.pyCheckArgs("index", arguments, 2, 4);
    idx = Sk.misceval.callsim(self["find"], self, tgt, start, end);
    if (Sk.builtin.asnum$(idx) === -1) {
        throw new Sk.builtin.ValueError("substring not found");
    }
    return idx;
});

Sk.builtin.str.prototype["rfind"] = new Sk.builtin.func(function (self, tgt, start, end) {
    var idx;
    Sk.builtin.pyCheckArgs("rfind", arguments, 2, 4);
    if (!Sk.builtin.checkString(tgt)) {
        throw new Sk.builtin.TypeError("expected a character buffer object");
    }
    if ((start !== undefined) && !Sk.builtin.checkInt(start)) {
        throw new Sk.builtin.TypeError("slice indices must be integers or None or have an __index__ method");
    }
    if ((end !== undefined) && !Sk.builtin.checkInt(end)) {
        throw new Sk.builtin.TypeError("slice indices must be integers or None or have an __index__ method");
    }

    if (start === undefined) {
        start = 0;
    } else {
        start = Sk.builtin.asnum$(start);
        start = start >= 0 ? start : self.v.length + start;
    }

    if (end === undefined) {
        end = self.v.length;
    } else {
        end = Sk.builtin.asnum$(end);
        end = end >= 0 ? end : self.v.length + end;
    }

    idx = self.v.lastIndexOf(tgt.v, end);
    idx = (idx !== end) ? idx : self.v.lastIndexOf(tgt.v, end - 1);
    idx = ((idx >= start) && (idx < end)) ? idx : -1;

    return new Sk.builtin.int_(idx);
});

Sk.builtin.str.prototype["rindex"] = new Sk.builtin.func(function (self, tgt, start, end) {
    var idx;
    Sk.builtin.pyCheckArgs("rindex", arguments, 2, 4);
    idx = Sk.misceval.callsim(self["rfind"], self, tgt, start, end);
    if (Sk.builtin.asnum$(idx) === -1) {
        throw new Sk.builtin.ValueError("substring not found");
    }
    return idx;
});

Sk.builtin.str.prototype["startswith"] = new Sk.builtin.func(function (self, tgt) {
    Sk.builtin.pyCheckArgs("startswith", arguments, 2, 2);
    Sk.builtin.pyCheckType("tgt", "string", Sk.builtin.checkString(tgt));
    return new Sk.builtin.bool( self.v.indexOf(tgt.v) === 0);
});

// http://stackoverflow.com/questions/280634/endswith-in-javascript
Sk.builtin.str.prototype["endswith"] = new Sk.builtin.func(function (self, tgt) {
    Sk.builtin.pyCheckArgs("endswith", arguments, 2, 2);
    Sk.builtin.pyCheckType("tgt", "string", Sk.builtin.checkString(tgt));
    return new Sk.builtin.bool( self.v.indexOf(tgt.v, self.v.length - tgt.v.length) !== -1);
});

Sk.builtin.str.prototype["replace"] = new Sk.builtin.func(function (self, oldS, newS, count) {
    var c;
    var patt;
    Sk.builtin.pyCheckArgs("replace", arguments, 3, 4);
    Sk.builtin.pyCheckType("oldS", "string", Sk.builtin.checkString(oldS));
    Sk.builtin.pyCheckType("newS", "string", Sk.builtin.checkString(newS));
    if ((count !== undefined) && !Sk.builtin.checkInt(count)) {
        throw new Sk.builtin.TypeError("integer argument expected, got " +
            Sk.abstr.typeName(count));
    }
    count = Sk.builtin.asnum$(count);
    patt = new RegExp(Sk.builtin.str.re_escape_(oldS.v), "g");

    if ((count === undefined) || (count < 0)) {
        return new Sk.builtin.str(self.v.replace(patt, newS.v));
    }

    c = 0;

    function replacer (match) {
        c++;
        if (c <= count) {
            return newS.v;
        }
        return match;
    }

    return new Sk.builtin.str(self.v.replace(patt, replacer));
});

Sk.builtin.str.prototype["zfill"] = new Sk.builtin.func(function (self, len) {
    var str = self.v;
    var ret;
    var zeroes;
    var offset;
    var pad = "";

    Sk.builtin.pyCheckArgs("zfill", arguments, 2, 2);
    if (! Sk.builtin.checkInt(len)) {
        throw new Sk.builtin.TypeError("integer argument exepected, got " + Sk.abstr.typeName(len));
    }

    // figure out how many zeroes are needed to make the proper length
    zeroes = len.v - str.length;
    // offset by 1 if there is a +/- at the beginning of the string
    offset = (str[0] === "+" || str[0] === "-") ? 1 : 0;
    for(var i = 0; i < zeroes; i++){
        pad += "0";
    }
    // combine the string and the zeroes
    ret = str.substr(0, offset) + pad + str.substr(offset);
    return new Sk.builtin.str(ret);


});

Sk.builtin.str.prototype["isdigit"] = new Sk.builtin.func(function (self) {
    Sk.builtin.pyCheckArgs("isdigit", arguments, 1, 1);
    return new Sk.builtin.bool( /^\d+$/.test(self.v));
});

Sk.builtin.str.prototype["isspace"] = new Sk.builtin.func(function (self) {
    Sk.builtin.pyCheckArgs("isspace", arguments, 1, 1);
    return new Sk.builtin.bool( /^\s+$/.test(self.v));
});


Sk.builtin.str.prototype["expandtabs"] = new Sk.builtin.func(function (self, tabsize) {
    // var input = self.v;
    // var expanded = "";
    // var split;
    // var spacestr = "";
    // var spacerem;


    var spaces;
    var expanded;

    Sk.builtin.pyCheckArgs("expandtabs", arguments, 1, 2);


    if ((tabsize !== undefined) && ! Sk.builtin.checkInt(tabsize)) {
        throw new Sk.builtin.TypeError("integer argument exepected, got " + Sk.abstr.typeName(tabsize));
    }
    if (tabsize === undefined) {
        tabsize = 8;
    } else {
        tabsize = Sk.builtin.asnum$(tabsize);
    }

    spaces = (new Array(tabsize + 1)).join(" ");
    expanded = self.v.replace(/([^\r\n\t]*)\t/g, function(a, b) {
        return b + spaces.slice(b.length % tabsize);
    });
    return new Sk.builtin.str(expanded);
});

Sk.builtin.str.prototype["swapcase"] = new Sk.builtin.func(function (self) {
    var ret;
    Sk.builtin.pyCheckArgs("swapcase", arguments, 1, 1);


    ret = self.v.replace(/[a-z]/gi, function(c) {
        var lc = c.toLowerCase();
        return lc === c ? c.toUpperCase() : lc;
    });

    return new Sk.builtin.str(ret);
});

Sk.builtin.str.prototype["splitlines"] = new Sk.builtin.func(function (self, keepends) {
    var data = self.v;
    var i = 0;
    var j = i;
    var selflen = self.v.length;
    var strs_w = [];
    var ch;
    var eol;
    var sol = 0;
    var slice;
    Sk.builtin.pyCheckArgs("splitlines", arguments, 1, 2);
    if ((keepends !== undefined) && ! Sk.builtin.checkBool(keepends)) {
        throw new Sk.builtin.TypeError("boolean argument expected, got " + Sk.abstr.typeName(keepends));
    }
    if (keepends === undefined) {
        keepends = false;
    } else {
        keepends = keepends.v;
    }


    for (i = 0; i < selflen; i ++) {
        ch = data.charAt(i);
        if (data.charAt(i + 1) === "\n" && ch === "\r") {
            eol = i + 2;
            slice = data.slice(sol, eol);
            if (! keepends) {
                slice = slice.replace(/(\r|\n)/g, "");
            }
            strs_w.push(new Sk.builtin.str(slice));
            sol = eol;
        } else if ((ch === "\n" && data.charAt(i - 1) !== "\r") || ch === "\r") {
            eol = i + 1;
            slice = data.slice(sol, eol);
            if (! keepends) {
                slice = slice.replace(/(\r|\n)/g, "");
            }
            strs_w.push(new Sk.builtin.str(slice));
            sol = eol;
        }

    }
    if (sol < selflen) {
        eol = selflen;
        slice = data.slice(sol, eol);
        if (! keepends) {
            slice = slice.replace(/(\r|\n)/g, "");
        }
        strs_w.push(new Sk.builtin.str(slice));
    }
    return new Sk.builtin.list(strs_w);
});

Sk.builtin.str.prototype["title"] = new Sk.builtin.func(function (self) {
    var ret;

    Sk.builtin.pyCheckArgs("title", arguments, 1, 1);

    ret = self.v.replace(/[a-z][a-z]*/gi, function(str) {
        return str[0].toUpperCase() + str.substr(1).toLowerCase();
    });

    return new Sk.builtin.str(ret);
});

Sk.builtin.str.prototype["isalpha"] = new Sk.builtin.func(function (self) {
    Sk.builtin.pyCheckArgs("isalpha", arguments, 1, 1);
    return new Sk.builtin.bool( self.v.length && goog.string.isAlpha(self.v));
});

Sk.builtin.str.prototype["isalnum"] = new Sk.builtin.func(function (self) {
    Sk.builtin.pyCheckArgs("isalnum", arguments, 1, 1);
    return new Sk.builtin.bool( self.v.length && goog.string.isAlphaNumeric(self.v));
});

// does not account for unicode numeric values
Sk.builtin.str.prototype["isnumeric"] = new Sk.builtin.func(function (self) {
    Sk.builtin.pyCheckArgs("isnumeric", arguments, 1, 1);
    return new Sk.builtin.bool( self.v.length && goog.string.isNumeric(self.v));
});

Sk.builtin.str.prototype["islower"] = new Sk.builtin.func(function (self) {
    Sk.builtin.pyCheckArgs("islower", arguments, 1, 1);
    return new Sk.builtin.bool( self.v.length && /[a-z]/.test(self.v) && !/[A-Z]/.test(self.v));
});

Sk.builtin.str.prototype["isupper"] = new Sk.builtin.func(function (self) {
    Sk.builtin.pyCheckArgs("isupper", arguments, 1, 1);
    return new Sk.builtin.bool( self.v.length && !/[a-z]/.test(self.v) && /[A-Z]/.test(self.v));
});

Sk.builtin.str.prototype["istitle"] = new Sk.builtin.func(function (self) {
    // Comparing to str.title() seems the most intuitive thing, but it fails on "",
    // Other empty-ish strings with no change.
    var input = self.v;
    var cased = false;
    var previous_is_cased = false;
    var pos;
    var ch;
    Sk.builtin.pyCheckArgs("istitle", arguments, 1, 1);
    for (pos = 0; pos < input.length; pos ++) {
        ch = input.charAt(pos);
        if (! /[a-z]/.test(ch) && /[A-Z]/.test(ch)) {
            if (previous_is_cased) {
                return new Sk.builtin.bool( false);
            }
            previous_is_cased = true;
            cased = true;
        } else if (/[a-z]/.test(ch) && ! /[A-Z]/.test(ch)) {
            if (! previous_is_cased) {
                return new Sk.builtin.bool( false);
            }
            cased = true;
        } else {
            previous_is_cased = false;
        }
    }
    return new Sk.builtin.bool( cased);
});

Sk.builtin.str.prototype.nb$remainder = function (rhs) {
    // % format op. rhs can be a value, a tuple, or something with __getitem__ (dict)

    // From http://docs.python.org/library/stdtypes.html#string-formatting the
    // format looks like:
    // 1. The '%' character, which marks the start of the specifier.
    // 2. Mapping key (optional), consisting of a parenthesised sequence of characters (for example, (somename)).
    // 3. Conversion flags (optional), which affect the result of some conversion types.
    // 4. Minimum field width (optional). If specified as an '*' (asterisk), the actual width is read from the next
    // element of the tuple in values, and the object to convert comes after the minimum field width and optional
    // precision. 5. Precision (optional), given as a '.' (dot) followed by the precision. If specified as '*' (an
    // asterisk), the actual width is read from the next element of the tuple in values, and the value to convert comes
    // after the precision. 6. Length modifier (optional). 7. Conversion type.  length modifier is ignored

    var ret;
    var replFunc;
    var index;
    var regex;
    if (rhs.constructor !== Sk.builtin.tuple && (rhs.mp$subscript === undefined || rhs.constructor === Sk.builtin.str)) {
        rhs = new Sk.builtin.tuple([rhs]);
    }

    // general approach is to use a regex that matches the format above, and
    // do an re.sub with a function as replacement to make the subs.

    //           1 2222222222222222   33333333   444444444   5555555555555  66666  777777777777777777
    regex = /%(\([a-zA-Z0-9]+\))?([#0 +\-]+)?(\*|[0-9]+)?(\.(\*|[0-9]+))?[hlL]?([diouxXeEfFgGcrs%])/g;
    index = 0;
    replFunc = function (substring, mappingKey, conversionFlags, fieldWidth, precision, precbody, conversionType) {
        var result;
        var convName;
        var convValue;
        var base;
        var r;
        var mk;
        var value;
        var handleWidth;
        var formatNumber;
        var alternateForm;
        var precedeWithSign;
        var blankBeforePositive;
        var leftAdjust;
        var zeroPad;
        var i;
        fieldWidth = Sk.builtin.asnum$(fieldWidth);
        precision = Sk.builtin.asnum$(precision);

        if (mappingKey === undefined || mappingKey === "") {
            i = index++;
        } // ff passes '' not undef for some reason

        if (precision === "") { // ff passes '' here aswell causing problems with G,g, etc.
            precision = undefined;
        }

        zeroPad = false;
        leftAdjust = false;
        blankBeforePositive = false;
        precedeWithSign = false;
        alternateForm = false;
        if (conversionFlags) {
            if (conversionFlags.indexOf("-") !== -1) {
                leftAdjust = true;
            } else if (conversionFlags.indexOf("0") !== -1) {
                zeroPad = true;
            }

            if (conversionFlags.indexOf("+") !== -1) {
                precedeWithSign = true;
            } else if (conversionFlags.indexOf(" ") !== -1) {
                blankBeforePositive = true;
            }

            alternateForm = conversionFlags.indexOf("#") !== -1;
        }

        if (precision) {
            precision = parseInt(precision.substr(1), 10);
        }

        formatNumber = function (n, base) {
            var precZeroPadded;
            var prefix;
            var didSign;
            var neg;
            var r;
            var j;
            base = Sk.builtin.asnum$(base);
            neg = false;
            didSign = false;
            if (typeof n === "number") {
                if (n < 0) {
                    n = -n;
                    neg = true;
                }
                r = n.toString(base);
            } else if (n instanceof Sk.builtin.float_) {
                r = n.str$(base, false);
                if (r.length > 2 && r.substr(-2) === ".0") {
                    r = r.substr(0, r.length - 2);
                }
                neg = n.nb$isnegative();
            } else if (n instanceof Sk.builtin.int_) {
                r = n.str$(base, false);
                neg = n.nb$isnegative();
            } else if (n instanceof Sk.builtin.lng) {
                r = n.str$(base, false);
                neg = n.nb$isnegative();	//	neg = n.size$ < 0;	RNL long.js change
            }

            goog.asserts.assert(r !== undefined, "unhandled number format");

            precZeroPadded = false;

            if (precision) {
                //print("r.length",r.length,"precision",precision);
                for (j = r.length; j < precision; ++j) {
                    r = "0" + r;
                    precZeroPadded = true;
                }
            }

            prefix = "";

            if (neg) {
                prefix = "-";
            } else if (precedeWithSign) {
                prefix = "+" + prefix;
            } else if (blankBeforePositive) {
                prefix = " " + prefix;
            }

            if (alternateForm) {
                if (base === 16) {
                    prefix += "0x";
                } else if (base === 8 && !precZeroPadded && r !== "0") {
                    prefix += "0";
                }
            }

            return [prefix, r];
        };

        handleWidth = function (args) {
            var totLen;
            var prefix = args[0];
            var r = args[1];
            var j;
            if (fieldWidth) {
                fieldWidth = parseInt(fieldWidth, 10);
                totLen = r.length + prefix.length;
                if (zeroPad) {
                    for (j = totLen; j < fieldWidth; ++j) {
                        r = "0" + r;
                    }
                } else if (leftAdjust) {
                    for (j = totLen; j < fieldWidth; ++j) {
                        r = r + " ";
                    }
                } else {
                    for (j = totLen; j < fieldWidth; ++j) {
                        prefix = " " + prefix;
                    }
                }
            }
            return prefix + r;
        };

        //print("Rhs:",rhs, "ctor", rhs.constructor);
        if (rhs.constructor === Sk.builtin.tuple) {
            value = rhs.v[i];
        } else if (rhs.mp$subscript !== undefined && mappingKey !== undefined) {
            mk = mappingKey.substring(1, mappingKey.length - 1);
            //print("mk",mk);
            value = rhs.mp$subscript(new Sk.builtin.str(mk));
        } else if (rhs.constructor === Sk.builtin.dict || rhs.constructor === Sk.builtin.list) {
            // new case where only one argument is provided
            value = rhs;
        } else {
            throw new Sk.builtin.AttributeError(rhs.tp$name + " instance has no attribute 'mp$subscript'");
        }
        base = 10;
        if (conversionType === "d" || conversionType === "i") {
            return handleWidth(formatNumber(value, 10));
        } else if (conversionType === "o") {
            return handleWidth(formatNumber(value, 8));
        } else if (conversionType === "x") {
            return handleWidth(formatNumber(value, 16));
        } else if (conversionType === "X") {
            return handleWidth(formatNumber(value, 16)).toUpperCase();
        } else if (conversionType === "f" || conversionType === "F" || conversionType === "e" || conversionType === "E" || conversionType === "g" || conversionType === "G") {
            convValue = Sk.builtin.asnum$(value);
            if (typeof convValue === "string") {
                convValue = Number(convValue);
            }
            if (convValue === Infinity) {
                return "inf";
            }
            if (convValue === -Infinity) {
                return "-inf";
            }
            if (isNaN(convValue)) {
                return "nan";
            }
            convName = ["toExponential", "toFixed", "toPrecision"]["efg".indexOf(conversionType.toLowerCase())];
            if (precision === undefined || precision === "") {
                if (conversionType === "e" || conversionType === "E") {
                    precision = 6;
                } else if (conversionType === "f" || conversionType === "F") {
                    precision = 7;
                }
            }
            result = (convValue)[convName](precision); // possible loose of negative zero sign
<<<<<<< HEAD
            
=======

>>>>>>> 3f4a59d1
            // apply sign to negative zeros, floats only!
            if(Sk.builtin.checkFloat(value)) {
                if(convValue === 0 && 1/convValue === -Infinity) {
                    result = "-" + result; // add sign for zero
                }
            }

            if ("EFG".indexOf(conversionType) !== -1) {
                result = result.toUpperCase();
            }
            return handleWidth(["", result]);
        } else if (conversionType === "c") {
            if (typeof value === "number") {
                return String.fromCharCode(value);
            } else if (value instanceof Sk.builtin.int_) {
                return String.fromCharCode(value.v);
            } else if (value instanceof Sk.builtin.float_) {
                return String.fromCharCode(value.v);
            } else if (value instanceof Sk.builtin.lng) {
                return String.fromCharCode(value.str$(10, false)[0]);
            } else if (value.constructor === Sk.builtin.str) {
                return value.v.substr(0, 1);
            } else {
                throw new Sk.builtin.TypeError("an integer is required");
            }
        } else if (conversionType === "r") {
            r = Sk.builtin.repr(value);
            if (precision) {
                return r.v.substr(0, precision);
            }
            return r.v;
        } else if (conversionType === "s") {
            r = new Sk.builtin.str(value);
            if (precision) {
                return r.v.substr(0, precision);
            }
            if(fieldWidth) {
                r.v = handleWidth([" ", r.v]);
            }
            return r.v;
        } else if (conversionType === "%") {
            return "%";
        }
    };

    ret = this.v.replace(regex, replFunc);
    return new Sk.builtin.str(ret);
};<|MERGE_RESOLUTION|>--- conflicted
+++ resolved
@@ -85,12 +85,7 @@
             }
         });
         return new Sk.builtin.str(ret);
-<<<<<<< HEAD
-    }
-    else {
-=======
-    } else {
->>>>>>> 3f4a59d1
+    } else {
         throw new Sk.builtin.TypeError("string indices must be integers, not " + Sk.abstr.typeName(index));
     }
 };
@@ -111,10 +106,7 @@
 Sk.builtin.str.prototype.sq$repeat = function (n) {
     var i;
     var ret;
-<<<<<<< HEAD
-=======
-
->>>>>>> 3f4a59d1
+
     if (!Sk.misceval.isIndex(n)) {
         throw new Sk.builtin.TypeError("can't multiply sequence by non-int of type '" + Sk.abstr.typeName(n) + "'");
     }
@@ -1094,11 +1086,7 @@
                 }
             }
             result = (convValue)[convName](precision); // possible loose of negative zero sign
-<<<<<<< HEAD
-            
-=======
-
->>>>>>> 3f4a59d1
+
             // apply sign to negative zeros, floats only!
             if(Sk.builtin.checkFloat(value)) {
                 if(convValue === 0 && 1/convValue === -Infinity) {
