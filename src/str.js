--- conflicted
+++ resolved
@@ -97,12 +97,9 @@
 Sk.builtin.str.prototype.sq$item = function() { goog.asserts.fail(); };
 Sk.builtin.str.prototype.sq$slice = function(i1, i2)
 {
-<<<<<<< HEAD
-    if (i1 < 0) i1 = 0;
-=======
 	i1 = Sk.builtin.asnum$(i1);
 	i2 = Sk.builtin.asnum$(i2);
->>>>>>> d2ff969a
+    if (i1 < 0) i1 = 0;
     return new Sk.builtin.str(this.v.substr(i1, i2 - i1));
 };
 
@@ -289,7 +286,6 @@
 
 Sk.builtin.str.prototype['split'] = new Sk.builtin.func(function(self, on, howmany)
 {
-<<<<<<< HEAD
     Sk.builtin.pyCheckArgs("split", arguments, 1, 3);
     if (on === undefined) {
         on = null;
@@ -308,12 +304,6 @@
     var str = self.v;
     if (on === null) {
         str = str.trimLeft();
-=======
-	howmany = Sk.builtin.asnum$(howmany);
-    var res;
-    if (! on) {
-        res = self.v.trim().split(/[\s]+/, howmany);
->>>>>>> d2ff969a
     } else {
 	// Escape special characters in "on" so we can use a regexp
 	var s = on.v.replace(/([.*+?=|\\\/()\[\]\{\}^$])/g, "\\$1");
