<<<<<<< HEAD
Sk.builtin.interned = Object.create(null); // avoid name conflicts with Object.prototype

function getInterned(x) {
    return Sk.builtin.interned[x];
}

function setInterned(x, pyStr) {
=======
Sk.builtin.interned = Object.create(null);

function getInterned (x) {
    return Sk.builtin.interned[x];
}

function setInterned (x, pyStr) {
>>>>>>> 264eb91d
    Sk.builtin.interned[x] = pyStr;
}

/**
 * @constructor
 * @param {*} x
 * @extends Sk.builtin.object
 */
Sk.builtin.str = function (x) {
    // new Sk.builtin.str is an internal function called with a JS value x
    // occasionally called with a python object and returns tp$str() or $r();
    Sk.asserts.assert(this instanceof Sk.builtin.str, "bad call to str - use 'new'");
    // Temporary
    // Sk.asserts.assert(typeof this === "string" || this === undefined || this.sk$object, "str called with an invalid JS object");

    let ret, interned;
    if (typeof x === "string") {
        // the common case
        ret = x;
    } else if (x === undefined) {
        ret = "";
    } else if (x === null) {
        ret = "None";
    } else if (x.tp$str !== undefined) {
        // then we're a python object - all objects inherit from object which has tp$str
        return x.tp$str();
    } else if (x === true) {
        ret = "True";
    } else if (x === false) {
        ret = "False";
    } else if (typeof x === "number") {
        ret = x.toString();
        if (ret === "Infinity") {
            ret = "inf";
        } else if (ret === "-Infinity") {
            ret = "-inf";
        }
    } else {
        throw new Sk.builtin.TypeError("could not convert object of type '" + Sk.abstr.typeName(x) + "' to str");
    }
    interned = getInterned(ret);
    // interning required for strings in py
<<<<<<< HEAD

    if (interned !== undefined) {
        return interned;
    } else {
        setInterned(ret, this);
=======
    const interned = getInterned(ret);
    if (interned !== undefined) {
        return interned;
>>>>>>> 264eb91d
    }

    this.$mangled = fixReserved(ret);
    // quicker set_dict for strings by preallocating the $savedKeyHash
    this.$savedKeyHash_ = "_" + ret;
    this.v = ret;
<<<<<<< HEAD
=======
    this["v"] = this.v;
    setInterned(ret, this);
    return this;

>>>>>>> 264eb91d
};

Sk.exportSymbol("Sk.builtin.str", Sk.builtin.str);
Sk.abstr.setUpInheritance("str", Sk.builtin.str, Sk.builtin.object);

Sk.builtin.str.prototype.tp$as_sequence_or_mapping = true;
// Sk.builtin.str.prototype.tp$as_number = true; // we currently don't support nb$mod

Sk.builtin.str.prototype.tp$doc =
    "str(object='') -> str\nstr(bytes_or_buffer[, encoding[, errors]]) -> str\n\nCreate a new string object from the given object. If encoding or\nerrors is specified, then the object must expose a data buffer\nthat will be decoded using the given encoding and error handler.\nOtherwise, returns the result of object.__str__() (if defined)\nor repr(object).\nencoding defaults to sys.getdefaultencoding().\nerrors defaults to 'strict'.";

Sk.builtin.str.prototype.tp$new = function (args, kwargs) {
    if (this !== Sk.builtin.str.prototype) {
        return this.$subtype_new(args, kwargs);
    }
    args = Sk.abstr.copyKeywordsToNamedArgs("str", ["object"], args, kwargs);
    const x = args[0];
    return new Sk.builtin.str(x);
};

Sk.builtin.str.prototype.$subtype_new = function (args, kwargs) {
    const instance = new this.constructor();
    // we call str new method with all the args and kwargs
    const str_instance = Sk.builtin.str.prototype.tp$new(args, kwargs);
    instance.v = str_instance.v;
    return instance;
};

Sk.builtin.str.prototype.$jsstr = function () {
    return this.v;
};

Sk.builtin.str.prototype.mp$subscript = function (index) {
    if (Sk.misceval.isIndex(index)) {
        index = Sk.misceval.asIndex(index);
        if (index < 0) {
            index = this.v.length + index;
        }
        if (index < 0 || index >= this.v.length) {
            throw new Sk.builtin.IndexError("string index out of range");
        }
        return new Sk.builtin.str(this.v.charAt(index));
    } else if (index instanceof Sk.builtin.slice) {
        let ret = "";
        const str = this.v;
        index.sssiter$(str.length, (i) => {
            ret += str.charAt(i);
        });
        return new Sk.builtin.str(ret);
    } else {
        throw new Sk.builtin.TypeError("string indices must be integers, not " + Sk.abstr.typeName(index));
    }
};

Sk.builtin.str.prototype.sq$length = function () {
    return this.v.length;
};

Sk.builtin.str.prototype.sq$concat = function (other) {
    var otypename;
    if (!other || !Sk.builtin.checkString(other)) {
        otypename = Sk.abstr.typeName(other);
        throw new Sk.builtin.TypeError("cannot concatenate 'str' and '" + otypename + "' objects");
    }
    return new Sk.builtin.str(this.v + other.v);
};
// Sk.builtin.str.prototype.nb$add = Sk.builtin.str.prototype.sq$concat;
// Sk.builtin.str.prototype.nb$inplace_add = Sk.builtin.str.prototype.sq$concat;
Sk.builtin.str.prototype.sq$repeat = function (n) {
    var i;
    var ret;

    if (!Sk.misceval.isIndex(n)) {
        throw new Sk.builtin.TypeError("can't multiply sequence by non-int of type '" + Sk.abstr.typeName(n) + "'");
    }

    n = Sk.misceval.asIndex(n);
    ret = "";
    for (i = 0; i < n; ++i) {
        ret += this.v;
    }
    return new Sk.builtin.str(ret);
};
// Sk.builtin.str.prototype.nb$multiply =
// Sk.builtin.str.prototype.nb$reflected_multiply =
// Sk.builtin.str.prototype.nb$inplace_multiply = Sk.builtin.str.prototype.sq$repeat;
Sk.builtin.str.prototype.sq$item = function () {
    Sk.asserts.fail();
};
Sk.builtin.str.prototype.sq$slice = function (i1, i2) {
    i1 = Sk.builtin.asnum$(i1);
    i2 = Sk.builtin.asnum$(i2);
    if (i1 < 0) {
        i1 = 0;
    }
    return new Sk.builtin.str(this.v.substr(i1, i2 - i1));
};

Sk.builtin.str.prototype.sq$contains = function (ob) {
    if (!(ob instanceof Sk.builtin.str)) {
        throw new Sk.builtin.TypeError("TypeError: 'In <string> requires string as left operand");
    }
    return this.v.indexOf(ob.v) != -1;
};

<<<<<<< HEAD
=======
Sk.builtin.str.prototype.__contains__ = new Sk.builtin.func(function(self, item) {
    Sk.builtin.pyCheckArgsLen("__contains__", arguments.length - 1, 1, 1);
    return new Sk.builtin.bool(self.v.indexOf(item.v) != -1);
});

Sk.builtin.str.prototype.__iter__ = new Sk.builtin.func(function (self) {
    return new Sk.builtin.str_iter_(self);
});

>>>>>>> 264eb91d
Sk.builtin.str.prototype.tp$iter = function () {
    return new Sk.builtin.str_iter_(this);
};

Sk.builtin.str.prototype.tp$richcompare = function (other, op) {
    if (!(other instanceof Sk.builtin.str)) {
        return Sk.builtin.NotImplemented.NotImplemented$;
    }

    switch (op) {
        case "Lt":
            return this.v < other.v;
        case "LtE":
            return this.v <= other.v;
        case "Eq":
            return this.v === other.v;
        case "NotEq":
            return this.v !== other.v;
        case "Gt":
            return this.v > other.v;
        case "GtE":
            return this.v >= other.v;
        default:
            Sk.asserts.fail();
    }
};

Sk.builtin.str.prototype.$r = function () {
    // single is preferred
    var ashex;
    var c;
    var i;
    var ret;
    var len;
    var quote = "'";
    //jshint ignore:start
    if (this.v.indexOf("'") !== -1 && this.v.indexOf('"') === -1) {
        quote = '"';
    }
    //jshint ignore:end
    len = this.v.length;
    ret = quote;
    for (i = 0; i < len; ++i) {
        c = this.v.charAt(i);
        if (c === quote || c === "\\") {
            ret += "\\" + c;
        } else if (c === "\t") {
            ret += "\\t";
        } else if (c === "\n") {
            ret += "\\n";
        } else if (c === "\r") {
            ret += "\\r";
        } else if (c < " " || c >= 0x7f) {
            ashex = c.charCodeAt(0).toString(16);
            if (ashex.length < 2) {
                ashex = "0" + ashex;
            }
            ret += "\\x" + ashex;
        } else {
            ret += c;
        }
    }
    ret += quote;
    return new Sk.builtin.str(ret);
};

Sk.builtin.str.prototype.tp$str = function () {
    if (this.constructor === Sk.builtin.str) {
        return this;
    } else {
        return new Sk.builtin.str(this.v);
    }
};

Sk.builtin.str.$re_escape = function (s) {
    var c;
    var i;
    var ret = [];
    var re = /^[A-Za-z0-9]+$/;
    for (i = 0; i < s.length; ++i) {
        c = s.charAt(i);

        if (re.test(c)) {
            ret.push(c);
        } else {
            if (c === "\\000") {
                ret.push("\\000");
            } else {
                ret.push("\\" + c);
            }
        }
    }
    return ret.join("");
};

// methods
Sk.builtin.str.methods = {};

Sk.builtin.str.methods.lower = function (self) {
    Sk.builtin.pyCheckArgsLen("lower", arguments.length, 1, 1);
    return new Sk.builtin.str(self.v.toLowerCase());
};

Sk.builtin.str.methods.upper = function (self) {
    Sk.builtin.pyCheckArgsLen("upper", arguments.length, 1, 1);
    return new Sk.builtin.str(self.v.toUpperCase());
};

Sk.builtin.str.methods.capitalize = function (self) {
    var i;
    var cap;
    var orig;
    Sk.builtin.pyCheckArgsLen("capitalize", arguments.length, 1, 1);
    orig = self.v;

    if (orig.length === 0) {
        return new Sk.builtin.str("");
    }
    cap = orig.charAt(0).toUpperCase();

    for (i = 1; i < orig.length; i++) {
        cap += orig.charAt(i).toLowerCase();
    }
    return new Sk.builtin.str(cap);
};

Sk.builtin.str.methods.join = function (self, seq) {
    var it, i;
    var arrOfStrs;
    Sk.builtin.pyCheckArgsLen("join", arguments.length, 2, 2);
    Sk.builtin.pyCheckType("seq", "iterable", Sk.builtin.checkIterable(seq));
    arrOfStrs = [];
    for (it = seq.tp$iter(), i = it.tp$iternext(); i !== undefined; i = it.tp$iternext()) {
        if (i.constructor !== Sk.builtin.str) {
            throw new Sk.builtin.TypeError("TypeError: sequence item " + arrOfStrs.length + ": expected string, " + typeof i + " found");
        }
        arrOfStrs.push(i.v);
    }
    return new Sk.builtin.str(arrOfStrs.join(self.v));
};

Sk.builtin.str.methods.split = function (self, on, howmany) {
    var splits;
    var index;
    var match;
    var result;
    var s;
    var str;
    var regex;
    Sk.builtin.pyCheckArgsLen("split", arguments.length, 1, 3);
    if (on === undefined || on instanceof Sk.builtin.none) {
        on = null;
    }
    if (on !== null && !Sk.builtin.checkString(on)) {
        throw new Sk.builtin.TypeError("expected a string");
    }
    if (on !== null && on.v === "") {
        throw new Sk.builtin.ValueError("empty separator");
    }
    if (howmany !== undefined && !Sk.builtin.checkInt(howmany)) {
        throw new Sk.builtin.TypeError("an integer is required");
    }

    howmany = Sk.builtin.asnum$(howmany);
    regex = /[\s\xa0]+/g;
    str = self.v;
    if (on === null) {
        // Remove leading whitespace
        str = str.replace(/^[\s\xa0]+/, "");
    } else {
        // Escape special characters in null so we can use a regexp
        s = on.v.replace(/([.*+?=|\\\/()\[\]\{\}^$])/g, "\\$1");
        regex = new RegExp(s, "g");
    }

    // This is almost identical to re.split,
    // except how the regexp is constructed

    result = [];
    index = 0;
    splits = 0;
    while ((match = regex.exec(str)) != null) {
        if (match.index === regex.lastIndex) {
            // empty match
            break;
        }
        result.push(new Sk.builtin.str(str.substring(index, match.index)));
        index = regex.lastIndex;
        splits += 1;
        if (howmany && splits >= howmany) {
            break;
        }
    }
    str = str.substring(index);
    if (on !== null || str.length > 0) {
        result.push(new Sk.builtin.str(str));
    }

    return new Sk.builtin.list(result);
};

Sk.builtin.str.methods.strip = function (self, chars) {
    var regex;
    var pattern;
    Sk.builtin.pyCheckArgsLen("strip", arguments.length, 1, 2);
    if (chars !== undefined && !Sk.builtin.checkString(chars)) {
        throw new Sk.builtin.TypeError("strip arg must be None or str");
    }
    if (chars === undefined) {
        pattern = /^\s+|\s+$/g;
    } else {
        regex = Sk.builtin.str.$re_escape(chars.v);
        pattern = new RegExp("^[" + regex + "]+|[" + regex + "]+$", "g");
    }
    return new Sk.builtin.str(self.v.replace(pattern, ""));
};

Sk.builtin.str.methods.lstrip = function (self, chars) {
    var regex;
    var pattern;
    Sk.builtin.pyCheckArgsLen("lstrip", arguments.length, 1, 2);
    if (chars !== undefined && !Sk.builtin.checkString(chars)) {
        throw new Sk.builtin.TypeError("lstrip arg must be None or str");
    }
    if (chars === undefined) {
        pattern = /^\s+/g;
    } else {
        regex = Sk.builtin.str.$re_escape(chars.v);
        pattern = new RegExp("^[" + regex + "]+", "g");
    }
    return new Sk.builtin.str(self.v.replace(pattern, ""));
};

Sk.builtin.str.methods.rstrip = function (self, chars) {
    var regex;
    var pattern;
    Sk.builtin.pyCheckArgsLen("rstrip", arguments.length, 1, 2);
    if (chars !== undefined && !Sk.builtin.checkString(chars)) {
        throw new Sk.builtin.TypeError("rstrip arg must be None or str");
    }
    if (chars === undefined) {
        pattern = /\s+$/g;
    } else {
        regex = Sk.builtin.str.$re_escape(chars.v);
        pattern = new RegExp("[" + regex + "]+$", "g");
    }
    return new Sk.builtin.str(self.v.replace(pattern, ""));
};

Sk.builtin.str.methods.partition = function (self, sep) {
    var pos;
    var sepStr;
    Sk.builtin.pyCheckArgsLen("partition", arguments.length, 2, 2);
    Sk.builtin.pyCheckType("sep", "string", Sk.builtin.checkString(sep));
    sepStr = new Sk.builtin.str(sep);
    pos = self.v.indexOf(sepStr.v);
    if (pos < 0) {
        return new Sk.builtin.tuple([self, Sk.builtin.str.$emptystr, Sk.builtin.str.$emptystr]);
    }

    return new Sk.builtin.tuple([new Sk.builtin.str(self.v.substring(0, pos)), sepStr, new Sk.builtin.str(self.v.substring(pos + sepStr.v.length))]);
};

Sk.builtin.str.methods.rpartition = function (self, sep) {
    var pos;
    var sepStr;
    Sk.builtin.pyCheckArgsLen("rpartition", arguments.length, 2, 2);
    Sk.builtin.pyCheckType("sep", "string", Sk.builtin.checkString(sep));
    sepStr = new Sk.builtin.str(sep);
    pos = self.v.lastIndexOf(sepStr.v);
    if (pos < 0) {
        return new Sk.builtin.tuple([Sk.builtin.str.$emptystr, Sk.builtin.str.$emptystr, self]);
    }

    return new Sk.builtin.tuple([new Sk.builtin.str(self.v.substring(0, pos)), sepStr, new Sk.builtin.str(self.v.substring(pos + sepStr.v.length))]);
};

Sk.builtin.str.methods.count = function (self, pat, start, end) {
    var normaltext;
    var ctl;
    var slice;
    var m;
    Sk.builtin.pyCheckArgsLen("count", arguments.length, 2, 4);
    if (!Sk.builtin.checkString(pat)) {
        throw new Sk.builtin.TypeError("expected a character buffer object");
    }
<<<<<<< HEAD
    if (start !== undefined && !Sk.builtin.checkInt(start)) {
        throw new Sk.builtin.TypeError("slice indices must be integers or None or have an __index__ method");
    }
    if (end !== undefined && !Sk.builtin.checkInt(end)) {
=======
    if ((start !== undefined) && !Sk.builtin.checkInt(start) && !Sk.builtin.checkNone(start)) {
        throw new Sk.builtin.TypeError("slice indices must be integers or None or have an __index__ method");
    }
    if ((end !== undefined) && !Sk.builtin.checkInt(end)&& !Sk.builtin.checkNone(end)) {
>>>>>>> 264eb91d
        throw new Sk.builtin.TypeError("slice indices must be integers or None or have an __index__ method");
    }

    if (start === undefined || Sk.builtin.checkNone(start)) {
        start = 0;
    } else {
        start = Sk.builtin.asnum$(start);
        start = start >= 0 ? start : self.v.length + start;
    }

    if (end === undefined || Sk.builtin.checkNone(end)) {
        end = self.v.length;
    } else {
        end = Sk.builtin.asnum$(end);
        end = end >= 0 ? end : self.v.length + end;
    }

    normaltext = pat.v.replace(/[-[\]{}()*+?.,\\^$|#\s]/g, "\\$&");
    m = new RegExp(normaltext, "g");
    slice = self.v.slice(start, end);
    ctl = slice.match(m);
    if (!ctl) {
        return new Sk.builtin.int_(0);
    } else {
        return new Sk.builtin.int_(ctl.length);
    }
};

Sk.builtin.str.methods.ljust = function (self, len, fillchar) {
    var newstr;
    Sk.builtin.pyCheckArgsLen("ljust", arguments.length, 2, 3);
    if (!Sk.builtin.checkInt(len)) {
        throw new Sk.builtin.TypeError("integer argument exepcted, got " + Sk.abstr.typeName(len));
    }
    if (fillchar !== undefined && (!Sk.builtin.checkString(fillchar) || fillchar.v.length !== 1)) {
        throw new Sk.builtin.TypeError("must be char, not " + Sk.abstr.typeName(fillchar));
    }
    if (fillchar === undefined) {
        fillchar = " ";
    } else {
        fillchar = fillchar.v;
    }
    len = Sk.builtin.asnum$(len);
    if (self.v.length >= len) {
        return self;
    } else {
        newstr = Array.prototype.join.call({ length: Math.floor(len - self.v.length) + 1 }, fillchar);
        return new Sk.builtin.str(self.v + newstr);
    }
};

Sk.builtin.str.methods.rjust = function (self, len, fillchar) {
    var newstr;
    Sk.builtin.pyCheckArgsLen("rjust", arguments.length, 2, 3);
    if (!Sk.builtin.checkInt(len)) {
        throw new Sk.builtin.TypeError("integer argument exepcted, got " + Sk.abstr.typeName(len));
    }
    if (fillchar !== undefined && (!Sk.builtin.checkString(fillchar) || fillchar.v.length !== 1)) {
        throw new Sk.builtin.TypeError("must be char, not " + Sk.abstr.typeName(fillchar));
    }
    if (fillchar === undefined) {
        fillchar = " ";
    } else {
        fillchar = fillchar.v;
    }
    len = Sk.builtin.asnum$(len);
    if (self.v.length >= len) {
        return self;
    } else {
        newstr = Array.prototype.join.call({ length: Math.floor(len - self.v.length) + 1 }, fillchar);
        return new Sk.builtin.str(newstr + self.v);
    }
};

Sk.builtin.str.methods.center = function (self, len, fillchar) {
    var newstr;
    var newstr1;
    Sk.builtin.pyCheckArgsLen("center", arguments.length, 2, 3);
    if (!Sk.builtin.checkInt(len)) {
        throw new Sk.builtin.TypeError("integer argument exepcted, got " + Sk.abstr.typeName(len));
    }
    if (fillchar !== undefined && (!Sk.builtin.checkString(fillchar) || fillchar.v.length !== 1)) {
        throw new Sk.builtin.TypeError("must be char, not " + Sk.abstr.typeName(fillchar));
    }
    if (fillchar === undefined) {
        fillchar = " ";
    } else {
        fillchar = fillchar.v;
    }
    len = Sk.builtin.asnum$(len);
    if (self.v.length >= len) {
        return self;
    } else {
        newstr1 = Array.prototype.join.call({ length: Math.floor((len - self.v.length) / 2) + 1 }, fillchar);
        newstr = newstr1 + self.v + newstr1;
        if (newstr.length < len) {
            newstr = newstr + fillchar;
        }
        return new Sk.builtin.str(newstr);
    }
};

Sk.builtin.str.methods.find = function (self, tgt, start, end) {
    var idx;
    Sk.builtin.pyCheckArgsLen("find", arguments.length, 2, 4);
    if (!Sk.builtin.checkString(tgt)) {
        throw new Sk.builtin.TypeError("expected a character buffer object");
    }
<<<<<<< HEAD
    if (start !== undefined && !Sk.builtin.checkInt(start)) {
        throw new Sk.builtin.TypeError("slice indices must be integers or None or have an __index__ method");
    }
    if (end !== undefined && !Sk.builtin.checkInt(end)) {
=======
    if ((start !== undefined) && !Sk.builtin.checkInt(start) && !Sk.builtin.checkNone(start)) {
        throw new Sk.builtin.TypeError("slice indices must be integers or None or have an __index__ method");
    }
    if ((end !== undefined) && !Sk.builtin.checkInt(end) && !Sk.builtin.checkNone(end)) {
>>>>>>> 264eb91d
        throw new Sk.builtin.TypeError("slice indices must be integers or None or have an __index__ method");
    }

    if (start === undefined || Sk.builtin.checkNone(start)) {
        start = 0;
    } else {
        start = Sk.builtin.asnum$(start);
        start = start >= 0 ? start : self.v.length + start;
    }

    if (end === undefined || Sk.builtin.checkNone(end)) {
        end = self.v.length;
    } else {
        end = Sk.builtin.asnum$(end);
        end = end >= 0 ? end : self.v.length + end;
    }

    idx = self.v.indexOf(tgt.v, start);
    idx = idx >= start && idx < end ? idx : -1;

    return new Sk.builtin.int_(idx);
};

Sk.builtin.str.methods.index = function (self, tgt, start, end) {
    var idx;
    Sk.builtin.pyCheckArgsLen("index", arguments.length, 2, 4);
    idx = Sk.misceval.callsimArray(self["find"], [self, tgt, start, end]);
    if (Sk.builtin.asnum$(idx) === -1) {
        throw new Sk.builtin.ValueError("substring not found");
    }
    return idx;
};

Sk.builtin.str.methods.rfind = function (self, tgt, start, end) {
    var idx;
    Sk.builtin.pyCheckArgsLen("rfind", arguments.length, 2, 4);
    if (!Sk.builtin.checkString(tgt)) {
        throw new Sk.builtin.TypeError("expected a character buffer object");
    }
<<<<<<< HEAD
    if (start !== undefined && !Sk.builtin.checkInt(start)) {
        throw new Sk.builtin.TypeError("slice indices must be integers or None or have an __index__ method");
    }
    if (end !== undefined && !Sk.builtin.checkInt(end)) {
=======
    if ((start !== undefined) && !Sk.builtin.checkInt(start) && !Sk.builtin.checkNone(start)) {
        throw new Sk.builtin.TypeError("slice indices must be integers or None or have an __index__ method");
    }
    if ((end !== undefined) && !Sk.builtin.checkInt(end) && !Sk.builtin.checkNone(end)) {
>>>>>>> 264eb91d
        throw new Sk.builtin.TypeError("slice indices must be integers or None or have an __index__ method");
    }

    if (start === undefined || Sk.builtin.checkNone(start)) {
        start = 0;
    } else {
        start = Sk.builtin.asnum$(start);
        start = start >= 0 ? start : self.v.length + start;
    }

    if (end === undefined || Sk.builtin.checkNone(end)) {
        end = self.v.length;
    } else {
        end = Sk.builtin.asnum$(end);
        end = end >= 0 ? end : self.v.length + end;
    }

    idx = self.v.lastIndexOf(tgt.v, end);
    idx = idx !== end ? idx : self.v.lastIndexOf(tgt.v, end - 1);
    idx = idx >= start && idx < end ? idx : -1;

    return new Sk.builtin.int_(idx);
};

Sk.builtin.str.methods.rindex = function (self, tgt, start, end) {
    var idx;
    Sk.builtin.pyCheckArgsLen("rindex", arguments.length, 2, 4);
    idx = Sk.misceval.callsimArray(self["rfind"], [self, tgt, start, end]);
    if (Sk.builtin.asnum$(idx) === -1) {
        throw new Sk.builtin.ValueError("substring not found");
    }
    return idx;
};

<<<<<<< HEAD
Sk.builtin.str.methods.startswith = function (self, tgt) {
    Sk.builtin.pyCheckArgsLen("startswith", arguments.length, 2, 2);
    Sk.builtin.pyCheckType("tgt", "string", Sk.builtin.checkString(tgt));
    return new Sk.builtin.bool(self.v.indexOf(tgt.v) === 0);
};

// http://stackoverflow.com/questions/280634/endswith-in-javascript
Sk.builtin.str.methods.endswith = function (self, tgt) {
    Sk.builtin.pyCheckArgsLen("endswith", arguments.length, 2, 2);
    Sk.builtin.pyCheckType("tgt", "string", Sk.builtin.checkString(tgt));
    return new Sk.builtin.bool(self.v.indexOf(tgt.v, self.v.length - tgt.v.length) !== -1);
};
=======
Sk.builtin.str.prototype["startswith"] = new Sk.builtin.func(function (self, prefix, start, end) {
    Sk.builtin.pyCheckArgsLen("startswith", arguments.length -1 , 1, 3);

    if(Sk.abstr.typeName(prefix) != "str" && Sk.abstr.typeName(prefix) != "tuple"){
        throw new Sk.builtin.TypeError("startswith first arg must be str or a tuple of str, not " + Sk.abstr.typeName(prefix));
    }

    if ((start !== undefined) && !Sk.misceval.isIndex(start) && !Sk.builtin.checkNone(start)) {
        throw new Sk.builtin.TypeError("slice indices must be integers or None or have an __index__ method");
    }
    if ((end !== undefined) && !Sk.misceval.isIndex(end) && !Sk.builtin.checkNone(end)) {
        throw new Sk.builtin.TypeError("slice indices must be integers or None or have an __index__ method");
    }

    if (start === undefined || Sk.builtin.checkNone(start)) {
        start = 0;
    } else {
        start = Sk.misceval.asIndex(start);
        start = start >= 0 ? start : self.v.length + start;
    }

    if (end === undefined || Sk.builtin.checkNone(end)) {
        end = self.v.length;
    } else {
        end = Sk.misceval.asIndex(end);
        end = end >= 0 ? end : self.v.length + end;
    }

    if(start > self.v.length){
        return Sk.builtin.bool.false$;
    }

    var substr = self.v.slice(start, end);

    
    if(Sk.abstr.typeName(prefix) == "tuple"){
        var tmpBool = false, resultBool = false;
        if(start > end){
            tmpBool = start <= 0;
        }
        if(tmpBool){
            return Sk.builtin.bool.true$;
        }
        var it, i;
        for (it = Sk.abstr.iter(prefix), i = it.tp$iternext(); i !== undefined; i = it.tp$iternext()) {
            if(!tmpBool){
                tmpBool = substr.indexOf(i.v) === 0;    
            }
            resultBool = resultBool || tmpBool;
            if(resultBool){
                break;
            }
        }
        return resultBool?Sk.builtin.bool.true$ : Sk.builtin.bool.false$;
    }

    if(prefix.v == "" && start > end && end >= 0){
        return Sk.builtin.bool.false$;
    }

    return new Sk.builtin.bool(substr.indexOf(prefix.v) === 0);
});

// http://stackoverflow.com/questions/280634/endswith-in-javascript
Sk.builtin.str.prototype["endswith"] = new Sk.builtin.func(function (self, suffix, start, end) {
    Sk.builtin.pyCheckArgsLen("endswith", arguments.length - 1, 1, 3);

    if(Sk.abstr.typeName(suffix) != "str" && Sk.abstr.typeName(suffix) != "tuple"){
        throw new Sk.builtin.TypeError("endswith first arg must be str or a tuple of str, not " + Sk.abstr.typeName(suffix));
    }

    if ((start !== undefined) && !Sk.misceval.isIndex(start) && !Sk.builtin.checkNone(start)) {
        throw new Sk.builtin.TypeError("slice indices must be integers or None or have an __index__ method");
    }
    if ((end !== undefined) && !Sk.misceval.isIndex(end) && !Sk.builtin.checkNone(end)) {
        throw new Sk.builtin.TypeError("slice indices must be integers or None or have an __index__ method");
    }

    if (start === undefined || Sk.builtin.checkNone(start)) {
        start = 0;
    } else {
        start = Sk.misceval.asIndex(start);
        start = start >= 0 ? start : self.v.length + start;
    }

    if (end === undefined || Sk.builtin.checkNone(end)) {
        end = self.v.length;
    } else {
        end = Sk.misceval.asIndex(end);
        end = end >= 0 ? end : self.v.length + end;
    }

    if(start > self.v.length){
        return Sk.builtin.bool.false$;
    }

    //take out the substring
    var substr = self.v.slice(start, end);

    if(Sk.abstr.typeName(suffix) == "tuple"){
        var tmpBool = false, resultBool = false;
        if(start > end){
            tmpBool = start <= 0;
        }
        if(tmpBool){
            return Sk.builtin.bool.true$;
        }
        var it, i;
        for (it = Sk.abstr.iter(suffix), i = it.tp$iternext(); i !== undefined; i = it.tp$iternext()) {
            if(!tmpBool){     
                tmpBool = substr.indexOf(i.v, substr.length - i.v.length) !== -1;    
            }
            resultBool = resultBool || tmpBool;
            if(resultBool){
                break;
            }
        }
        return resultBool?Sk.builtin.bool.true$ : Sk.builtin.bool.false$;
    }

    if(suffix.v == "" && start > end && end >= 0){
        return Sk.builtin.bool.false$;
    }
    return new Sk.builtin.bool(substr.indexOf(suffix.v, substr.length - suffix.v.length) !== -1);
});
>>>>>>> 264eb91d

Sk.builtin.str.methods.replace = function (self, oldS, newS, count) {
    var c;
    var patt;
    Sk.builtin.pyCheckArgsLen("replace", arguments.length, 3, 4);
    Sk.builtin.pyCheckType("oldS", "string", Sk.builtin.checkString(oldS));
    Sk.builtin.pyCheckType("newS", "string", Sk.builtin.checkString(newS));
    if (count !== undefined && !Sk.builtin.checkInt(count)) {
        throw new Sk.builtin.TypeError("integer argument expected, got " + Sk.abstr.typeName(count));
    }
    count = Sk.builtin.asnum$(count);
    patt = new RegExp(Sk.builtin.str.$re_escape(oldS.v), "g");

    if (count === undefined || count < 0) {
        return new Sk.builtin.str(self.v.replace(patt, newS.v));
    }

    c = 0;

    function replacer(match) {
        c++;
        if (c <= count) {
            return newS.v;
        }
        return match;
    }

    return new Sk.builtin.str(self.v.replace(patt, replacer));
};

Sk.builtin.str.methods.zfill = function (self, len) {
    var str = self.v;
    var ret;
    var zeroes;
    var offset;
    var pad = "";

    Sk.builtin.pyCheckArgsLen("zfill", arguments.length, 2, 2);
    if (!Sk.builtin.checkInt(len)) {
        throw new Sk.builtin.TypeError("integer argument exepected, got " + Sk.abstr.typeName(len));
    }

    // figure out how many zeroes are needed to make the proper length
    zeroes = len.v - str.length;
    // offset by 1 if there is a +/- at the beginning of the string
    offset = str[0] === "+" || str[0] === "-" ? 1 : 0;
    for (var i = 0; i < zeroes; i++) {
        pad += "0";
    }
    // combine the string and the zeroes
    ret = str.substr(0, offset) + pad + str.substr(offset);
    return new Sk.builtin.str(ret);
};

Sk.builtin.str.methods.isdigit = function (self) {
    Sk.builtin.pyCheckArgsLen("isdigit", arguments.length, 1, 1);
    return new Sk.builtin.bool(/^\d+$/.test(self.v));
};

Sk.builtin.str.methods.isspace = function (self) {
    Sk.builtin.pyCheckArgsLen("isspace", arguments.length, 1, 1);
    return new Sk.builtin.bool(/^\s+$/.test(self.v));
};

Sk.builtin.str.methods.expandtabs = function (self, tabsize) {
    // var input = self.v;
    // var expanded = "";
    // var split;
    // var spacestr = "";
    // var spacerem;

    var spaces;
    var expanded;

    Sk.builtin.pyCheckArgsLen("expandtabs", arguments.length, 1, 2);

    if (tabsize !== undefined && !Sk.builtin.checkInt(tabsize)) {
        throw new Sk.builtin.TypeError("integer argument exepected, got " + Sk.abstr.typeName(tabsize));
    }
    if (tabsize === undefined) {
        tabsize = 8;
    } else {
        tabsize = Sk.builtin.asnum$(tabsize);
    }

    spaces = new Array(tabsize + 1).join(" ");
    expanded = self.v.replace(/([^\r\n\t]*)\t/g, function (a, b) {
        return b + spaces.slice(b.length % tabsize);
    });
    return new Sk.builtin.str(expanded);
};

Sk.builtin.str.methods.swapcase = function (self) {
    var ret;
    Sk.builtin.pyCheckArgsLen("swapcase", arguments.length, 1, 1);

    ret = self.v.replace(/[a-z]/gi, function (c) {
        var lc = c.toLowerCase();
        return lc === c ? c.toUpperCase() : lc;
    });

    return new Sk.builtin.str(ret);
};

Sk.builtin.str.methods.splitlines = function (self, keepends) {
    var data = self.v;
    var i = 0;
    var j = i;
    var selflen = self.v.length;
    var strs_w = [];
    var ch;
    var eol;
    var sol = 0;
    var slice;
    Sk.builtin.pyCheckArgsLen("splitlines", arguments.length, 1, 2);
    if (keepends !== undefined && !Sk.builtin.checkBool(keepends)) {
        throw new Sk.builtin.TypeError("boolean argument expected, got " + Sk.abstr.typeName(keepends));
    }
    if (keepends === undefined) {
        keepends = false;
    } else {
        keepends = keepends.v;
    }

    for (i = 0; i < selflen; i++) {
        ch = data.charAt(i);
        if (data.charAt(i + 1) === "\n" && ch === "\r") {
            eol = i + 2;
            slice = data.slice(sol, eol);
            if (!keepends) {
                slice = slice.replace(/(\r|\n)/g, "");
            }
            strs_w.push(new Sk.builtin.str(slice));
            sol = eol;
        } else if ((ch === "\n" && data.charAt(i - 1) !== "\r") || ch === "\r") {
            eol = i + 1;
            slice = data.slice(sol, eol);
            if (!keepends) {
                slice = slice.replace(/(\r|\n)/g, "");
            }
            strs_w.push(new Sk.builtin.str(slice));
            sol = eol;
        }
    }
    if (sol < selflen) {
        eol = selflen;
        slice = data.slice(sol, eol);
        if (!keepends) {
            slice = slice.replace(/(\r|\n)/g, "");
        }
        strs_w.push(new Sk.builtin.str(slice));
    }
    return new Sk.builtin.list(strs_w);
};

Sk.builtin.str.methods.title = function (self) {
    var ret;

    Sk.builtin.pyCheckArgsLen("title", arguments.length, 1, 1);

    ret = self.v.replace(/[a-z][a-z]*/gi, function (str) {
        return str[0].toUpperCase() + str.substr(1).toLowerCase();
    });

    return new Sk.builtin.str(ret);
};

Sk.builtin.str.methods.isalpha = function (self) {
    Sk.builtin.pyCheckArgsLen("isalpha", arguments.length, 1, 1);
    return new Sk.builtin.bool(self.v.length && !/[^a-zA-Z]/.test(self.v));
};

Sk.builtin.str.methods.isalnum = function (self) {
    Sk.builtin.pyCheckArgsLen("isalnum", arguments.length, 1, 1);
    return new Sk.builtin.bool(self.v.length && !/[^a-zA-Z0-9]/.test(self.v));
};

// does not account for unicode numeric values
Sk.builtin.str.methods.isnumeric = function (self) {
    Sk.builtin.pyCheckArgsLen("isnumeric", arguments.length, 1, 1);
    return new Sk.builtin.bool(self.v.length && !/[^0-9]/.test(self.v));
};

Sk.builtin.str.methods.islower = function (self) {
    Sk.builtin.pyCheckArgsLen("islower", arguments.length, 1, 1);
    return new Sk.builtin.bool(self.v.length && /[a-z]/.test(self.v) && !/[A-Z]/.test(self.v));
};

Sk.builtin.str.methods.isupper = function (self) {
    Sk.builtin.pyCheckArgsLen("isupper", arguments.length, 1, 1);
    return new Sk.builtin.bool(self.v.length && !/[a-z]/.test(self.v) && /[A-Z]/.test(self.v));
};

Sk.builtin.str.methods.istitle = function (self) {
    // Comparing to str.title() seems the most intuitive thing, but it fails on "",
    // Other empty-ish strings with no change.
    var input = self.v;
    var cased = false;
    var previous_is_cased = false;
    var pos;
    var ch;
    Sk.builtin.pyCheckArgsLen("istitle", arguments.length, 1, 1);
    for (pos = 0; pos < input.length; pos++) {
        ch = input.charAt(pos);
        if (!/[a-z]/.test(ch) && /[A-Z]/.test(ch)) {
            if (previous_is_cased) {
                return new Sk.builtin.bool(false);
            }
            previous_is_cased = true;
            cased = true;
        } else if (/[a-z]/.test(ch) && !/[A-Z]/.test(ch)) {
            if (!previous_is_cased) {
                return new Sk.builtin.bool(false);
            }
            cased = true;
        } else {
            previous_is_cased = false;
        }
    }
    return new Sk.builtin.bool(cased);
};

Sk.builtin.str.prototype.nb$remainder = function (rhs) {
    // % format op. rhs can be a value, a tuple, or something with __getitem__ (dict)

    // From http://docs.python.org/library/stdtypes.html#string-formatting the
    // format looks like:
    // 1. The '%' character, which marks the start of the specifier.
    // 2. Mapping key (optional), consisting of a parenthesised sequence of characters (for example, (somename)).
    // 3. Conversion flags (optional), which affect the result of some conversion types.
    // 4. Minimum field width (optional). If specified as an '*' (asterisk), the actual width is read from the next
    // element of the tuple in values, and the object to convert comes after the minimum field width and optional
    // precision. 5. Precision (optional), given as a '.' (dot) followed by the precision. If specified as '*' (an
    // asterisk), the actual width is read from the next element of the tuple in values, and the value to convert comes
    // after the precision. 6. Length modifier (optional). 7. Conversion type.  length modifier is ignored

    var ret;
    var replFunc;
    var index;
    var regex;
    var val;

    if (rhs.constructor !== Sk.builtin.tuple && (rhs.mp$subscript === undefined || rhs.constructor === Sk.builtin.str)) {
        rhs = new Sk.builtin.tuple([rhs]);
    }
    // general approach is to use a regex that matches the format above, and
    // do an re.sub with a function as replacement to make the subs.

    //           1 2222222222222222   33333333   444444444   5555555555555  66666  777777777777777777
    regex = /%(\([a-zA-Z0-9]+\))?([#0 +\-]+)?(\*|[0-9]+)?(\.(\*|[0-9]+))?[hlL]?([diouxXeEfFgGcrs%])/g;
    index = 0;
    replFunc = function (substring, mappingKey, conversionFlags, fieldWidth, precision, precbody, conversionType) {
        var result;
        var convName;
        var convValue;
        var base;
        var r;
        var mk;
        var value;
        var handleWidth;
        var formatNumber;
        var alternateForm;
        var precedeWithSign;
        var blankBeforePositive;
        var leftAdjust;
        var zeroPad;
        var i;

        fieldWidth = Sk.builtin.asnum$(fieldWidth);
        precision = Sk.builtin.asnum$(precision);

        if ((mappingKey === undefined || mappingKey === "") && conversionType != "%") {
            i = index++;
        } // ff passes '' not undef for some reason

        if (precision === "") {
            // ff passes '' here aswell causing problems with G,g, etc.
            precision = undefined;
        }

        zeroPad = false;
        leftAdjust = false;
        blankBeforePositive = false;
        precedeWithSign = false;
        alternateForm = false;
        if (conversionFlags) {
            if (conversionFlags.indexOf("-") !== -1) {
                leftAdjust = true;
            } else if (conversionFlags.indexOf("0") !== -1) {
                zeroPad = true;
            }

            if (conversionFlags.indexOf("+") !== -1) {
                precedeWithSign = true;
            } else if (conversionFlags.indexOf(" ") !== -1) {
                blankBeforePositive = true;
            }

            alternateForm = conversionFlags.indexOf("#") !== -1;
        }

        if (precision) {
            precision = parseInt(precision.substr(1), 10);
        }

        formatNumber = function (n, base) {
            var precZeroPadded;
            var prefix;
            var didSign;
            var neg;
            var r;
            var j;
            base = Sk.builtin.asnum$(base);
            neg = false;
            didSign = false;
            if (typeof n === "number") {
                if (n < 0) {
                    n = -n;
                    neg = true;
                }
                r = n.toString(base);
            } else if (n instanceof Sk.builtin.float_) {
                r = n.str$(base, false);
                if (r.length > 2 && r.substr(-2) === ".0") {
                    r = r.substr(0, r.length - 2);
                }
                neg = n.nb$isnegative();
            } else if (n instanceof Sk.builtin.int_) {
                r = n.str$(base, false);
                neg = n.nb$isnegative();
            } else if (n instanceof Sk.builtin.lng) {
                r = n.str$(base, false);
                neg = n.nb$isnegative();
            }

            Sk.asserts.assert(r !== undefined, "unhandled number format");

            precZeroPadded = false;

            if (precision) {
                //print("r.length",r.length,"precision",precision);
                for (j = r.length; j < precision; ++j) {
                    r = "0" + r;
                    precZeroPadded = true;
                }
            }

            prefix = "";

            if (neg) {
                prefix = "-";
            } else if (precedeWithSign) {
                prefix = "+" + prefix;
            } else if (blankBeforePositive) {
                prefix = " " + prefix;
            }

            if (alternateForm) {
                if (base === 16) {
                    prefix += "0x";
                } else if (base === 8 && !precZeroPadded && r !== "0") {
                    prefix += "0";
                }
            }

            return [prefix, r];
        };

        handleWidth = function (args) {
            var totLen;
            var prefix = args[0];
            var r = args[1];
            var j;

            if (fieldWidth) {
                fieldWidth = parseInt(fieldWidth, 10);
                totLen = r.length + prefix.length;
                if (zeroPad) {
                    for (j = totLen; j < fieldWidth; ++j) {
                        r = "0" + r;
                    }
                } else if (leftAdjust) {
                    for (j = totLen; j < fieldWidth; ++j) {
                        r = r + " ";
                    }
                    if (Sk.__future__.python3) {
                        r += prefix;
                        prefix = "";
                    }
                } else {
                    for (j = totLen; j < fieldWidth; ++j) {
                        prefix = " " + prefix;
                    }
                }
            }
            return prefix + r;
        };
        //print("Rhs:",rhs, "ctor", rhs.constructor);
        if (rhs.constructor === Sk.builtin.tuple) {
            value = rhs.v[i];
        } else if (rhs.mp$subscript !== undefined && mappingKey !== undefined) {
            mk = mappingKey.substring(1, mappingKey.length - 1);
            //print("mk",mk);
            value = rhs.mp$subscript(new Sk.builtin.str(mk));
        } else if (rhs.constructor === Sk.builtin.dict || rhs.constructor === Sk.builtin.list) {
            // new case where only one argument is provided
            value = rhs;
        } else {
            throw new Sk.builtin.AttributeError(rhs.tp$name + " instance has no attribute 'mp$subscript'");
        }
        base = 10;
        if (conversionType === "d" || conversionType === "i") {
            let tmpData = formatNumber(value, base);
            if (tmpData[1] === undefined){
                throw new Sk.builtin.TypeError("%"+ conversionType+" format: a number is required, not "+ Sk.abstr.typeName(value));
            }
            let r = tmpData[1];
            tmpData[1] = r.indexOf(".") !== -1 ? parseInt(r, 10).toString() : r;
            return handleWidth(tmpData);
        } else if (conversionType === "o") {
            return handleWidth(formatNumber(value, 8));
        } else if (conversionType === "x") {
            return handleWidth(formatNumber(value, 16));
        } else if (conversionType === "X") {
            return handleWidth(formatNumber(value, 16)).toUpperCase();
        } else if (
            conversionType === "f" ||
            conversionType === "F" ||
            conversionType === "e" ||
            conversionType === "E" ||
            conversionType === "g" ||
            conversionType === "G"
        ) {
            convValue = Sk.builtin.asnum$(value);
            if (typeof convValue === "string") {
                convValue = Number(convValue);
            }
            if (convValue === Infinity) {
                return "inf";
            }
            if (convValue === -Infinity) {
                return "-inf";
            }
            if (isNaN(convValue)) {
                return "nan";
            }
            convName = ["toExponential", "toFixed", "toPrecision"]["efg".indexOf(conversionType.toLowerCase())];
            if (precision === undefined || precision === "") {
<<<<<<< HEAD
=======

>>>>>>> 264eb91d
                if (conversionType === "e" || conversionType === "E") {
                    precision = 6;
                } else if (conversionType === "f" || conversionType === "F") {
                    if (Sk.__future__.python3) {
                        precision = 6;
                    } else {
                        precision = 7;
                    }
                }
            }
            result = convValue[convName](precision); // possible loose of negative zero sign

            // apply sign to negative zeros, floats only!
            if (Sk.builtin.checkFloat(value)) {
                if (convValue === 0 && 1 / convValue === -Infinity) {
                    result = "-" + result; // add sign for zero
                }
            }
            if (Sk.__future__.python3) {
                if (result.length >= 7 && result.slice(0, 6) == "0.0000") {
                    val = parseFloat(result);
                    result = val.toExponential();
                }
                if (result.charAt(result.length - 2) == "-") {
                    result = result.slice(0, result.length - 1) + "0" + result.charAt(result.length - 1);
                }
            }
            if ("EFG".indexOf(conversionType) !== -1) {
                result = result.toUpperCase();
            }
            return handleWidth(["", result]);
        } else if (conversionType === "c") {
            if (typeof value === "number") {
                return String.fromCharCode(value);
            } else if (value instanceof Sk.builtin.int_) {
                return String.fromCharCode(value.v);
            } else if (value instanceof Sk.builtin.float_) {
                return String.fromCharCode(value.v);
            } else if (value instanceof Sk.builtin.lng) {
                return String.fromCharCode(value.str$(10, false)[0]);
            } else if (value.constructor === Sk.builtin.str) {
                return value.v.substr(0, 1);
            } else {
                throw new Sk.builtin.TypeError("an integer is required");
            }
        } else if (conversionType === "r") {
            r = Sk.builtin.repr(value);
            if (precision) {
                return r.v.substr(0, precision);
            }
            return r.v;
        } else if (conversionType === "s") {
            r = new Sk.builtin.str(value);
            r = r.$jsstr();
            if (precision) {
                return r.substr(0, precision);
            }
            if (fieldWidth) {
                r = handleWidth([" ", r]);
            }
            return r;
        } else if (conversionType === "%") {
            return "%";
        }
    };
    ret = this.v.replace(regex, replFunc);
    return new Sk.builtin.str(ret);
};

Sk.builtin.str.prototype.tp$methods = {
    // encode: {
    //     $meth: Sk.builtin.str.methods.encode,
    //     $flags:{},
    //     $textsig: "($self, /, encoding='utf-8', errors='strict')",
    //     $doc: "Encode the string using the codec registered for encoding.\n\n  encoding\n    The encoding in which to encode the string.\n  errors\n    The error handling scheme to use for encoding errors.\n    The default is 'strict' meaning that encoding errors raise a\n    UnicodeEncodeError.  Other possible values are 'ignore', 'replace' and\n    'xmlcharrefreplace' as well as any other name registered with\n    codecs.register_error that can handle UnicodeEncodeErrors." },
    replace: {
        $meth: Sk.builtin.str.methods.replace,
        $flags: {},
        $textsig: "($self, old, new, count=-1, /)",
        $doc:
            "Return a copy with all occurrences of substring old replaced by new.\n\n  count\n    Maximum number of occurrences to replace.\n    -1 (the default value) means replace all occurrences.\n\nIf the optional argument count is given, only the first count occurrences are\nreplaced.",
    },
    split: {
        $meth: Sk.builtin.str.methods.split,
        $flags: {},
        $textsig: "($self, /, sep=None, maxsplit=-1)",
        $doc:
            "Return a list of the words in the string, using sep as the delimiter string.\n\n  sep\n    The delimiter according which to split the string.\n    None (the default value) means split according to any whitespace,\n    and discard empty strings from the result.\n  maxsplit\n    Maximum number of splits to do.\n    -1 (the default value) means no limit.",
    },
    // rsplit: {
    //     $meth: Sk.builtin.str.methods.rsplit,
    //     $flags:{},
    //     $textsig: "($self, /, sep=None, maxsplit=-1)",
    //     $doc: "Return a list of the words in the string, using sep as the delimiter string.\n\n  sep\n    The delimiter according which to split the string.\n    None (the default value) means split according to any whitespace,\n    and discard empty strings from the result.\n  maxsplit\n    Maximum number of splits to do.\n    -1 (the default value) means no limit.\n\nSplits are done starting at the end of the string and working to the front." },
    join: {
        $meth: Sk.builtin.str.methods.join,
        $flags: {},
        $textsig: "($self, iterable, /)",
        $doc:
            "Concatenate any number of strings.\n\nThe string whose method is called is inserted in between each given string.\nThe result is returned as a new string.\n\nExample: '.'.join(['ab', 'pq', 'rs']) -> 'ab.pq.rs'",
    },
    capitalize: {
        $meth: Sk.builtin.str.methods.capitalize,
        $flags: {},
        $textsig: "($self, /)",
        $doc: "Return a capitalized version of the string.\n\nMore specifically, make the first character have upper case and the rest lower\ncase.",
    },
    // casefold: {
    //     $meth: Sk.builtin.str.methods.casefold,
    //     $flags:{},
    //     $textsig: "($self, /)",
    //     $doc: "Return a version of the string suitable for caseless comparisons." },
    title: {
        $meth: Sk.builtin.str.methods.title,
        $flags: {},
        $textsig: "($self, /)",
        $doc:
            "Return a version of the string where each word is titlecased.\n\nMore specifically, words start with uppercased characters and all remaining\ncased characters have lower case.",
    },
    center: {
        $meth: Sk.builtin.str.methods.center,
        $flags: {},
        $textsig: "($self, width, fillchar=' ', /)",
        $doc: "Return a centered string of length width.\n\nPadding is done using the specified fill character (default is a space).",
    },
    count: {
        $meth: Sk.builtin.str.methods.count,
        $flags: {},
        $textsig: null,
        $doc:
            "S.count(sub[, start[, end]]) -> int\n\nReturn the number of non-overlapping occurrences of substring sub in\nstring S[start:end].  Optional arguments start and end are\ninterpreted as in slice notation.",
    },
    expandtabs: {
        $meth: Sk.builtin.str.methods.expandtabs,
        $flags: {},
        $textsig: "($self, /, tabsize=8)",
        $doc: "Return a copy where all tab characters are expanded using spaces.\n\nIf tabsize is not given, a tab size of 8 characters is assumed.",
    },
    find: {
        $meth: Sk.builtin.str.methods.find,
        $flags: {},
        $textsig: null,
        $doc:
            "S.find(sub[, start[, end]]) -> int\n\nReturn the lowest index in S where substring sub is found,\nsuch that sub is contained within S[start:end].  Optional\narguments start and end are interpreted as in slice notation.\n\nReturn -1 on failure.",
    },
    partition: {
        $meth: Sk.builtin.str.methods.partition,
        $flags: {},
        $textsig: "($self, sep, /)",
        $doc:
            "Partition the string into three parts using the given separator.\n\nThis will search for the separator in the string.  If the separator is found,\nreturns a 3-tuple containing the part before the separator, the separator\nitself, and the part after it.\n\nIf the separator is not found, returns a 3-tuple containing the original string\nand two empty strings.",
    },
    index: {
        $meth: Sk.builtin.str.methods.index,
        $flags: {},
        $textsig: null,
        $doc:
            "S.index(sub[, start[, end]]) -> int\n\nReturn the lowest index in S where substring sub is found, \nsuch that sub is contained within S[start:end].  Optional\narguments start and end are interpreted as in slice notation.\n\nRaises ValueError when the substring is not found.",
    },
    ljust: {
        $meth: Sk.builtin.str.methods.ljust,
        $flags: {},
        $textsig: "($self, width, fillchar=' ', /)",
        $doc: "Return a left-justified string of length width.\n\nPadding is done using the specified fill character (default is a space).",
    },
    lower: {
        $meth: Sk.builtin.str.methods.lower,
        $flags: {},
        $textsig: "($self, /)",
        $doc: "Return a copy of the string converted to lowercase.",
    },
    lstrip: {
        $meth: Sk.builtin.str.methods.lstrip,
        $flags: {},
        $textsig: "($self, chars=None, /)",
        $doc: "Return a copy of the string with leading whitespace removed.\n\nIf chars is given and not None, remove characters in chars instead.",
    },
    rfind: {
        $meth: Sk.builtin.str.methods.rfind,
        $flags: {},
        $textsig: null,
        $doc:
            "S.rfind(sub[, start[, end]]) -> int\n\nReturn the highest index in S where substring sub is found,\nsuch that sub is contained within S[start:end].  Optional\narguments start and end are interpreted as in slice notation.\n\nReturn -1 on failure.",
    },
    rindex: {
        $meth: Sk.builtin.str.methods.rindex,
        $flags: {},
        $textsig: null,
        $doc:
            "S.rindex(sub[, start[, end]]) -> int\n\nReturn the highest index in S where substring sub is found,\nsuch that sub is contained within S[start:end].  Optional\narguments start and end are interpreted as in slice notation.\n\nRaises ValueError when the substring is not found.",
    },
    rjust: {
        $meth: Sk.builtin.str.methods.rjust,
        $flags: {},
        $textsig: "($self, width, fillchar=' ', /)",
        $doc: "Return a right-justified string of length width.\n\nPadding is done using the specified fill character (default is a space).",
    },
    rstrip: {
        $meth: Sk.builtin.str.methods.rstrip,
        $flags: {},
        $textsig: "($self, chars=None, /)",
        $doc: "Return a copy of the string with trailing whitespace removed.\n\nIf chars is given and not None, remove characters in chars instead.",
    },
    rpartition: {
        $meth: Sk.builtin.str.methods.rpartition,
        $flags: {},
        $textsig: "($self, sep, /)",
        $doc:
            "Partition the string into three parts using the given separator.\n\nThis will search for the separator in the string, starting at the end. If\nthe separator is found, returns a 3-tuple containing the part before the\nseparator, the separator itself, and the part after it.\n\nIf the separator is not found, returns a 3-tuple containing two empty strings\nand the original string.",
    },
    splitlines: {
        $meth: Sk.builtin.str.methods.splitlines,
        $flags: {},
        $textsig: "($self, /, keepends=False)",
        $doc:
            "Return a list of the lines in the string, breaking at line boundaries.\n\nLine breaks are not included in the resulting list unless keepends is given and\ntrue.",
    },
    strip: {
        $meth: Sk.builtin.str.methods.strip,
        $flags: {},
        $textsig: "($self, chars=None, /)",
        $doc:
            "Return a copy of the string with leading and trailing whitespace remove.\n\nIf chars is given and not None, remove characters in chars instead.",
    },
    swapcase: {
        $meth: Sk.builtin.str.methods.swapcase,
        $flags: {},
        $textsig: "($self, /)",
        $doc: "Convert uppercase characters to lowercase and lowercase characters to uppercase.",
    },
    // translate: {
    //     $meth: Sk.builtin.str.methods.translate,
    //     $flags: {},
    //     $textsig: "($self, table, /)",
    //     $doc:
    //         "Replace each character in the string using the given translation table.\n\n  table\n    Translation table, which must be a mapping of Unicode ordinals to\n    Unicode ordinals, strings, or None.\n\nThe table must implement lookup/indexing via __getitem__, for instance a\ndictionary or list.  If this operation raises LookupError, the character is\nleft untouched.  Characters mapped to None are deleted.",
    // },
    upper: {
        $meth: Sk.builtin.str.methods.upper,
        $flags: {},
        $textsig: "($self, /)",
        $doc: "Return a copy of the string converted to uppercase.",
    },
    startswith: {
        $meth: Sk.builtin.str.methods.startswith,
        $flags: {},
        $textsig: null,
        $doc:
            "S.startswith(prefix[, start[, end]]) -> bool\n\nReturn True if S starts with the specified prefix, False otherwise.\nWith optional start, test S beginning at that position.\nWith optional end, stop comparing S at that position.\nprefix can also be a tuple of strings to try.",
    },
    endswith: {
        $meth: Sk.builtin.str.methods.endswith,
        $flags: {},
        $textsig: null,
        $doc:
            "S.endswith(suffix[, start[, end]]) -> bool\n\nReturn True if S ends with the specified suffix, False otherwise.\nWith optional start, test S beginning at that position.\nWith optional end, stop comparing S at that position.\nsuffix can also be a tuple of strings to try.",
    },
    // isascii: {
    //     $meth: Sk.builtin.str.methods.isascii,
    //     $flags:{},
    //     $textsig: "($self, /)",
    //     $doc: "Return True if all characters in the string are ASCII, False otherwise.\n\nASCII characters have code points in the range U+0000-U+007F.\nEmpty string is ASCII too." },
    islower: {
        $meth: Sk.builtin.str.methods.islower,
        $flags: {},
        $textsig: "($self, /)",
        $doc:
            "Return True if the string is a lowercase string, False otherwise.\n\nA string is lowercase if all cased characters in the string are lowercase and\nthere is at least one cased character in the string.",
    },
    isupper: {
        $meth: Sk.builtin.str.methods.isupper,
        $flags: {},
        $textsig: "($self, /)",
        $doc:
            "Return True if the string is an uppercase string, False otherwise.\n\nA string is uppercase if all cased characters in the string are uppercase and\nthere is at least one cased character in the string.",
    },
    istitle: {
        $meth: Sk.builtin.str.methods.istitle,
        $flags: {},
        $textsig: "($self, /)",
        $doc:
            "Return True if the string is a title-cased string, False otherwise.\n\nIn a title-cased string, upper- and title-case characters may only\nfollow uncased characters and lowercase characters only cased ones.",
    },
    isspace: {
        $meth: Sk.builtin.str.methods.isspace,
        $flags: {},
        $textsig: "($self, /)",
        $doc:
            "Return True if the string is a whitespace string, False otherwise.\n\nA string is whitespace if all characters in the string are whitespace and there\nis at least one character in the string.",
    },
    // isdecimal: {
    //     $meth: Sk.builtin.str.methods.isdecimal,
    //     $flags:{},
    //     $textsig: "($self, /)",
    //     $doc: "Return True if the string is a decimal string, False otherwise.\n\nA string is a decimal string if all characters in the string are decimal and\nthere is at least one character in the string." },
    isdigit: {
        $meth: Sk.builtin.str.methods.isdigit,
        $flags: {},
        $textsig: "($self, /)",
        $doc:
            "Return True if the string is a digit string, False otherwise.\n\nA string is a digit string if all characters in the string are digits and there\nis at least one character in the string.",
    },
    isnumeric: {
        $meth: Sk.builtin.str.methods.isnumeric,
        $flags: {},
        $textsig: "($self, /)",
        $doc:
            "Return True if the string is a numeric string, False otherwise.\n\nA string is numeric if all characters in the string are numeric and there is at\nleast one character in the string.",
    },
    isalpha: {
        $meth: Sk.builtin.str.methods.isalpha,
        $flags: {},
        $textsig: "($self, /)",
        $doc:
            "Return True if the string is an alphabetic string, False otherwise.\n\nA string is alphabetic if all characters in the string are alphabetic and there\nis at least one character in the string.",
    },
    isalnum: {
        $meth: Sk.builtin.str.methods.isalnum,
        $flags: {},
        $textsig: "($self, /)",
        $doc:
            "Return True if the string is an alpha-numeric string, False otherwise.\n\nA string is alpha-numeric if all characters in the string are alpha-numeric and\nthere is at least one character in the string.",
    },
    // isidentifier: {
    //     $meth: Sk.builtin.str.methods.isidentifier,
    //     $flags:{},
    //     $textsig: "($self, /)",
    //     $doc: "Return True if the string is a valid Python identifier, False otherwise.\n\nUse keyword.iskeyword() to test for reserved identifiers such as \"def\" and\n\"class\"." },
    // isprintable: {
    //     $meth: Sk.builtin.str.methods.isprintable,
    //     $flags:{},
    //     $textsig: "($self, /)",
    //     $doc: "Return True if the string is printable, False otherwise.\n\nA string is printable if all of its characters are considered printable in\nrepr() or if it is empty." },
    zfill: {
        $meth: Sk.builtin.str.methods.zfill,
        $flags: {},
        $textsig: "($self, width, /)",
        $doc: "Pad a numeric string with zeros on the left, to fill a field of the given width.\n\nThe string is never truncated.",
    },
    format: {
        $meth: Sk.builtin.str.methods.format,
        $flags: {},
        $textsig: null,
        $doc:
            "S.format(*args, **kwargs) -> str\n\nReturn a formatted version of S, using substitutions from args and kwargs.\nThe substitutions are identified by braces ('{' and '}').",
    },
    // format_map: {
    //     $meth: Sk.builtin.str.methods.format_map,
    //     $flags:{},
    //     $textsig: null,
    //     $doc: "S.format_map(mapping) -> str\n\nReturn a formatted version of S, using substitutions from mapping.\nThe substitutions are identified by braces ('{' and '}')." },
    // __format__: {
    //     $meth: Sk.builtin.str.methods.__format__,
    //     $flags:{},
    //     $textsig: "($self, format_spec, /)",
    //     $doc: "Return a formatted version of the string as described by format_spec." },
    // __sizeof__: {
    //     $meth: Sk.builtin.str.methods.__sizeof__,
    //     $flags:{},
    //     $textsig: "($self, /)",
    //     $doc: "Return the size of the string in memory, in bytes." },
    // __getnewargs__: {
    //     $meth: Sk.builtin.str.methods.__getnewargs__,
    //     $flags:{},
    //     $textsig: null,
    //     $doc: null },
};

Sk.abstr.setUpSlots(Sk.builtin.str);
Sk.abstr.setUpMethods(Sk.builtin.str);

delete Sk.builtin.str.methods;

var reservedWords_ = {
    abstract: true,
    as: true,
    boolean: true,
    break: true,
    byte: true,
    case: true,
    catch: true,
    char: true,
    class: true,
    continue: true,
    const: true,
    debugger: true,
    default: true,
    delete: true,
    do: true,
    double: true,
    else: true,
    enum: true,
    export: true,
    extends: true,
    false: true,
    final: true,
    finally: true,
    float: true,
    for: true,
    function: true,
    goto: true,
    if: true,
    implements: true,
    import: true,
    in: true,
    instanceof: true,
    int: true,
    interface: true,
    is: true,
    long: true,
    namespace: true,
    native: true,
    new: true,
    null: true,
    package: true,
    private: true,
    protected: true,
    public: true,
    return: true,
    short: true,
    static: true,
    super: true,
    switch: true,
    synchronized: true,
    this: true,
    throw: true,
    throws: true,
    transient: true,
    true: true,
    try: true,
    typeof: true,
    use: true,
    var: true,
    void: true,
    volatile: true,
    while: true,
    with: true,
    // reserved Names
    constructor: true,
    __defineGetter__: true,
    __defineSetter__: true,
    apply: true,
    arguments: true,
    call: true,
    caller: true,
    eval: true,
    hasOwnProperty: true,
    isPrototypeOf: true,
    __lookupGetter__: true,
    __lookupSetter__: true,
    __noSuchMethod__: true,
    propertyIsEnumerable: true,
    prototype: true,
    toSource: true,
    toLocaleString: true,
    toString: true,
    unwatch: true,
    valueOf: true,
    watch: true,
    length: true,
    name: true,
};

function fixReserved(name) {
    if (reservedWords_[name] === undefined) {
        return name;
    }
    return name + "_$rw$";
}

Sk.builtin.str.reservedWords_ = reservedWords_;<|MERGE_RESOLUTION|>--- conflicted
+++ resolved
@@ -1,4 +1,3 @@
-<<<<<<< HEAD
 Sk.builtin.interned = Object.create(null); // avoid name conflicts with Object.prototype
 
 function getInterned(x) {
@@ -6,15 +5,6 @@
 }
 
 function setInterned(x, pyStr) {
-=======
-Sk.builtin.interned = Object.create(null);
-
-function getInterned (x) {
-    return Sk.builtin.interned[x];
-}
-
-function setInterned (x, pyStr) {
->>>>>>> 264eb91d
     Sk.builtin.interned[x] = pyStr;
 }
 
@@ -30,7 +20,7 @@
     // Temporary
     // Sk.asserts.assert(typeof this === "string" || this === undefined || this.sk$object, "str called with an invalid JS object");
 
-    let ret, interned;
+    let ret;
     if (typeof x === "string") {
         // the common case
         ret = x;
@@ -55,32 +45,19 @@
     } else {
         throw new Sk.builtin.TypeError("could not convert object of type '" + Sk.abstr.typeName(x) + "' to str");
     }
-    interned = getInterned(ret);
+
+    const interned = getInterned(ret);
     // interning required for strings in py
-<<<<<<< HEAD
-
     if (interned !== undefined) {
         return interned;
     } else {
         setInterned(ret, this);
-=======
-    const interned = getInterned(ret);
-    if (interned !== undefined) {
-        return interned;
->>>>>>> 264eb91d
     }
 
     this.$mangled = fixReserved(ret);
     // quicker set_dict for strings by preallocating the $savedKeyHash
     this.$savedKeyHash_ = "_" + ret;
     this.v = ret;
-<<<<<<< HEAD
-=======
-    this["v"] = this.v;
-    setInterned(ret, this);
-    return this;
-
->>>>>>> 264eb91d
 };
 
 Sk.exportSymbol("Sk.builtin.str", Sk.builtin.str);
@@ -186,18 +163,6 @@
     return this.v.indexOf(ob.v) != -1;
 };
 
-<<<<<<< HEAD
-=======
-Sk.builtin.str.prototype.__contains__ = new Sk.builtin.func(function(self, item) {
-    Sk.builtin.pyCheckArgsLen("__contains__", arguments.length - 1, 1, 1);
-    return new Sk.builtin.bool(self.v.indexOf(item.v) != -1);
-});
-
-Sk.builtin.str.prototype.__iter__ = new Sk.builtin.func(function (self) {
-    return new Sk.builtin.str_iter_(self);
-});
-
->>>>>>> 264eb91d
 Sk.builtin.str.prototype.tp$iter = function () {
     return new Sk.builtin.str_iter_(this);
 };
@@ -484,17 +449,10 @@
     if (!Sk.builtin.checkString(pat)) {
         throw new Sk.builtin.TypeError("expected a character buffer object");
     }
-<<<<<<< HEAD
-    if (start !== undefined && !Sk.builtin.checkInt(start)) {
-        throw new Sk.builtin.TypeError("slice indices must be integers or None or have an __index__ method");
-    }
-    if (end !== undefined && !Sk.builtin.checkInt(end)) {
-=======
     if ((start !== undefined) && !Sk.builtin.checkInt(start) && !Sk.builtin.checkNone(start)) {
         throw new Sk.builtin.TypeError("slice indices must be integers or None or have an __index__ method");
     }
     if ((end !== undefined) && !Sk.builtin.checkInt(end)&& !Sk.builtin.checkNone(end)) {
->>>>>>> 264eb91d
         throw new Sk.builtin.TypeError("slice indices must be integers or None or have an __index__ method");
     }
 
@@ -603,17 +561,10 @@
     if (!Sk.builtin.checkString(tgt)) {
         throw new Sk.builtin.TypeError("expected a character buffer object");
     }
-<<<<<<< HEAD
-    if (start !== undefined && !Sk.builtin.checkInt(start)) {
-        throw new Sk.builtin.TypeError("slice indices must be integers or None or have an __index__ method");
-    }
-    if (end !== undefined && !Sk.builtin.checkInt(end)) {
-=======
     if ((start !== undefined) && !Sk.builtin.checkInt(start) && !Sk.builtin.checkNone(start)) {
         throw new Sk.builtin.TypeError("slice indices must be integers or None or have an __index__ method");
     }
     if ((end !== undefined) && !Sk.builtin.checkInt(end) && !Sk.builtin.checkNone(end)) {
->>>>>>> 264eb91d
         throw new Sk.builtin.TypeError("slice indices must be integers or None or have an __index__ method");
     }
 
@@ -653,17 +604,10 @@
     if (!Sk.builtin.checkString(tgt)) {
         throw new Sk.builtin.TypeError("expected a character buffer object");
     }
-<<<<<<< HEAD
-    if (start !== undefined && !Sk.builtin.checkInt(start)) {
-        throw new Sk.builtin.TypeError("slice indices must be integers or None or have an __index__ method");
-    }
-    if (end !== undefined && !Sk.builtin.checkInt(end)) {
-=======
     if ((start !== undefined) && !Sk.builtin.checkInt(start) && !Sk.builtin.checkNone(start)) {
         throw new Sk.builtin.TypeError("slice indices must be integers or None or have an __index__ method");
     }
     if ((end !== undefined) && !Sk.builtin.checkInt(end) && !Sk.builtin.checkNone(end)) {
->>>>>>> 264eb91d
         throw new Sk.builtin.TypeError("slice indices must be integers or None or have an __index__ method");
     }
 
@@ -698,23 +642,9 @@
     return idx;
 };
 
-<<<<<<< HEAD
-Sk.builtin.str.methods.startswith = function (self, tgt) {
-    Sk.builtin.pyCheckArgsLen("startswith", arguments.length, 2, 2);
-    Sk.builtin.pyCheckType("tgt", "string", Sk.builtin.checkString(tgt));
-    return new Sk.builtin.bool(self.v.indexOf(tgt.v) === 0);
-};
-
-// http://stackoverflow.com/questions/280634/endswith-in-javascript
-Sk.builtin.str.methods.endswith = function (self, tgt) {
-    Sk.builtin.pyCheckArgsLen("endswith", arguments.length, 2, 2);
-    Sk.builtin.pyCheckType("tgt", "string", Sk.builtin.checkString(tgt));
-    return new Sk.builtin.bool(self.v.indexOf(tgt.v, self.v.length - tgt.v.length) !== -1);
-};
-=======
-Sk.builtin.str.prototype["startswith"] = new Sk.builtin.func(function (self, prefix, start, end) {
-    Sk.builtin.pyCheckArgsLen("startswith", arguments.length -1 , 1, 3);
-
+Sk.builtin.str.methods.startswith = function (self, prefix, start, end) {
+
+    Sk.builtin.pyCheckArgsLen("startswith", arguments.length, 1, 3, false, true);
     if(Sk.abstr.typeName(prefix) != "str" && Sk.abstr.typeName(prefix) != "tuple"){
         throw new Sk.builtin.TypeError("startswith first arg must be str or a tuple of str, not " + Sk.abstr.typeName(prefix));
     }
@@ -773,11 +703,11 @@
     }
 
     return new Sk.builtin.bool(substr.indexOf(prefix.v) === 0);
-});
+};
 
 // http://stackoverflow.com/questions/280634/endswith-in-javascript
-Sk.builtin.str.prototype["endswith"] = new Sk.builtin.func(function (self, suffix, start, end) {
-    Sk.builtin.pyCheckArgsLen("endswith", arguments.length - 1, 1, 3);
+Sk.builtin.str.methods.endswith = function (self, suffix, start, end) {
+    Sk.builtin.pyCheckArgsLen("endswith", arguments.length, 1, 3, false, true);
 
     if(Sk.abstr.typeName(suffix) != "str" && Sk.abstr.typeName(suffix) != "tuple"){
         throw new Sk.builtin.TypeError("endswith first arg must be str or a tuple of str, not " + Sk.abstr.typeName(suffix));
@@ -836,8 +766,7 @@
         return Sk.builtin.bool.false$;
     }
     return new Sk.builtin.bool(substr.indexOf(suffix.v, substr.length - suffix.v.length) !== -1);
-});
->>>>>>> 264eb91d
+};
 
 Sk.builtin.str.methods.replace = function (self, oldS, newS, count) {
     var c;
@@ -1286,10 +1215,6 @@
             }
             convName = ["toExponential", "toFixed", "toPrecision"]["efg".indexOf(conversionType.toLowerCase())];
             if (precision === undefined || precision === "") {
-<<<<<<< HEAD
-=======
-
->>>>>>> 264eb91d
                 if (conversionType === "e" || conversionType === "E") {
                     precision = 6;
                 } else if (conversionType === "f" || conversionType === "F") {
