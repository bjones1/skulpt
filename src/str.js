Sk.builtin.interned = Object.create(null); // avoid name conflicts with Object.prototype

function getInterned(x) {
    return Sk.builtin.interned[x];
}

function setInterned(x, pyStr) {
    Sk.builtin.interned[x] = pyStr;
}

/**
 * @constructor
 * @param {*} x
 * @extends Sk.builtin.object
 */
<<<<<<< HEAD
Sk.builtin.str = function (x) {
    // new Sk.builtin.str is an internal function called with a JS value x
    // occasionally called with a python object and returns tp$str() or $r();
    Sk.asserts.assert(this instanceof Sk.builtin.str, "bad call to str - use 'new'");
    // Temporary
    // Sk.asserts.assert(typeof this === "string" || this === undefined || this.sk$object, "str called with an invalid JS object");

    let ret;
    if (typeof x === "string") {
        // the common case
        ret = x;
    } else if (x === undefined) {
        ret = "";
    } else if (x === null) {
        ret = "None";
    } else if (x.tp$str !== undefined) {
        // then we're a python object - all objects inherit from object which has tp$str
        return x.tp$str();
    } else if (x === true) {
=======
Sk.builtin.str = function (x, encoding, errors) {
    var ret;

    if (x === undefined) {
        x = "";
    }

    if (encoding) {
        // only check args if we have more than 1
        Sk.builtin.pyCheckArgsLen("str", arguments.length, 0, Sk.__future__.python3 ? 3 : 1);
        
        if (!Sk.builtin.checkBytes(x)) {
            throw new TypeError("decoding " + Sk.abstr.typeName(x) + " is not supported");
        }
        return Sk.builtin.bytes.$decode(x, encoding, errors);
    }

    if (x instanceof Sk.builtin.str) {
        return x;
    }
    if (!(this instanceof Sk.builtin.str)) {
        return new Sk.builtin.str(x);
    }


    // convert to js string
    if (x === true) {
>>>>>>> 57d06742
        ret = "True";
    } else if (x === false) {
        ret = "False";
    } else if (typeof x === "number") {
        ret = x.toString();
        if (ret === "Infinity") {
            ret = "inf";
        } else if (ret === "-Infinity") {
            ret = "-inf";
        }
    } else {
        throw new Sk.builtin.TypeError("could not convert object of type '" + Sk.abstr.typeName(x) + "' to str");
    }

    const interned = getInterned(ret);
    // interning required for strings in py
    if (interned !== undefined) {
        return interned;
    } else {
        setInterned(ret, this);
    }

<<<<<<< HEAD
=======
    this.__class__ = Sk.builtin.str;
    this.v = ret;
    setInterned(ret, this);
>>>>>>> 57d06742
    this.$mangled = fixReserved(ret);
    // quicker set_dict for strings by preallocating the $savedKeyHash
    this.$savedKeyHash_ = undefined;
    this.v = ret;
};

Sk.exportSymbol("Sk.builtin.str", Sk.builtin.str);
Sk.abstr.setUpInheritance("str", Sk.builtin.str, Sk.builtin.object);

Sk.builtin.str.prototype.tp$as_sequence_or_mapping = true;
Sk.builtin.str.prototype.tp$as_number = true;

Sk.builtin.str.prototype.tp$doc =
    "str(object='') -> str\nstr(bytes_or_buffer[, encoding[, errors]]) -> str\n\nCreate a new string object from the given object. If encoding or\nerrors is specified, then the object must expose a data buffer\nthat will be decoded using the given encoding and error handler.\nOtherwise, returns the result of object.__str__() (if defined)\nor repr(object).\nencoding defaults to sys.getdefaultencoding().\nerrors defaults to 'strict'.";

Sk.builtin.str.prototype.tp$new = function (args, kwargs) {
    if (this !== Sk.builtin.str.prototype) {
        return this.$subtype_new(args, kwargs);
    }
    args = Sk.abstr.copyKeywordsToNamedArgs("str", ["object"], args, kwargs);
    const x = args[0];
    return new Sk.builtin.str(x);
};

Sk.builtin.str.prototype.$subtype_new = function (args, kwargs) {
    const instance = new this.constructor();
    // we call str new method with all the args and kwargs
    const str_instance = Sk.builtin.str.prototype.tp$new(args, kwargs);
    instance.v = str_instance.v;
    return instance;
};


Sk.builtin.str.prototype.$hasAstralCodePoints = function() {
    // If a string has astral code points, we have to work
    // out where they are before we can do things like
    // slicing, computing length, etc.
    // We work this out when we need to.

    if (this.codepoints === null) {
        return false;
    } else if (this.codepoints !== undefined) {
        return true;
    }
    // Does this string contain astral code points? If so, we have to do things
    // the slow way.
    for (let i = 0; i < this.v.length; i++) {
        let cc = this.v.charCodeAt(i);
        if (cc >= 0xd800 && cc < 0xe000) {
            // Yep, it's a surrogate pair. Mark off the
            // indices of all the code points for O(1) seeking
            // later

            this.codepoints = [];
            for (let j = 0; j < this.v.length; j++) {
                this.codepoints.push(j);
                cc = this.v.charCodeAt(j);
                if (cc >= 0xd800 && cc < 0xdc00) {
                    // High surrogate. Skip next char
                    j++;
                }
            }
            return true;
        }
    }
    this.codepoints = null;
    return false;
};


Sk.builtin.str.prototype.$jsstr = function () {
    return this.v;
};

Sk.builtin.str.prototype.mp$subscript = function (index) {
<<<<<<< HEAD
=======
    let len;
>>>>>>> 57d06742
    if (Sk.misceval.isIndex(index)) {
        index = Sk.misceval.asIndex(index);
        len = this.sq$length();
        if (index < 0) {
            index = len + index;
        }
        if (index < 0 || index >= len) {
            throw new Sk.builtin.IndexError("string index out of range");
        }
        if (this.codepoints) {
            return new Sk.builtin.str(this.v.substring(this.codepoints[index], this.codepoints[index+1]));
        } else {
            return new Sk.builtin.str(this.v.charAt(index));
        }
    } else if (index instanceof Sk.builtin.slice) {
        let ret = "";
<<<<<<< HEAD
        const str = this.v;
        index.sssiter$(str.length, (i) => {
            ret += str.charAt(i);
        });
=======
        len = this.sq$length();
        if (this.codepoints) {
            index.sssiter$(len, (i) => {
                ret += this.v.substring(this.codepoints[i], this.codepoints[i+1]);
            });
        } else {
            index.sssiter$(len, (i) => {
                ret += this.v.charAt(i);
            });
        };
>>>>>>> 57d06742
        return new Sk.builtin.str(ret);
    } else {
        throw new Sk.builtin.TypeError("string indices must be integers, not " + Sk.abstr.typeName(index));
    }
};

Sk.builtin.str.prototype.sq$length = function () {
    return this.$hasAstralCodePoints() ? this.codepoints.length : this.v.length;
};

Sk.builtin.str.prototype.sq$concat = function (other) {
    if (!(other instanceof Sk.builtin.str)) {
        throw new Sk.builtin.TypeError("cannot concatenate 'str' and '" + Sk.abstr.typeName(other) + "' objects");
    }
    return new Sk.builtin.str(this.v + other.v);
};
// Sk.builtin.str.prototype.nb$add = Sk.builtin.str.prototype.sq$concat;
// Sk.builtin.str.prototype.nb$inplace_add = Sk.builtin.str.prototype.sq$concat;
Sk.builtin.str.prototype.sq$repeat = function (n) {
    var i;
    var ret;

    if (!Sk.misceval.isIndex(n)) {
        throw new Sk.builtin.TypeError("can't multiply sequence by non-int of type '" + Sk.abstr.typeName(n) + "'");
    }

    n = Sk.misceval.asIndex(n);
    ret = "";
    for (i = 0; i < n; ++i) {
        ret += this.v;
    }
    return new Sk.builtin.str(ret);
};
// Sk.builtin.str.prototype.nb$multiply =
// Sk.builtin.str.prototype.nb$reflected_multiply =
// Sk.builtin.str.prototype.nb$inplace_multiply = Sk.builtin.str.prototype.sq$repeat;
Sk.builtin.str.prototype.sq$item = function () {
    Sk.asserts.fail();
};
Sk.builtin.str.prototype.sq$slice = function (i1, i2) {
    i1 = Sk.builtin.asnum$(i1);
    i2 = Sk.builtin.asnum$(i2);
    if (i1 < 0) {
        i1 = 0;
    }
    if (this.$hasAstralCodePoints()) {
        if (i1 >= this.codepoints.length) {
            return Sk.builtin.str.$emptystr;
        }
        return new Sk.builtin.str(this.v.substring(this.codepoints[i1], this.codepoints[i2]));
    } else {
        return new Sk.builtin.str(this.v.substring(i1, i2));
    }
};

Sk.builtin.str.prototype.sq$contains = function (ob) {
    if (!(ob instanceof Sk.builtin.str)) {
        throw new Sk.builtin.TypeError("TypeError: 'In <string> requires string as left operand");
    }
    return this.v.indexOf(ob.v) != -1;
};

Sk.builtin.str.prototype.tp$iter = function () {
    return new Sk.builtin.str_iter_(this);
};

Sk.builtin.str.prototype.tp$richcompare = function (other, op) {
    if (!(other instanceof Sk.builtin.str)) {
        return Sk.builtin.NotImplemented.NotImplemented$;
    }

    switch (op) {
        case "Lt":
            return this.v < other.v;
        case "LtE":
            return this.v <= other.v;
        case "Eq":
            return this.v === other.v;
        case "NotEq":
            return this.v !== other.v;
        case "Gt":
            return this.v > other.v;
        case "GtE":
            return this.v >= other.v;
        default:
            Sk.asserts.fail();
    }
};

Sk.builtin.str.prototype.$r = function () {
    // single is preferred
    var ashex;
    var c;
    var cc;
    var i;
    var ret;
    var len;
    var quote = "'";
    //jshint ignore:start
    if (this.v.indexOf("'") !== -1 && this.v.indexOf('"') === -1) {
        quote = '"';
    }
    //jshint ignore:end
    len = this.v.length;
    ret = quote;
    for (i = 0; i < len; ++i) {
        c = this.v.charAt(i);
        cc = this.v.charCodeAt(i);
        if (c === quote || c === "\\") {
            ret += "\\" + c;
        } else if (c === "\t") {
            ret += "\\t";
        } else if (c === "\n") {
            ret += "\\n";
        } else if (c === "\r") {
            ret += "\\r";
        } else if ((cc > 0xff && cc < 0xd800 || cc >= 0xe000) && !Sk.__future__.python3) {
            // BMP
            ret += "\\u" + ("000"+cc.toString(16)).slice(-4);
        } else if (cc >= 0xd800 && !Sk.__future__.python3) {
            // Surrogate pair stuff
            let val = this.v.codePointAt(i);
            i++;

            val = val.toString(16);
            let s = ("0000000"+val.toString(16));
            if (val.length > 4) {
                ret += "\\U" + s.slice(-8);
            } else {
                ret += "\\u" + s.slice(-4);
            }
        } else if (cc > 0xff && !Sk.__future__.python3) {
            // Invalid!
            ret += "\\ufffd";
        } else if (c < " " || cc >= 0x7f && !Sk.__future__.python3) {
            ashex = c.charCodeAt(0).toString(16);
            if (ashex.length < 2) {
                ashex = "0" + ashex;
            }
            ret += "\\x" + ashex;
        } else {
            ret += c;
        }
    }
    ret += quote;
    return new Sk.builtin.str(ret);
};

Sk.builtin.str.prototype.tp$str = function () {
    if (this.constructor === Sk.builtin.str) {
        return this;
    } else {
        return new Sk.builtin.str(this.v);
    }
};

Sk.builtin.str.$re_escape = function (s) {
    var c;
    var i;
    var ret = [];
    var re = /^[A-Za-z0-9]+$/;
    for (i = 0; i < s.length; ++i) {
        c = s.charAt(i);

        if (re.test(c)) {
            ret.push(c);
        } else {
            if (c === "\\000") {
                ret.push("\\000");
            } else {
                ret.push("\\" + c);
            }
        }
    }
    return ret.join("");
};

// methods
Sk.builtin.str.methods = {};

Sk.builtin.str.methods.lower = function (self) {
    Sk.builtin.pyCheckArgsLen("lower", arguments.length, 1, 1);
    return new Sk.builtin.str(self.v.toLowerCase());
};

Sk.builtin.str.methods.upper = function (self) {
    Sk.builtin.pyCheckArgsLen("upper", arguments.length, 1, 1);
    return new Sk.builtin.str(self.v.toUpperCase());
};

Sk.builtin.str.methods.capitalize = function (self) {
    var i;
    var cap;
    var orig;
    Sk.builtin.pyCheckArgsLen("capitalize", arguments.length, 1, 1);
    orig = self.v;

    if (orig.length === 0) {
        return new Sk.builtin.str("");
    }
    cap = orig.charAt(0).toUpperCase();

    for (i = 1; i < orig.length; i++) {
        cap += orig.charAt(i).toLowerCase();
    }
    return new Sk.builtin.str(cap);
};

Sk.builtin.str.methods.join = function (self, seq) {
    var it, i;
    var arrOfStrs;
    Sk.builtin.pyCheckArgsLen("join", arguments.length, 2, 2);
    Sk.builtin.pyCheckType("seq", "iterable", Sk.builtin.checkIterable(seq));
    arrOfStrs = [];
    for (it = seq.tp$iter(), i = it.tp$iternext(); i !== undefined; i = it.tp$iternext()) {
        if (i.constructor !== Sk.builtin.str) {
            throw new Sk.builtin.TypeError("TypeError: sequence item " + arrOfStrs.length + ": expected string, " + Sk.abstr.typeName(i) + " found");
        }
        arrOfStrs.push(i.v);
    }
    return new Sk.builtin.str(arrOfStrs.join(self.v));
};

Sk.builtin.str.methods.split = function (self, on, howmany) {
    var splits;
    var index;
    var match;
    var result;
    var s;
    var str;
    var regex;
    Sk.builtin.pyCheckArgsLen("split", arguments.length, 1, 3);
    if ((on === undefined) || (on === Sk.builtin.none.none$)) {
        on = null;
    }
    if (on !== null && !Sk.builtin.checkString(on)) {
        throw new Sk.builtin.TypeError("expected a string");
    }
    if (on !== null && on.v === "") {
        throw new Sk.builtin.ValueError("empty separator");
    }
    if (howmany !== undefined && !Sk.builtin.checkInt(howmany)) {
        throw new Sk.builtin.TypeError("an integer is required");
    }

    howmany = Sk.builtin.asnum$(howmany);
    regex = /[\s\xa0]+/g;
    str = self.v;
    if (on === null) {
        // Remove leading whitespace
        str = str.replace(/^[\s\xa0]+/, "");
    } else {
        // Escape special characters in null so we can use a regexp
        s = on.v.replace(/([.*+?=|\\\/()\[\]\{\}^$])/g, "\\$1");
        regex = new RegExp(s, "g");
    }

    // This is almost identical to re.split,
    // except how the regexp is constructed

    result = [];
    index = 0;
    splits = 0;
    while ((match = regex.exec(str)) != null) {
        if (match.index === regex.lastIndex) {
            // empty match
            break;
        }
        result.push(new Sk.builtin.str(str.substring(index, match.index)));
        index = regex.lastIndex;
        splits += 1;
        if (howmany && splits >= howmany) {
            break;
        }
    }
    str = str.substring(index);
    if (on !== null || str.length > 0) {
        result.push(new Sk.builtin.str(str));
    }

    return new Sk.builtin.list(result);
};

Sk.builtin.str.methods.strip = function (self, chars) {
    var regex;
    var pattern;
    Sk.builtin.pyCheckArgsLen("strip", arguments.length, 1, 2);
    if (chars !== undefined && !Sk.builtin.checkString(chars)) {
        throw new Sk.builtin.TypeError("strip arg must be None or str");
    }
    if (chars === undefined) {
        pattern = /^\s+|\s+$/g;
    } else {
        regex = Sk.builtin.str.$re_escape(chars.v);
        pattern = new RegExp("^[" + regex + "]+|[" + regex + "]+$", "g");
    }
    return new Sk.builtin.str(self.v.replace(pattern, ""));
};

Sk.builtin.str.methods.lstrip = function (self, chars) {
    var regex;
    var pattern;
    Sk.builtin.pyCheckArgsLen("lstrip", arguments.length, 1, 2);
    if (chars !== undefined && !Sk.builtin.checkString(chars)) {
        throw new Sk.builtin.TypeError("lstrip arg must be None or str");
    }
    if (chars === undefined) {
        pattern = /^\s+/g;
    } else {
        regex = Sk.builtin.str.$re_escape(chars.v);
        pattern = new RegExp("^[" + regex + "]+", "g");
    }
    return new Sk.builtin.str(self.v.replace(pattern, ""));
};

Sk.builtin.str.methods.rstrip = function (self, chars) {
    var regex;
    var pattern;
    Sk.builtin.pyCheckArgsLen("rstrip", arguments.length, 1, 2);
    if (chars !== undefined && !Sk.builtin.checkString(chars)) {
        throw new Sk.builtin.TypeError("rstrip arg must be None or str");
    }
    if (chars === undefined) {
        pattern = /\s+$/g;
    } else {
        regex = Sk.builtin.str.$re_escape(chars.v);
        pattern = new RegExp("[" + regex + "]+$", "g");
    }
    return new Sk.builtin.str(self.v.replace(pattern, ""));
};

<<<<<<< HEAD
Sk.builtin.str.methods.partition = function (self, sep) {
=======
Sk.builtin.str.prototype["__format__"] = new Sk.builtin.func(function (self, format_spec) {
    var formatstr;
    Sk.builtin.pyCheckArgsLen("__format__", arguments.length, 2, 2);

    if (!Sk.builtin.checkString(format_spec)) {
        if (Sk.__future__.exceptions) {
            throw new Sk.builtin.TypeError("format() argument 2 must be str, not " + Sk.abstr.typeName(format_spec));
        } else {
            throw new Sk.builtin.TypeError("format expects arg 2 to be string or unicode, not " + Sk.abstr.typeName(format_spec));
        }
    } else {
        formatstr = Sk.ffi.remapToJs(format_spec);
        if (formatstr !== "" && formatstr !== "s") {
            throw new Sk.builtin.NotImplementedError("format spec is not yet implemented");
        }
    }

    return new Sk.builtin.str(self);
});

Sk.builtin.str.prototype["partition"] = new Sk.builtin.func(function (self, sep) {
>>>>>>> 57d06742
    var pos;
    var sepStr;
    Sk.builtin.pyCheckArgsLen("partition", arguments.length, 2, 2);
    Sk.builtin.pyCheckType("sep", "string", Sk.builtin.checkString(sep));
    sepStr = new Sk.builtin.str(sep);
    pos = self.v.indexOf(sepStr.v);
    if (pos < 0) {
        return new Sk.builtin.tuple([self, Sk.builtin.str.$emptystr, Sk.builtin.str.$emptystr]);
    }

    return new Sk.builtin.tuple([new Sk.builtin.str(self.v.substring(0, pos)), sepStr, new Sk.builtin.str(self.v.substring(pos + sepStr.v.length))]);
};

Sk.builtin.str.methods.rpartition = function (self, sep) {
    var pos;
    var sepStr;
    Sk.builtin.pyCheckArgsLen("rpartition", arguments.length, 2, 2);
    Sk.builtin.pyCheckType("sep", "string", Sk.builtin.checkString(sep));
    sepStr = new Sk.builtin.str(sep);
    pos = self.v.lastIndexOf(sepStr.v);
    if (pos < 0) {
        return new Sk.builtin.tuple([Sk.builtin.str.$emptystr, Sk.builtin.str.$emptystr, self]);
    }

    return new Sk.builtin.tuple([new Sk.builtin.str(self.v.substring(0, pos)), sepStr, new Sk.builtin.str(self.v.substring(pos + sepStr.v.length))]);
};

Sk.builtin.str.methods.count = function (self, pat, start, end) {
    var normaltext;
    var ctl;
    var slice;
    var m;
    Sk.builtin.pyCheckArgsLen("count", arguments.length, 2, 4);
    if (!Sk.builtin.checkString(pat)) {
        throw new Sk.builtin.TypeError("expected a character buffer object");
    }
    if ((start !== undefined) && !Sk.builtin.checkInt(start) && !Sk.builtin.checkNone(start)) {
        throw new Sk.builtin.TypeError("slice indices must be integers or None or have an __index__ method");
    }
    if ((end !== undefined) && !Sk.builtin.checkInt(end)&& !Sk.builtin.checkNone(end)) {
        throw new Sk.builtin.TypeError("slice indices must be integers or None or have an __index__ method");
    }

    let len = self.sq$length();

    if (start === undefined || start === Sk.builtin.none.none$) {
        start = 0;
    } else {
        start = Sk.builtin.asnum$(start);
        start = start >= 0 ? start : len + start;
        if (start > len) {
            // Guard against running off the end of the codepoints array
            return new Sk.builtin.int_(0);
        }
    }

    if (end === undefined || end === Sk.builtin.none.none$) {
        end = len;
    } else {
        end = Sk.builtin.asnum$(end);
        end = end >= 0 ? end : len + end;
    }

    normaltext = pat.v.replace(/[-[\]{}()*+?.,\\^$|#\s]/g, "\\$&");
    m = new RegExp(normaltext, "g");
    slice = self.v.slice(self.codepoints ? self.codepoints[start] : start,
                         self.codepoints ? self.codepoints[end] : end);
    ctl = slice.match(m);
    if (!ctl) {
        return new Sk.builtin.int_(0);
    } else {
        return new Sk.builtin.int_(ctl.length);
    }
};

<<<<<<< HEAD
Sk.builtin.str.methods.ljust = function (self, len, fillchar) {
    var newstr;
    Sk.builtin.pyCheckArgsLen("ljust", arguments.length, 2, 3);
    if (!Sk.builtin.checkInt(len)) {
        throw new Sk.builtin.TypeError("integer argument exepcted, got " + Sk.abstr.typeName(len));
    }
    if (fillchar !== undefined && (!Sk.builtin.checkString(fillchar) || fillchar.v.length !== 1)) {
        throw new Sk.builtin.TypeError("must be char, not " + Sk.abstr.typeName(fillchar));
    }
    if (fillchar === undefined) {
        fillchar = " ";
    } else {
        fillchar = fillchar.v;
    }
    len = Sk.builtin.asnum$(len);
    if (self.v.length >= len) {
        return new Sk.builtin.str(self.v);
    } else {
        newstr = Array.prototype.join.call({ length: Math.floor(len - self.v.length) + 1 }, fillchar);
        return new Sk.builtin.str(self.v + newstr);
    }
};

Sk.builtin.str.methods.rjust = function (self, len, fillchar) {
    var newstr;
    Sk.builtin.pyCheckArgsLen("rjust", arguments.length, 2, 3);
    if (!Sk.builtin.checkInt(len)) {
        throw new Sk.builtin.TypeError("integer argument exepcted, got " + Sk.abstr.typeName(len));
    }
    if (fillchar !== undefined && (!Sk.builtin.checkString(fillchar) || fillchar.v.length !== 1)) {
        throw new Sk.builtin.TypeError("must be char, not " + Sk.abstr.typeName(fillchar));
    }
    if (fillchar === undefined) {
        fillchar = " ";
    } else {
        fillchar = fillchar.v;
    }
    len = Sk.builtin.asnum$(len);
    if (self.v.length >= len) {
        return new Sk.builtin.str(self.v);
    } else {
        newstr = Array.prototype.join.call({ length: Math.floor(len - self.v.length) + 1 }, fillchar);
        return new Sk.builtin.str(newstr + self.v);
    }
};

Sk.builtin.str.methods.center = function (self, len, fillchar) {
    var newstr;
    var newstr1;
    Sk.builtin.pyCheckArgsLen("center", arguments.length, 2, 3);
    if (!Sk.builtin.checkInt(len)) {
        throw new Sk.builtin.TypeError("integer argument exepcted, got " + Sk.abstr.typeName(len));
    }
    if (fillchar !== undefined && (!Sk.builtin.checkString(fillchar) || fillchar.v.length !== 1)) {
        throw new Sk.builtin.TypeError("must be char, not " + Sk.abstr.typeName(fillchar));
    }
    if (fillchar === undefined) {
        fillchar = " ";
    } else {
        fillchar = fillchar.v;
    }
    len = Sk.builtin.asnum$(len);
    if (self.v.length >= len) {
        return new Sk.builtin.str(self.v);
    } else {
        newstr1 = Array.prototype.join.call({ length: Math.floor((len - self.v.length) / 2) + 1 }, fillchar);
        newstr = newstr1 + self.v + newstr1;
        if (newstr.length < len) {
            newstr = newstr + fillchar;
        }
        return new Sk.builtin.str(newstr);
    }
};

Sk.builtin.str.methods.find = function (self, tgt, start, end) {
    var idx;
    Sk.builtin.pyCheckArgsLen("find", arguments.length, 2, 4);
    if (!Sk.builtin.checkString(tgt)) {
        throw new Sk.builtin.TypeError("expected a character buffer object");
    }
    if ((start !== undefined) && !Sk.builtin.checkInt(start) && !Sk.builtin.checkNone(start)) {
        throw new Sk.builtin.TypeError("slice indices must be integers or None or have an __index__ method");
    }
    if ((end !== undefined) && !Sk.builtin.checkInt(end) && !Sk.builtin.checkNone(end)) {
        throw new Sk.builtin.TypeError("slice indices must be integers or None or have an __index__ method");
    }
=======
});


function mkJust(isRight, isCenter) {
    return new Sk.builtin.func(function (self, len, fillchar) {
        var newstr;
        Sk.builtin.pyCheckArgsLen(isCenter ? "center" : isRight ? "rjust" : "ljust",
                                  arguments.length, 2, 3);
        if (!Sk.builtin.checkInt(len)) {
            throw new Sk.builtin.TypeError("integer argument expected, got " + Sk.abstr.typeName(len));
        }
        if ((fillchar !== undefined) && (!Sk.builtin.checkString(fillchar) || fillchar.v.length !== 1 && fillchar.sq$length() !== 1)) {
            throw new Sk.builtin.TypeError("must be char, not " + Sk.abstr.typeName(fillchar));
        }
        if (fillchar === undefined) {
            fillchar = " ";
        } else {
            fillchar = fillchar.v;
        }
        len = Sk.builtin.asnum$(len);
        let mylen = self.sq$length();
        if (mylen >= len) {
            return self;
        } else if (isCenter) {
            newstr = fillchar.repeat(Math.floor((len - mylen)/2));

            newstr = newstr + self.v + newstr;

            if ((len - mylen) % 2) {
                newstr += fillchar;
            }

            return new Sk.builtin.str(newstr);

        } else {
            newstr = fillchar.repeat(len - mylen);
            return new Sk.builtin.str(isRight ? (newstr + self.v) : (self.v + newstr));
        }
    });
}

Sk.builtin.str.prototype["ljust"] = mkJust(false);

Sk.builtin.str.prototype["rjust"] = mkJust(true);

Sk.builtin.str.prototype["center"] = mkJust(false, true);
>>>>>>> 57d06742

function indices(self, start, end) {
    const len = self.sq$length();
    if (start === undefined || Sk.builtin.checkNone(start)) {
        start = 0;
    } else if (!Sk.misceval.isIndex(start)) {
        throw new Sk.builtin.TypeError("slice indices must be integers or None or have an __index__ method");
    } else {
        start = Sk.misceval.asIndex(start);
        start = start >= 0 ? start : len + start;
        if (start < 0) {
            start = 0;
        }
    }
    if (end === undefined || Sk.builtin.checkNone(end)) {
        end = len;
    } else if (!Sk.misceval.isIndex(end)) {
        throw new Sk.builtin.TypeError("slice indices must be integers or None or have an __index__ method");
    } else {
        end = Sk.misceval.asIndex(end);
        end = end >= 0 ? end : len + end;
        if (end < 0) {
            end = 0;
        } else if (end > len) {
            end = len;
        }
    }

<<<<<<< HEAD
    idx = self.v.indexOf(tgt.v, start);
    idx = idx >= start && idx < end ? idx : -1;

    return new Sk.builtin.int_(idx);
};
=======
    if (self.$hasAstralCodePoints()) {
        start = self.codepoints[start];
        end = self.codepoints[end];
        start = start === undefined ? self.v.length : start;
        end = end === undefined ? self.v.length : end;
    }

    return {
        start: start,
        end: end,
    };
}


function mkFind(isReversed) {
    return new Sk.builtin.func(function (self, tgt, start, end) {
        var idx;
        Sk.builtin.pyCheckArgsLen("find", arguments.length, 2, 4);
        if (!Sk.builtin.checkString(tgt)) {
            throw new Sk.builtin.TypeError("expected a character buffer object");
        }
        ({ start, end } = indices(self, start, end));

        const len = self.sq$length();

        // This guard makes sure we don't, eg, look for self.codepoints[-1]
        if (end < start) {
            return new Sk.builtin.int_(-1);
        }

        // ...do the search..
        end -= tgt.v.length;
        let jsidx = isReversed ? self.v.lastIndexOf(tgt.v, end) : self.v.indexOf(tgt.v, start);
        jsidx = jsidx >= start && jsidx <= end ? jsidx : -1;

        if (self.$hasAstralCodePoints()) {
            // ...and now convert them back

            idx = -1;

            for (let i = 0; i < len; i++) {
                if (jsidx == self.codepoints[i]) {
                    idx = i;
                }
            }
        } else {
            // No astral codepoints, no conversion required
            idx = jsidx;
        }

        return new Sk.builtin.int_(idx);
    });
};

Sk.builtin.str.prototype["find"] = mkFind(false);
>>>>>>> 57d06742

Sk.builtin.str.methods.index = function (self, tgt, start, end) {
    var idx;
    Sk.builtin.pyCheckArgsLen("index", arguments.length, 2, 4);
    idx = Sk.misceval.callsimArray(self["find"], [self, tgt, start, end]);
    if (Sk.builtin.asnum$(idx) === -1) {
        throw new Sk.builtin.ValueError("substring not found");
    }
    return idx;
};

<<<<<<< HEAD
Sk.builtin.str.methods.rfind = function (self, tgt, start, end) {
    var idx;
    Sk.builtin.pyCheckArgsLen("rfind", arguments.length, 2, 4);
    if (!Sk.builtin.checkString(tgt)) {
        throw new Sk.builtin.TypeError("expected a character buffer object");
    }
    if ((start !== undefined) && !Sk.builtin.checkInt(start) && !Sk.builtin.checkNone(start)) {
        throw new Sk.builtin.TypeError("slice indices must be integers or None or have an __index__ method");
    }
    if ((end !== undefined) && !Sk.builtin.checkInt(end) && !Sk.builtin.checkNone(end)) {
        throw new Sk.builtin.TypeError("slice indices must be integers or None or have an __index__ method");
    }

    if (start === undefined || Sk.builtin.checkNone(start)) {
        start = 0;
    } else {
        start = Sk.builtin.asnum$(start);
        start = start >= 0 ? start : self.v.length + start;
    }

    if (end === undefined || Sk.builtin.checkNone(end)) {
        end = self.v.length;
    } else {
        end = Sk.builtin.asnum$(end);
        end = end >= 0 ? end : self.v.length + end;
    }

    idx = self.v.lastIndexOf(tgt.v, end);
    idx = idx !== end ? idx : self.v.lastIndexOf(tgt.v, end - 1);
    idx = idx >= start && idx < end ? idx : -1;

    return new Sk.builtin.int_(idx);
};
=======
Sk.builtin.str.prototype["rfind"] = mkFind(true);
>>>>>>> 57d06742

Sk.builtin.str.methods.rindex = function (self, tgt, start, end) {
    var idx;
    Sk.builtin.pyCheckArgsLen("rindex", arguments.length, 2, 4);
    idx = Sk.misceval.callsimArray(self["rfind"], [self, tgt, start, end]);
    if (Sk.builtin.asnum$(idx) === -1) {
        throw new Sk.builtin.ValueError("substring not found");
    }
    return idx;
};

<<<<<<< HEAD
Sk.builtin.str.methods.startswith = function (self, prefix, start, end) {

    Sk.builtin.pyCheckArgsLen("startswith", arguments.length, 1, 3, false, true);
    if(Sk.abstr.typeName(prefix) != "str" && Sk.abstr.typeName(prefix) != "tuple"){
=======
Sk.builtin.str.prototype["startswith"] = new Sk.builtin.func(function (self, prefix, start, end) {
    Sk.builtin.pyCheckArgsLen("startswith", arguments.length - 1, 1, 3);

    if (!(prefix instanceof Sk.builtin.str) && !(prefix instanceof Sk.builtin.tuple)) {
>>>>>>> 57d06742
        throw new Sk.builtin.TypeError("startswith first arg must be str or a tuple of str, not " + Sk.abstr.typeName(prefix));
    }

    ({ start, end } = indices(self, start, end));

    if (start > end) {
        return Sk.builtin.bool.false$;
    }

    let substr = self.v.slice(start, end);

    if (prefix instanceof Sk.builtin.tuple) {
        for (let it = Sk.abstr.iter(prefix), i = it.tp$iternext(); i !== undefined; i = it.tp$iternext()) {
            if (!(i instanceof Sk.builtin.str)) {
                throw new Sk.builtin.TypeError("tuple for startswith must only contain str, not " + Sk.abstr.typeName(i));
            }
            if (substr.indexOf(i.v) === 0) {
                return Sk.builtin.bool.true$;
            }
        }
        return Sk.builtin.bool.false$;
    }
    return new Sk.builtin.bool(substr.indexOf(prefix.v) === 0);
};

// http://stackoverflow.com/questions/280634/endswith-in-javascript
Sk.builtin.str.methods.endswith = function (self, suffix, start, end) {
    Sk.builtin.pyCheckArgsLen("endswith", arguments.length, 1, 3, false, true);

    if (!(suffix instanceof Sk.builtin.str) && !(suffix instanceof Sk.builtin.tuple)) {
        throw new Sk.builtin.TypeError("endswith first arg must be str or a tuple of str, not " + Sk.abstr.typeName(suffix));
    }

    ({ start, end } = indices(self, start, end));

    if (start > end) {
        return Sk.builtin.bool.false$;
    }

    let substr = self.v.slice(start, end);


    if (suffix instanceof Sk.builtin.tuple) {
        for (let it = Sk.abstr.iter(suffix), i = it.tp$iternext(); i !== undefined; i = it.tp$iternext()) {
            if (!(i instanceof Sk.builtin.str)) {
                throw new Sk.builtin.TypeError("tuple for endswith must only contain str, not " + Sk.abstr.typeName(i));
            }
            if (substr.indexOf(i.v, substr.length - i.v.length) !== -1) {
                return Sk.builtin.bool.true$;
            }
        }
        return Sk.builtin.bool.false$;
    }

    return new Sk.builtin.bool(substr.indexOf(suffix.v, substr.length - suffix.v.length) !== -1);
};

Sk.builtin.str.methods.replace = function (self, oldS, newS, count) {
    var c;
    var patt;
    Sk.builtin.pyCheckArgsLen("replace", arguments.length, 3, 4);
    Sk.builtin.pyCheckType("oldS", "string", Sk.builtin.checkString(oldS));
    Sk.builtin.pyCheckType("newS", "string", Sk.builtin.checkString(newS));
    if (count !== undefined && !Sk.builtin.checkInt(count)) {
        throw new Sk.builtin.TypeError("integer argument expected, got " + Sk.abstr.typeName(count));
    }
    count = Sk.builtin.asnum$(count);
    patt = new RegExp(Sk.builtin.str.$re_escape(oldS.v), "g");

    if (count === undefined || count < 0) {
        return new Sk.builtin.str(self.v.replace(patt, newS.v));
    }

    c = 0;

    function replacer(match) {
        c++;
        if (c <= count) {
            return newS.v;
        }
        return match;
    }

    return new Sk.builtin.str(self.v.replace(patt, replacer));
};

Sk.builtin.str.methods.zfill = function (self, len) {
    var str = self.v;
    var ret;
    var zeroes;
    var offset;
    var pad = "";

    Sk.builtin.pyCheckArgsLen("zfill", arguments.length, 2, 2);
<<<<<<< HEAD
    if (!Sk.builtin.checkInt(len)) {
        throw new Sk.builtin.TypeError("integer argument exepected, got " + Sk.abstr.typeName(len));
=======
    if (! Sk.builtin.checkInt(len)) {
        throw new Sk.builtin.TypeError("integer argument expected, got " + Sk.abstr.typeName(len));
>>>>>>> 57d06742
    }

    // figure out how many zeroes are needed to make the proper length
    zeroes = len.v - str.length;
    // offset by 1 if there is a +/- at the beginning of the string
    offset = str[0] === "+" || str[0] === "-" ? 1 : 0;
    for (var i = 0; i < zeroes; i++) {
        pad += "0";
    }
    // combine the string and the zeroes
    ret = str.substr(0, offset) + pad + str.substr(offset);
    return new Sk.builtin.str(ret);
};

Sk.builtin.str.methods.isdigit = function (self) {
    Sk.builtin.pyCheckArgsLen("isdigit", arguments.length, 1, 1);
    return new Sk.builtin.bool(/^\d+$/.test(self.v));
};

Sk.builtin.str.methods.isspace = function (self) {
    Sk.builtin.pyCheckArgsLen("isspace", arguments.length, 1, 1);
    return new Sk.builtin.bool(/^\s+$/.test(self.v));
};

Sk.builtin.str.methods.expandtabs = function (self, tabsize) {
    // var input = self.v;
    // var expanded = "";
    // var split;
    // var spacestr = "";
    // var spacerem;

    var spaces;
    var expanded;

    Sk.builtin.pyCheckArgsLen("expandtabs", arguments.length, 1, 2);

<<<<<<< HEAD
    if (tabsize !== undefined && !Sk.builtin.checkInt(tabsize)) {
        throw new Sk.builtin.TypeError("integer argument exepected, got " + Sk.abstr.typeName(tabsize));
=======

    if ((tabsize !== undefined) && ! Sk.builtin.checkInt(tabsize)) {
        throw new Sk.builtin.TypeError("integer argument expected, got " + Sk.abstr.typeName(tabsize));
>>>>>>> 57d06742
    }
    if (tabsize === undefined) {
        tabsize = 8;
    } else {
        tabsize = Sk.builtin.asnum$(tabsize);
    }

    spaces = new Array(tabsize + 1).join(" ");
    expanded = self.v.replace(/([^\r\n\t]*)\t/g, function (a, b) {
        return b + spaces.slice(b.length % tabsize);
    });
    return new Sk.builtin.str(expanded);
};

Sk.builtin.str.methods.swapcase = function (self) {
    var ret;
    Sk.builtin.pyCheckArgsLen("swapcase", arguments.length, 1, 1);

    ret = self.v.replace(/[a-z]/gi, function (c) {
        var lc = c.toLowerCase();
        return lc === c ? c.toUpperCase() : lc;
    });

    return new Sk.builtin.str(ret);
};

Sk.builtin.str.methods.splitlines = function (self, keepends) {
    var data = self.v;
    var i = 0;
    var j = i;
    var selflen = self.v.length;
    var strs_w = [];
    var ch;
    var eol;
    var sol = 0;
    var slice;
    Sk.builtin.pyCheckArgsLen("splitlines", arguments.length, 1, 2);
    if (keepends !== undefined && !Sk.builtin.checkBool(keepends)) {
        throw new Sk.builtin.TypeError("boolean argument expected, got " + Sk.abstr.typeName(keepends));
    }
    if (keepends === undefined) {
        keepends = false;
    } else {
        keepends = keepends.v;
    }

    for (i = 0; i < selflen; i++) {
        ch = data.charAt(i);
        if (data.charAt(i + 1) === "\n" && ch === "\r") {
            eol = i + 2;
            slice = data.slice(sol, eol);
            if (!keepends) {
                slice = slice.replace(/(\r|\n)/g, "");
            }
            strs_w.push(new Sk.builtin.str(slice));
            sol = eol;
        } else if ((ch === "\n" && data.charAt(i - 1) !== "\r") || ch === "\r") {
            eol = i + 1;
            slice = data.slice(sol, eol);
            if (!keepends) {
                slice = slice.replace(/(\r|\n)/g, "");
            }
            strs_w.push(new Sk.builtin.str(slice));
            sol = eol;
        }
    }
    if (sol < selflen) {
        eol = selflen;
        slice = data.slice(sol, eol);
        if (!keepends) {
            slice = slice.replace(/(\r|\n)/g, "");
        }
        strs_w.push(new Sk.builtin.str(slice));
    }
    return new Sk.builtin.list(strs_w);
};

Sk.builtin.str.methods.title = function (self) {
    var ret;

    Sk.builtin.pyCheckArgsLen("title", arguments.length, 1, 1);

    ret = self.v.replace(/[a-z][a-z]*/gi, function (str) {
        return str[0].toUpperCase() + str.substr(1).toLowerCase();
    });

    return new Sk.builtin.str(ret);
};

Sk.builtin.str.methods.isalpha = function (self) {
    Sk.builtin.pyCheckArgsLen("isalpha", arguments.length, 1, 1);
    return new Sk.builtin.bool(self.v.length && !/[^a-zA-Z]/.test(self.v));
};

Sk.builtin.str.methods.isalnum = function (self) {
    Sk.builtin.pyCheckArgsLen("isalnum", arguments.length, 1, 1);
    return new Sk.builtin.bool(self.v.length && !/[^a-zA-Z0-9]/.test(self.v));
};

// does not account for unicode numeric values
Sk.builtin.str.methods.isnumeric = function (self) {
    Sk.builtin.pyCheckArgsLen("isnumeric", arguments.length, 1, 1);
    return new Sk.builtin.bool(self.v.length && !/[^0-9]/.test(self.v));
};

Sk.builtin.str.methods.islower = function (self) {
    Sk.builtin.pyCheckArgsLen("islower", arguments.length, 1, 1);
    return new Sk.builtin.bool(self.v.length && /[a-z]/.test(self.v) && !/[A-Z]/.test(self.v));
};

Sk.builtin.str.methods.isupper = function (self) {
    Sk.builtin.pyCheckArgsLen("isupper", arguments.length, 1, 1);
    return new Sk.builtin.bool(self.v.length && !/[a-z]/.test(self.v) && /[A-Z]/.test(self.v));
};

Sk.builtin.str.methods.istitle = function (self) {
    // Comparing to str.title() seems the most intuitive thing, but it fails on "",
    // Other empty-ish strings with no change.
    var input = self.v;
    var cased = false;
    var previous_is_cased = false;
    var pos;
    var ch;
    Sk.builtin.pyCheckArgsLen("istitle", arguments.length, 1, 1);
    for (pos = 0; pos < input.length; pos++) {
        ch = input.charAt(pos);
        if (!/[a-z]/.test(ch) && /[A-Z]/.test(ch)) {
            if (previous_is_cased) {
                return new Sk.builtin.bool(false);
            }
            previous_is_cased = true;
            cased = true;
        } else if (/[a-z]/.test(ch) && !/[A-Z]/.test(ch)) {
            if (!previous_is_cased) {
                return new Sk.builtin.bool(false);
            }
            cased = true;
        } else {
            previous_is_cased = false;
        }
    }
    return new Sk.builtin.bool(cased);
};

Sk.builtin.str.prototype["encode"] = new Sk.builtin.func(function (self, encoding, errors) {
    Sk.builtin.pyCheckArgsLen("encode", arguments.length, 1, 3);
    encoding = encoding || Sk.builtin.str.$utf8;
    Sk.builtin.pyCheckType("encoding", "string", Sk.builtin.checkString(encoding));
    encoding = encoding.v;
    if (errors !== undefined) {
        Sk.builtin.pyCheckType("errors", "string", Sk.builtin.checkString(errors));
        errors = errors.v;
    } else {
        errors = "strict";
    }
    const pyBytes = Sk.builtin.bytes.$strEncode(self, encoding, errors);
    return Sk.__future__.python3 ? pyBytes : new Sk.builtin.str(pyBytes.$jsstr());
});

Sk.builtin.str.$py2decode = new Sk.builtin.func(function (self, encoding, errors) {
    Sk.builtin.pyCheckArgsLen("decode", arguments.length, 1, 3);
    let bytesStrAsArray = [];
    let cc;
    const str = self.v;
    for (let i in str) {
        cc = str.charCodeAt(i);
        if (cc <= 0xff) {
            bytesStrAsArray.push(cc);
        } else {
            throw new Sk.builtin.UnicodeDecodeError("invalid string (possibly contains a unicode character)");
        }
    }
    const pyBytes = new Sk.builtin.bytes(bytesStrAsArray);
    return Sk.builtin.bytes.$decode(pyBytes, encoding, errors);
});

Sk.builtin.str.prototype.nb$remainder = function (rhs) {
    // % format op. rhs can be a value, a tuple, or something with __getitem__ (dict)

    // From http://docs.python.org/library/stdtypes.html#string-formatting the
    // format looks like:
    // 1. The '%' character, which marks the start of the specifier.
    // 2. Mapping key (optional), consisting of a parenthesised sequence of characters (for example, (somename)).
    // 3. Conversion flags (optional), which affect the result of some conversion types.
    // 4. Minimum field width (optional). If specified as an '*' (asterisk), the actual width is read from the next
    // element of the tuple in values, and the object to convert comes after the minimum field width and optional
    // precision. 5. Precision (optional), given as a '.' (dot) followed by the precision. If specified as '*' (an
    // asterisk), the actual width is read from the next element of the tuple in values, and the value to convert comes
    // after the precision. 6. Length modifier (optional). 7. Conversion type.  length modifier is ignored

    var ret;
    var replFunc;
    var index;
    var regex;
    var val;

    if (rhs.constructor !== Sk.builtin.tuple && !(rhs instanceof Sk.builtin.dict || rhs instanceof Sk.builtin.mappingproxy)) {
        rhs = new Sk.builtin.tuple([rhs]);
    }
    // general approach is to use a regex that matches the format above, and
    // do an re.sub with a function as replacement to make the subs.

    //           1 2222222222222222   33333333   444444444   5555555555555  66666  777777777777777777
    regex = /%(\([a-zA-Z0-9]+\))?([#0 +\-]+)?(\*|[0-9]+)?(\.(\*|[0-9]+))?[hlL]?([diouxXeEfFgGcrs%])/g;
    index = 0;
    replFunc = function (substring, mappingKey, conversionFlags, fieldWidth, precision, precbody, conversionType) {
        var result;
        var convName;
        var convValue;
        var base;
        var r;
        var mk;
        var value;
        var handleWidth;
        var formatNumber;
        var alternateForm;
        var precedeWithSign;
        var blankBeforePositive;
        var leftAdjust;
        var zeroPad;
        var i;

        fieldWidth = Sk.builtin.asnum$(fieldWidth);
        precision = Sk.builtin.asnum$(precision);

        if ((mappingKey === undefined || mappingKey === "") && conversionType != "%") {
            i = index++;
        } // ff passes '' not undef for some reason

        if (precision === "") {
            // ff passes '' here aswell causing problems with G,g, etc.
            precision = undefined;
        }

        zeroPad = false;
        leftAdjust = false;
        blankBeforePositive = false;
        precedeWithSign = false;
        alternateForm = false;
        if (conversionFlags) {
            if (conversionFlags.indexOf("-") !== -1) {
                leftAdjust = true;
            } else if (conversionFlags.indexOf("0") !== -1) {
                zeroPad = true;
            }

            if (conversionFlags.indexOf("+") !== -1) {
                precedeWithSign = true;
            } else if (conversionFlags.indexOf(" ") !== -1) {
                blankBeforePositive = true;
            }

            alternateForm = conversionFlags.indexOf("#") !== -1;
        }

        if (precision) {
            precision = parseInt(precision.substr(1), 10);
        }

        formatNumber = function (n, base) {
            var precZeroPadded;
            var prefix;
            var didSign;
            var neg;
            var r;
            var j;
            base = Sk.builtin.asnum$(base);
            neg = false;
            didSign = false;
            if (typeof n === "number") {
                if (n < 0) {
                    n = -n;
                    neg = true;
                }
                r = n.toString(base);
            } else if (n instanceof Sk.builtin.float_) {
                r = n.str$(base, false);
                if (r.length > 2 && r.substr(-2) === ".0") {
                    r = r.substr(0, r.length - 2);
                }
                neg = n.nb$isnegative();
            } else if (n instanceof Sk.builtin.int_) {
                r = n.str$(base, false);
                neg = n.nb$isnegative();
            } else if (n instanceof Sk.builtin.lng) {
                r = n.str$(base, false);
                neg = n.nb$isnegative();
            }

            Sk.asserts.assert(r !== undefined, "unhandled number format");

            precZeroPadded = false;

            if (precision) {
                //print("r.length",r.length,"precision",precision);
                for (j = r.length; j < precision; ++j) {
                    r = "0" + r;
                    precZeroPadded = true;
                }
            }

            prefix = "";

            if (neg) {
                prefix = "-";
            } else if (precedeWithSign) {
                prefix = "+" + prefix;
            } else if (blankBeforePositive) {
                prefix = " " + prefix;
            }

            if (alternateForm) {
                if (base === 16) {
                    prefix += "0x";
                } else if (base === 8 && !precZeroPadded && r !== "0") {
                    prefix += "0";
                }
            }

            return [prefix, r];
        };

        handleWidth = function (args) {
            var totLen;
            var prefix = args[0];
            var r = args[1];
            var j;

            if (fieldWidth) {
                fieldWidth = parseInt(fieldWidth, 10);
                totLen = r.length + prefix.length;
                if (zeroPad) {
                    for (j = totLen; j < fieldWidth; ++j) {
                        r = "0" + r;
                    }
                } else if (leftAdjust) {
                    for (j = totLen; j < fieldWidth; ++j) {
                        r = r + " ";
                    }
                    if (Sk.__future__.python3) {
                        r += prefix;
                        prefix = "";
                    }
                } else {
                    for (j = totLen; j < fieldWidth; ++j) {
                        prefix = " " + prefix;
                    }
                }
            }
            return prefix + r;
        };
        //print("Rhs:",rhs, "ctor", rhs.constructor);
        if (rhs.constructor === Sk.builtin.tuple) {
            value = rhs.v[i];
        } else if (rhs.mp$subscript !== undefined && mappingKey !== undefined) {
            mk = mappingKey.substring(1, mappingKey.length - 1);
            //print("mk",mk);
            value = rhs.mp$subscript(new Sk.builtin.str(mk));
        } else if (rhs.constructor === Sk.builtin.dict || rhs.constructor === Sk.builtin.list) {
            // new case where only one argument is provided
            value = rhs;
        } else {
            throw new Sk.builtin.AttributeError(rhs.tp$name + " instance has no attribute 'mp$subscript'");
        }
        base = 10;
        if (conversionType === "d" || conversionType === "i") {
            let tmpData = formatNumber(value, base);
            if (tmpData[1] === undefined){
                throw new Sk.builtin.TypeError("%"+ conversionType+" format: a number is required, not "+ Sk.abstr.typeName(value));
            }
            let r = tmpData[1];
            tmpData[1] = r.indexOf(".") !== -1 ? parseInt(r, 10).toString() : r;
            return handleWidth(tmpData);
        } else if (conversionType === "o") {
            return handleWidth(formatNumber(value, 8));
        } else if (conversionType === "x") {
            return handleWidth(formatNumber(value, 16));
        } else if (conversionType === "X") {
            return handleWidth(formatNumber(value, 16)).toUpperCase();
        } else if (
            conversionType === "f" ||
            conversionType === "F" ||
            conversionType === "e" ||
            conversionType === "E" ||
            conversionType === "g" ||
            conversionType === "G"
        ) {
            convValue = Sk.builtin.asnum$(value);
            if (typeof convValue === "string") {
                convValue = Number(convValue);
            }
            if (convValue === Infinity) {
                return "inf";
            }
            if (convValue === -Infinity) {
                return "-inf";
            }
            if (isNaN(convValue)) {
                return "nan";
            }
            convName = ["toExponential", "toFixed", "toPrecision"]["efg".indexOf(conversionType.toLowerCase())];
            if (precision === undefined || precision === "") {
                if (conversionType === "e" || conversionType === "E") {
                    precision = 6;
                } else if (conversionType === "f" || conversionType === "F") {
                    if (Sk.__future__.python3) {
                        precision = 6;
                    } else {
                        precision = 7;
                    }
                }
            }
            result = convValue[convName](precision); // possible loose of negative zero sign

            // apply sign to negative zeros, floats only!
            if (Sk.builtin.checkFloat(value)) {
                if (convValue === 0 && 1 / convValue === -Infinity) {
                    result = "-" + result; // add sign for zero
                }
            }
            if (Sk.__future__.python3) {
                if (result.length >= 7 && result.slice(0, 6) == "0.0000") {
                    val = parseFloat(result);
                    result = val.toExponential();
                }
                if (result.charAt(result.length - 2) == "-") {
                    result = result.slice(0, result.length - 1) + "0" + result.charAt(result.length - 1);
                }
            }
            if ("EFG".indexOf(conversionType) !== -1) {
                result = result.toUpperCase();
            }
            return handleWidth(["", result]);
        } else if (conversionType === "c") {
            if (typeof value === "number") {
                return String.fromCharCode(value);
            } else if (value instanceof Sk.builtin.int_) {
                return String.fromCharCode(value.v);
            } else if (value instanceof Sk.builtin.float_) {
                return String.fromCharCode(value.v);
            } else if (value instanceof Sk.builtin.lng) {
                return String.fromCharCode(value.str$(10, false)[0]);
            } else if (value.constructor === Sk.builtin.str) {
                return value.v.substr(0, 1);
            } else {
                throw new Sk.builtin.TypeError("an integer is required");
            }
        } else if (conversionType === "r") {
            r = Sk.builtin.repr(value);
            if (precision) {
                return r.v.substr(0, precision);
            }
            return r.v;
        } else if (conversionType === "s") {
            r = new Sk.builtin.str(value);
            r = r.$jsstr();
            if (precision) {
                return r.substr(0, precision);
            }
            if (fieldWidth) {
                r = handleWidth([" ", r]);
            }
            return r;
        } else if (conversionType === "%") {
            return "%";
        }
    };
    ret = this.v.replace(regex, replFunc);
    return new Sk.builtin.str(ret);
};

<<<<<<< HEAD
Sk.builtin.str.prototype.tp$methods = {
    // encode: {
    //     $meth: Sk.builtin.str.methods.encode,
    //     $flags:{},
    //     $textsig: "($self, /, encoding='utf-8', errors='strict')",
    //     $doc: "Encode the string using the codec registered for encoding.\n\n  encoding\n    The encoding in which to encode the string.\n  errors\n    The error handling scheme to use for encoding errors.\n    The default is 'strict' meaning that encoding errors raise a\n    UnicodeEncodeError.  Other possible values are 'ignore', 'replace' and\n    'xmlcharrefreplace' as well as any other name registered with\n    codecs.register_error that can handle UnicodeEncodeErrors." },
    replace: {
        $meth: Sk.builtin.str.methods.replace,
        $flags: {},
        $textsig: "($self, old, new, count=-1, /)",
        $doc:
            "Return a copy with all occurrences of substring old replaced by new.\n\n  count\n    Maximum number of occurrences to replace.\n    -1 (the default value) means replace all occurrences.\n\nIf the optional argument count is given, only the first count occurrences are\nreplaced.",
    },
    split: {
        $meth: Sk.builtin.str.methods.split,
        $flags: {},
        $textsig: "($self, /, sep=None, maxsplit=-1)",
        $doc:
            "Return a list of the words in the string, using sep as the delimiter string.\n\n  sep\n    The delimiter according which to split the string.\n    None (the default value) means split according to any whitespace,\n    and discard empty strings from the result.\n  maxsplit\n    Maximum number of splits to do.\n    -1 (the default value) means no limit.",
    },
    // rsplit: {
    //     $meth: Sk.builtin.str.methods.rsplit,
    //     $flags:{},
    //     $textsig: "($self, /, sep=None, maxsplit=-1)",
    //     $doc: "Return a list of the words in the string, using sep as the delimiter string.\n\n  sep\n    The delimiter according which to split the string.\n    None (the default value) means split according to any whitespace,\n    and discard empty strings from the result.\n  maxsplit\n    Maximum number of splits to do.\n    -1 (the default value) means no limit.\n\nSplits are done starting at the end of the string and working to the front." },
    join: {
        $meth: Sk.builtin.str.methods.join,
        $flags: {},
        $textsig: "($self, iterable, /)",
        $doc:
            "Concatenate any number of strings.\n\nThe string whose method is called is inserted in between each given string.\nThe result is returned as a new string.\n\nExample: '.'.join(['ab', 'pq', 'rs']) -> 'ab.pq.rs'",
    },
    capitalize: {
        $meth: Sk.builtin.str.methods.capitalize,
        $flags: {},
        $textsig: "($self, /)",
        $doc: "Return a capitalized version of the string.\n\nMore specifically, make the first character have upper case and the rest lower\ncase.",
    },
    // casefold: {
    //     $meth: Sk.builtin.str.methods.casefold,
    //     $flags:{},
    //     $textsig: "($self, /)",
    //     $doc: "Return a version of the string suitable for caseless comparisons." },
    title: {
        $meth: Sk.builtin.str.methods.title,
        $flags: {},
        $textsig: "($self, /)",
        $doc:
            "Return a version of the string where each word is titlecased.\n\nMore specifically, words start with uppercased characters and all remaining\ncased characters have lower case.",
    },
    center: {
        $meth: Sk.builtin.str.methods.center,
        $flags: {},
        $textsig: "($self, width, fillchar=' ', /)",
        $doc: "Return a centered string of length width.\n\nPadding is done using the specified fill character (default is a space).",
    },
    count: {
        $meth: Sk.builtin.str.methods.count,
        $flags: {},
        $textsig: null,
        $doc:
            "S.count(sub[, start[, end]]) -> int\n\nReturn the number of non-overlapping occurrences of substring sub in\nstring S[start:end].  Optional arguments start and end are\ninterpreted as in slice notation.",
    },
    expandtabs: {
        $meth: Sk.builtin.str.methods.expandtabs,
        $flags: {},
        $textsig: "($self, /, tabsize=8)",
        $doc: "Return a copy where all tab characters are expanded using spaces.\n\nIf tabsize is not given, a tab size of 8 characters is assumed.",
    },
    find: {
        $meth: Sk.builtin.str.methods.find,
        $flags: {},
        $textsig: null,
        $doc:
            "S.find(sub[, start[, end]]) -> int\n\nReturn the lowest index in S where substring sub is found,\nsuch that sub is contained within S[start:end].  Optional\narguments start and end are interpreted as in slice notation.\n\nReturn -1 on failure.",
    },
    partition: {
        $meth: Sk.builtin.str.methods.partition,
        $flags: {},
        $textsig: "($self, sep, /)",
        $doc:
            "Partition the string into three parts using the given separator.\n\nThis will search for the separator in the string.  If the separator is found,\nreturns a 3-tuple containing the part before the separator, the separator\nitself, and the part after it.\n\nIf the separator is not found, returns a 3-tuple containing the original string\nand two empty strings.",
    },
    index: {
        $meth: Sk.builtin.str.methods.index,
        $flags: {},
        $textsig: null,
        $doc:
            "S.index(sub[, start[, end]]) -> int\n\nReturn the lowest index in S where substring sub is found, \nsuch that sub is contained within S[start:end].  Optional\narguments start and end are interpreted as in slice notation.\n\nRaises ValueError when the substring is not found.",
    },
    ljust: {
        $meth: Sk.builtin.str.methods.ljust,
        $flags: {},
        $textsig: "($self, width, fillchar=' ', /)",
        $doc: "Return a left-justified string of length width.\n\nPadding is done using the specified fill character (default is a space).",
    },
    lower: {
        $meth: Sk.builtin.str.methods.lower,
        $flags: {},
        $textsig: "($self, /)",
        $doc: "Return a copy of the string converted to lowercase.",
    },
    lstrip: {
        $meth: Sk.builtin.str.methods.lstrip,
        $flags: {},
        $textsig: "($self, chars=None, /)",
        $doc: "Return a copy of the string with leading whitespace removed.\n\nIf chars is given and not None, remove characters in chars instead.",
    },
    rfind: {
        $meth: Sk.builtin.str.methods.rfind,
        $flags: {},
        $textsig: null,
        $doc:
            "S.rfind(sub[, start[, end]]) -> int\n\nReturn the highest index in S where substring sub is found,\nsuch that sub is contained within S[start:end].  Optional\narguments start and end are interpreted as in slice notation.\n\nReturn -1 on failure.",
    },
    rindex: {
        $meth: Sk.builtin.str.methods.rindex,
        $flags: {},
        $textsig: null,
        $doc:
            "S.rindex(sub[, start[, end]]) -> int\n\nReturn the highest index in S where substring sub is found,\nsuch that sub is contained within S[start:end].  Optional\narguments start and end are interpreted as in slice notation.\n\nRaises ValueError when the substring is not found.",
    },
    rjust: {
        $meth: Sk.builtin.str.methods.rjust,
        $flags: {},
        $textsig: "($self, width, fillchar=' ', /)",
        $doc: "Return a right-justified string of length width.\n\nPadding is done using the specified fill character (default is a space).",
    },
    rstrip: {
        $meth: Sk.builtin.str.methods.rstrip,
        $flags: {},
        $textsig: "($self, chars=None, /)",
        $doc: "Return a copy of the string with trailing whitespace removed.\n\nIf chars is given and not None, remove characters in chars instead.",
    },
    rpartition: {
        $meth: Sk.builtin.str.methods.rpartition,
        $flags: {},
        $textsig: "($self, sep, /)",
        $doc:
            "Partition the string into three parts using the given separator.\n\nThis will search for the separator in the string, starting at the end. If\nthe separator is found, returns a 3-tuple containing the part before the\nseparator, the separator itself, and the part after it.\n\nIf the separator is not found, returns a 3-tuple containing two empty strings\nand the original string.",
    },
    splitlines: {
        $meth: Sk.builtin.str.methods.splitlines,
        $flags: {},
        $textsig: "($self, /, keepends=False)",
        $doc:
            "Return a list of the lines in the string, breaking at line boundaries.\n\nLine breaks are not included in the resulting list unless keepends is given and\ntrue.",
    },
    strip: {
        $meth: Sk.builtin.str.methods.strip,
        $flags: {},
        $textsig: "($self, chars=None, /)",
        $doc:
            "Return a copy of the string with leading and trailing whitespace remove.\n\nIf chars is given and not None, remove characters in chars instead.",
    },
    swapcase: {
        $meth: Sk.builtin.str.methods.swapcase,
        $flags: {},
        $textsig: "($self, /)",
        $doc: "Convert uppercase characters to lowercase and lowercase characters to uppercase.",
    },
    // translate: {
    //     $meth: Sk.builtin.str.methods.translate,
    //     $flags: {},
    //     $textsig: "($self, table, /)",
    //     $doc:
    //         "Replace each character in the string using the given translation table.\n\n  table\n    Translation table, which must be a mapping of Unicode ordinals to\n    Unicode ordinals, strings, or None.\n\nThe table must implement lookup/indexing via __getitem__, for instance a\ndictionary or list.  If this operation raises LookupError, the character is\nleft untouched.  Characters mapped to None are deleted.",
    // },
    upper: {
        $meth: Sk.builtin.str.methods.upper,
        $flags: {},
        $textsig: "($self, /)",
        $doc: "Return a copy of the string converted to uppercase.",
    },
    startswith: {
        $meth: Sk.builtin.str.methods.startswith,
        $flags: {},
        $textsig: null,
        $doc:
            "S.startswith(prefix[, start[, end]]) -> bool\n\nReturn True if S starts with the specified prefix, False otherwise.\nWith optional start, test S beginning at that position.\nWith optional end, stop comparing S at that position.\nprefix can also be a tuple of strings to try.",
    },
    endswith: {
        $meth: Sk.builtin.str.methods.endswith,
        $flags: {},
        $textsig: null,
        $doc:
            "S.endswith(suffix[, start[, end]]) -> bool\n\nReturn True if S ends with the specified suffix, False otherwise.\nWith optional start, test S beginning at that position.\nWith optional end, stop comparing S at that position.\nsuffix can also be a tuple of strings to try.",
    },
    // isascii: {
    //     $meth: Sk.builtin.str.methods.isascii,
    //     $flags:{},
    //     $textsig: "($self, /)",
    //     $doc: "Return True if all characters in the string are ASCII, False otherwise.\n\nASCII characters have code points in the range U+0000-U+007F.\nEmpty string is ASCII too." },
    islower: {
        $meth: Sk.builtin.str.methods.islower,
        $flags: {},
        $textsig: "($self, /)",
        $doc:
            "Return True if the string is a lowercase string, False otherwise.\n\nA string is lowercase if all cased characters in the string are lowercase and\nthere is at least one cased character in the string.",
    },
    isupper: {
        $meth: Sk.builtin.str.methods.isupper,
        $flags: {},
        $textsig: "($self, /)",
        $doc:
            "Return True if the string is an uppercase string, False otherwise.\n\nA string is uppercase if all cased characters in the string are uppercase and\nthere is at least one cased character in the string.",
    },
    istitle: {
        $meth: Sk.builtin.str.methods.istitle,
        $flags: {},
        $textsig: "($self, /)",
        $doc:
            "Return True if the string is a title-cased string, False otherwise.\n\nIn a title-cased string, upper- and title-case characters may only\nfollow uncased characters and lowercase characters only cased ones.",
    },
    isspace: {
        $meth: Sk.builtin.str.methods.isspace,
        $flags: {},
        $textsig: "($self, /)",
        $doc:
            "Return True if the string is a whitespace string, False otherwise.\n\nA string is whitespace if all characters in the string are whitespace and there\nis at least one character in the string.",
    },
    // isdecimal: {
    //     $meth: Sk.builtin.str.methods.isdecimal,
    //     $flags:{},
    //     $textsig: "($self, /)",
    //     $doc: "Return True if the string is a decimal string, False otherwise.\n\nA string is a decimal string if all characters in the string are decimal and\nthere is at least one character in the string." },
    isdigit: {
        $meth: Sk.builtin.str.methods.isdigit,
        $flags: {},
        $textsig: "($self, /)",
        $doc:
            "Return True if the string is a digit string, False otherwise.\n\nA string is a digit string if all characters in the string are digits and there\nis at least one character in the string.",
    },
    isnumeric: {
        $meth: Sk.builtin.str.methods.isnumeric,
        $flags: {},
        $textsig: "($self, /)",
        $doc:
            "Return True if the string is a numeric string, False otherwise.\n\nA string is numeric if all characters in the string are numeric and there is at\nleast one character in the string.",
    },
    isalpha: {
        $meth: Sk.builtin.str.methods.isalpha,
        $flags: {},
        $textsig: "($self, /)",
        $doc:
            "Return True if the string is an alphabetic string, False otherwise.\n\nA string is alphabetic if all characters in the string are alphabetic and there\nis at least one character in the string.",
    },
    isalnum: {
        $meth: Sk.builtin.str.methods.isalnum,
        $flags: {},
        $textsig: "($self, /)",
        $doc:
            "Return True if the string is an alpha-numeric string, False otherwise.\n\nA string is alpha-numeric if all characters in the string are alpha-numeric and\nthere is at least one character in the string.",
    },
    // isidentifier: {
    //     $meth: Sk.builtin.str.methods.isidentifier,
    //     $flags:{},
    //     $textsig: "($self, /)",
    //     $doc: "Return True if the string is a valid Python identifier, False otherwise.\n\nUse keyword.iskeyword() to test for reserved identifiers such as \"def\" and\n\"class\"." },
    // isprintable: {
    //     $meth: Sk.builtin.str.methods.isprintable,
    //     $flags:{},
    //     $textsig: "($self, /)",
    //     $doc: "Return True if the string is printable, False otherwise.\n\nA string is printable if all of its characters are considered printable in\nrepr() or if it is empty." },
    zfill: {
        $meth: Sk.builtin.str.methods.zfill,
        $flags: {},
        $textsig: "($self, width, /)",
        $doc: "Pad a numeric string with zeros on the left, to fill a field of the given width.\n\nThe string is never truncated.",
    },
    format: {
        $meth: Sk.builtin.str.methods.format,
        $flags: {},
        $textsig: null,
        $doc:
            "S.format(*args, **kwargs) -> str\n\nReturn a formatted version of S, using substitutions from args and kwargs.\nThe substitutions are identified by braces ('{' and '}').",
    },
    // format_map: {
    //     $meth: Sk.builtin.str.methods.format_map,
    //     $flags:{},
    //     $textsig: null,
    //     $doc: "S.format_map(mapping) -> str\n\nReturn a formatted version of S, using substitutions from mapping.\nThe substitutions are identified by braces ('{' and '}')." },
    // __format__: {
    //     $meth: Sk.builtin.str.methods.__format__,
    //     $flags:{},
    //     $textsig: "($self, format_spec, /)",
    //     $doc: "Return a formatted version of the string as described by format_spec." },
    // __sizeof__: {
    //     $meth: Sk.builtin.str.methods.__sizeof__,
    //     $flags:{},
    //     $textsig: "($self, /)",
    //     $doc: "Return the size of the string in memory, in bytes." },
    // __getnewargs__: {
    //     $meth: Sk.builtin.str.methods.__getnewargs__,
    //     $flags:{},
    //     $textsig: null,
    //     $doc: null },
=======
/**
 * @constructor
 * @param {Object} obj
 */
Sk.builtin.str_iter_ = function (obj) {
    if (!(this instanceof Sk.builtin.str_iter_)) {
        return new Sk.builtin.str_iter_(obj);
    }
    this.$index = 0;
    this.$obj = obj.v.slice();
    this.tp$iter = () => this;
    if (obj.$hasAstralCodePoints()) {
        this.sq$length = obj.codepoints.length;
        this.$codepoints = obj.codepoints.slice();
        this.tp$iternext = function () {
            if (this.$index >= this.sq$length) {
                return undefined;
            }

            let r = new Sk.builtin.str(this.$obj.substring(this.$codepoints[this.$index], this.$codepoints[this.$index+1]));
            this.$index++;
            return r;
        };
    } else {
        this.sq$length = this.$obj.length;
        this.tp$iternext = function () {
            if (this.$index >= this.sq$length) {
                return undefined;
            }
            return new Sk.builtin.str(this.$obj.substr(this.$index++, 1));
        };
    }
    this.$r = function () {
        return new Sk.builtin.str("iterator");
    };
    return this;
>>>>>>> 57d06742
};

Sk.abstr.setUpSlots(Sk.builtin.str);
Sk.abstr.setUpMethods(Sk.builtin.str);

delete Sk.builtin.str.methods;

var reservedWords_ = {
    abstract: true,
    as: true,
    boolean: true,
    break: true,
    byte: true,
    case: true,
    catch: true,
    char: true,
    class: true,
    continue: true,
    const: true,
    debugger: true,
    default: true,
    delete: true,
    do: true,
    double: true,
    else: true,
    enum: true,
    export: true,
    extends: true,
    false: true,
    final: true,
    finally: true,
    float: true,
    for: true,
    function: true,
    goto: true,
    if: true,
    implements: true,
    import: true,
    in: true,
    instanceof: true,
    int: true,
    interface: true,
    is: true,
    long: true,
    namespace: true,
    native: true,
    new: true,
    null: true,
    package: true,
    private: true,
    protected: true,
    public: true,
    return: true,
    short: true,
    static: true,
    super: true,
    switch: true,
    synchronized: true,
    this: true,
    throw: true,
    throws: true,
    transient: true,
    true: true,
    try: true,
    typeof: true,
    use: true,
    var: true,
    void: true,
    volatile: true,
    while: true,
    with: true,
    // reserved Names
    constructor: true,
    __defineGetter__: true,
    __defineSetter__: true,
    apply: true,
    arguments: true,
    call: true,
    caller: true,
    eval: true,
    hasOwnProperty: true,
    isPrototypeOf: true,
    __lookupGetter__: true,
    __lookupSetter__: true,
    __noSuchMethod__: true,
    propertyIsEnumerable: true,
    prototype: true,
    toSource: true,
    toLocaleString: true,
    toString: true,
    unwatch: true,
    valueOf: true,
    watch: true,
    length: true,
    name: true,
};

function fixReserved(name) {
    if (reservedWords_[name] === undefined) {
        return name;
    }
    return name + "_$rw$";
}

Sk.builtin.str.reservedWords_ = reservedWords_;<|MERGE_RESOLUTION|>--- conflicted
+++ resolved
@@ -13,7 +13,6 @@
  * @param {*} x
  * @extends Sk.builtin.object
  */
-<<<<<<< HEAD
 Sk.builtin.str = function (x) {
     // new Sk.builtin.str is an internal function called with a JS value x
     // occasionally called with a python object and returns tp$str() or $r();
@@ -33,35 +32,6 @@
         // then we're a python object - all objects inherit from object which has tp$str
         return x.tp$str();
     } else if (x === true) {
-=======
-Sk.builtin.str = function (x, encoding, errors) {
-    var ret;
-
-    if (x === undefined) {
-        x = "";
-    }
-
-    if (encoding) {
-        // only check args if we have more than 1
-        Sk.builtin.pyCheckArgsLen("str", arguments.length, 0, Sk.__future__.python3 ? 3 : 1);
-        
-        if (!Sk.builtin.checkBytes(x)) {
-            throw new TypeError("decoding " + Sk.abstr.typeName(x) + " is not supported");
-        }
-        return Sk.builtin.bytes.$decode(x, encoding, errors);
-    }
-
-    if (x instanceof Sk.builtin.str) {
-        return x;
-    }
-    if (!(this instanceof Sk.builtin.str)) {
-        return new Sk.builtin.str(x);
-    }
-
-
-    // convert to js string
-    if (x === true) {
->>>>>>> 57d06742
         ret = "True";
     } else if (x === false) {
         ret = "False";
@@ -84,12 +54,6 @@
         setInterned(ret, this);
     }
 
-<<<<<<< HEAD
-=======
-    this.__class__ = Sk.builtin.str;
-    this.v = ret;
-    setInterned(ret, this);
->>>>>>> 57d06742
     this.$mangled = fixReserved(ret);
     // quicker set_dict for strings by preallocating the $savedKeyHash
     this.$savedKeyHash_ = undefined;
@@ -165,10 +129,7 @@
 };
 
 Sk.builtin.str.prototype.mp$subscript = function (index) {
-<<<<<<< HEAD
-=======
     let len;
->>>>>>> 57d06742
     if (Sk.misceval.isIndex(index)) {
         index = Sk.misceval.asIndex(index);
         len = this.sq$length();
@@ -185,12 +146,6 @@
         }
     } else if (index instanceof Sk.builtin.slice) {
         let ret = "";
-<<<<<<< HEAD
-        const str = this.v;
-        index.sssiter$(str.length, (i) => {
-            ret += str.charAt(i);
-        });
-=======
         len = this.sq$length();
         if (this.codepoints) {
             index.sssiter$(len, (i) => {
@@ -201,7 +156,6 @@
                 ret += this.v.charAt(i);
             });
         };
->>>>>>> 57d06742
         return new Sk.builtin.str(ret);
     } else {
         throw new Sk.builtin.TypeError("string indices must be integers, not " + Sk.abstr.typeName(index));
@@ -418,7 +372,7 @@
     arrOfStrs = [];
     for (it = seq.tp$iter(), i = it.tp$iternext(); i !== undefined; i = it.tp$iternext()) {
         if (i.constructor !== Sk.builtin.str) {
-            throw new Sk.builtin.TypeError("TypeError: sequence item " + arrOfStrs.length + ": expected string, " + Sk.abstr.typeName(i) + " found");
+            throw new Sk.builtin.TypeError("sequence item " + arrOfStrs.length + ": expected string, " + Sk.abstr.typeName(i) + " found");
         }
         arrOfStrs.push(i.v);
     }
@@ -533,31 +487,8 @@
     return new Sk.builtin.str(self.v.replace(pattern, ""));
 };
 
-<<<<<<< HEAD
+
 Sk.builtin.str.methods.partition = function (self, sep) {
-=======
-Sk.builtin.str.prototype["__format__"] = new Sk.builtin.func(function (self, format_spec) {
-    var formatstr;
-    Sk.builtin.pyCheckArgsLen("__format__", arguments.length, 2, 2);
-
-    if (!Sk.builtin.checkString(format_spec)) {
-        if (Sk.__future__.exceptions) {
-            throw new Sk.builtin.TypeError("format() argument 2 must be str, not " + Sk.abstr.typeName(format_spec));
-        } else {
-            throw new Sk.builtin.TypeError("format expects arg 2 to be string or unicode, not " + Sk.abstr.typeName(format_spec));
-        }
-    } else {
-        formatstr = Sk.ffi.remapToJs(format_spec);
-        if (formatstr !== "" && formatstr !== "s") {
-            throw new Sk.builtin.NotImplementedError("format spec is not yet implemented");
-        }
-    }
-
-    return new Sk.builtin.str(self);
-});
-
-Sk.builtin.str.prototype["partition"] = new Sk.builtin.func(function (self, sep) {
->>>>>>> 57d06742
     var pos;
     var sepStr;
     Sk.builtin.pyCheckArgsLen("partition", arguments.length, 2, 2);
@@ -633,99 +564,9 @@
     }
 };
 
-<<<<<<< HEAD
-Sk.builtin.str.methods.ljust = function (self, len, fillchar) {
-    var newstr;
-    Sk.builtin.pyCheckArgsLen("ljust", arguments.length, 2, 3);
-    if (!Sk.builtin.checkInt(len)) {
-        throw new Sk.builtin.TypeError("integer argument exepcted, got " + Sk.abstr.typeName(len));
-    }
-    if (fillchar !== undefined && (!Sk.builtin.checkString(fillchar) || fillchar.v.length !== 1)) {
-        throw new Sk.builtin.TypeError("must be char, not " + Sk.abstr.typeName(fillchar));
-    }
-    if (fillchar === undefined) {
-        fillchar = " ";
-    } else {
-        fillchar = fillchar.v;
-    }
-    len = Sk.builtin.asnum$(len);
-    if (self.v.length >= len) {
-        return new Sk.builtin.str(self.v);
-    } else {
-        newstr = Array.prototype.join.call({ length: Math.floor(len - self.v.length) + 1 }, fillchar);
-        return new Sk.builtin.str(self.v + newstr);
-    }
-};
-
-Sk.builtin.str.methods.rjust = function (self, len, fillchar) {
-    var newstr;
-    Sk.builtin.pyCheckArgsLen("rjust", arguments.length, 2, 3);
-    if (!Sk.builtin.checkInt(len)) {
-        throw new Sk.builtin.TypeError("integer argument exepcted, got " + Sk.abstr.typeName(len));
-    }
-    if (fillchar !== undefined && (!Sk.builtin.checkString(fillchar) || fillchar.v.length !== 1)) {
-        throw new Sk.builtin.TypeError("must be char, not " + Sk.abstr.typeName(fillchar));
-    }
-    if (fillchar === undefined) {
-        fillchar = " ";
-    } else {
-        fillchar = fillchar.v;
-    }
-    len = Sk.builtin.asnum$(len);
-    if (self.v.length >= len) {
-        return new Sk.builtin.str(self.v);
-    } else {
-        newstr = Array.prototype.join.call({ length: Math.floor(len - self.v.length) + 1 }, fillchar);
-        return new Sk.builtin.str(newstr + self.v);
-    }
-};
-
-Sk.builtin.str.methods.center = function (self, len, fillchar) {
-    var newstr;
-    var newstr1;
-    Sk.builtin.pyCheckArgsLen("center", arguments.length, 2, 3);
-    if (!Sk.builtin.checkInt(len)) {
-        throw new Sk.builtin.TypeError("integer argument exepcted, got " + Sk.abstr.typeName(len));
-    }
-    if (fillchar !== undefined && (!Sk.builtin.checkString(fillchar) || fillchar.v.length !== 1)) {
-        throw new Sk.builtin.TypeError("must be char, not " + Sk.abstr.typeName(fillchar));
-    }
-    if (fillchar === undefined) {
-        fillchar = " ";
-    } else {
-        fillchar = fillchar.v;
-    }
-    len = Sk.builtin.asnum$(len);
-    if (self.v.length >= len) {
-        return new Sk.builtin.str(self.v);
-    } else {
-        newstr1 = Array.prototype.join.call({ length: Math.floor((len - self.v.length) / 2) + 1 }, fillchar);
-        newstr = newstr1 + self.v + newstr1;
-        if (newstr.length < len) {
-            newstr = newstr + fillchar;
-        }
-        return new Sk.builtin.str(newstr);
-    }
-};
-
-Sk.builtin.str.methods.find = function (self, tgt, start, end) {
-    var idx;
-    Sk.builtin.pyCheckArgsLen("find", arguments.length, 2, 4);
-    if (!Sk.builtin.checkString(tgt)) {
-        throw new Sk.builtin.TypeError("expected a character buffer object");
-    }
-    if ((start !== undefined) && !Sk.builtin.checkInt(start) && !Sk.builtin.checkNone(start)) {
-        throw new Sk.builtin.TypeError("slice indices must be integers or None or have an __index__ method");
-    }
-    if ((end !== undefined) && !Sk.builtin.checkInt(end) && !Sk.builtin.checkNone(end)) {
-        throw new Sk.builtin.TypeError("slice indices must be integers or None or have an __index__ method");
-    }
-=======
-});
-
 
 function mkJust(isRight, isCenter) {
-    return new Sk.builtin.func(function (self, len, fillchar) {
+    return function (self, len, fillchar) {
         var newstr;
         Sk.builtin.pyCheckArgsLen(isCenter ? "center" : isRight ? "rjust" : "ljust",
                                   arguments.length, 2, 3);
@@ -759,15 +600,14 @@
             newstr = fillchar.repeat(len - mylen);
             return new Sk.builtin.str(isRight ? (newstr + self.v) : (self.v + newstr));
         }
-    });
+    };
 }
 
-Sk.builtin.str.prototype["ljust"] = mkJust(false);
-
-Sk.builtin.str.prototype["rjust"] = mkJust(true);
-
-Sk.builtin.str.prototype["center"] = mkJust(false, true);
->>>>>>> 57d06742
+Sk.builtin.str.prototype.ljust = mkJust(false);
+
+Sk.builtin.str.prototype.rjust = mkJust(true);
+
+Sk.builtin.str.prototype.center = mkJust(false, true);
 
 function indices(self, start, end) {
     const len = self.sq$length();
@@ -796,13 +636,6 @@
         }
     }
 
-<<<<<<< HEAD
-    idx = self.v.indexOf(tgt.v, start);
-    idx = idx >= start && idx < end ? idx : -1;
-
-    return new Sk.builtin.int_(idx);
-};
-=======
     if (self.$hasAstralCodePoints()) {
         start = self.codepoints[start];
         end = self.codepoints[end];
@@ -818,7 +651,7 @@
 
 
 function mkFind(isReversed) {
-    return new Sk.builtin.func(function (self, tgt, start, end) {
+    return function (self, tgt, start, end) {
         var idx;
         Sk.builtin.pyCheckArgsLen("find", arguments.length, 2, 4);
         if (!Sk.builtin.checkString(tgt)) {
@@ -854,11 +687,10 @@
         }
 
         return new Sk.builtin.int_(idx);
-    });
-};
-
-Sk.builtin.str.prototype["find"] = mkFind(false);
->>>>>>> 57d06742
+    };
+};
+
+Sk.builtin.str.prototype.find = mkFind(false);
 
 Sk.builtin.str.methods.index = function (self, tgt, start, end) {
     var idx;
@@ -870,43 +702,7 @@
     return idx;
 };
 
-<<<<<<< HEAD
-Sk.builtin.str.methods.rfind = function (self, tgt, start, end) {
-    var idx;
-    Sk.builtin.pyCheckArgsLen("rfind", arguments.length, 2, 4);
-    if (!Sk.builtin.checkString(tgt)) {
-        throw new Sk.builtin.TypeError("expected a character buffer object");
-    }
-    if ((start !== undefined) && !Sk.builtin.checkInt(start) && !Sk.builtin.checkNone(start)) {
-        throw new Sk.builtin.TypeError("slice indices must be integers or None or have an __index__ method");
-    }
-    if ((end !== undefined) && !Sk.builtin.checkInt(end) && !Sk.builtin.checkNone(end)) {
-        throw new Sk.builtin.TypeError("slice indices must be integers or None or have an __index__ method");
-    }
-
-    if (start === undefined || Sk.builtin.checkNone(start)) {
-        start = 0;
-    } else {
-        start = Sk.builtin.asnum$(start);
-        start = start >= 0 ? start : self.v.length + start;
-    }
-
-    if (end === undefined || Sk.builtin.checkNone(end)) {
-        end = self.v.length;
-    } else {
-        end = Sk.builtin.asnum$(end);
-        end = end >= 0 ? end : self.v.length + end;
-    }
-
-    idx = self.v.lastIndexOf(tgt.v, end);
-    idx = idx !== end ? idx : self.v.lastIndexOf(tgt.v, end - 1);
-    idx = idx >= start && idx < end ? idx : -1;
-
-    return new Sk.builtin.int_(idx);
-};
-=======
-Sk.builtin.str.prototype["rfind"] = mkFind(true);
->>>>>>> 57d06742
+Sk.builtin.str.prototype.rfind = mkFind(true);
 
 Sk.builtin.str.methods.rindex = function (self, tgt, start, end) {
     var idx;
@@ -918,17 +714,10 @@
     return idx;
 };
 
-<<<<<<< HEAD
 Sk.builtin.str.methods.startswith = function (self, prefix, start, end) {
-
-    Sk.builtin.pyCheckArgsLen("startswith", arguments.length, 1, 3, false, true);
-    if(Sk.abstr.typeName(prefix) != "str" && Sk.abstr.typeName(prefix) != "tuple"){
-=======
-Sk.builtin.str.prototype["startswith"] = new Sk.builtin.func(function (self, prefix, start, end) {
     Sk.builtin.pyCheckArgsLen("startswith", arguments.length - 1, 1, 3);
 
     if (!(prefix instanceof Sk.builtin.str) && !(prefix instanceof Sk.builtin.tuple)) {
->>>>>>> 57d06742
         throw new Sk.builtin.TypeError("startswith first arg must be str or a tuple of str, not " + Sk.abstr.typeName(prefix));
     }
 
@@ -1023,13 +812,8 @@
     var pad = "";
 
     Sk.builtin.pyCheckArgsLen("zfill", arguments.length, 2, 2);
-<<<<<<< HEAD
     if (!Sk.builtin.checkInt(len)) {
         throw new Sk.builtin.TypeError("integer argument exepected, got " + Sk.abstr.typeName(len));
-=======
-    if (! Sk.builtin.checkInt(len)) {
-        throw new Sk.builtin.TypeError("integer argument expected, got " + Sk.abstr.typeName(len));
->>>>>>> 57d06742
     }
 
     // figure out how many zeroes are needed to make the proper length
@@ -1066,14 +850,8 @@
 
     Sk.builtin.pyCheckArgsLen("expandtabs", arguments.length, 1, 2);
 
-<<<<<<< HEAD
     if (tabsize !== undefined && !Sk.builtin.checkInt(tabsize)) {
         throw new Sk.builtin.TypeError("integer argument exepected, got " + Sk.abstr.typeName(tabsize));
-=======
-
-    if ((tabsize !== undefined) && ! Sk.builtin.checkInt(tabsize)) {
-        throw new Sk.builtin.TypeError("integer argument expected, got " + Sk.abstr.typeName(tabsize));
->>>>>>> 57d06742
     }
     if (tabsize === undefined) {
         tabsize = 8;
@@ -1218,7 +996,7 @@
     return new Sk.builtin.bool(cased);
 };
 
-Sk.builtin.str.prototype["encode"] = new Sk.builtin.func(function (self, encoding, errors) {
+Sk.builtin.str.prototype.encode = function (self, encoding, errors) {
     Sk.builtin.pyCheckArgsLen("encode", arguments.length, 1, 3);
     encoding = encoding || Sk.builtin.str.$utf8;
     Sk.builtin.pyCheckType("encoding", "string", Sk.builtin.checkString(encoding));
@@ -1231,7 +1009,7 @@
     }
     const pyBytes = Sk.builtin.bytes.$strEncode(self, encoding, errors);
     return Sk.__future__.python3 ? pyBytes : new Sk.builtin.str(pyBytes.$jsstr());
-});
+};
 
 Sk.builtin.str.$py2decode = new Sk.builtin.func(function (self, encoding, errors) {
     Sk.builtin.pyCheckArgsLen("decode", arguments.length, 1, 3);
@@ -1545,13 +1323,12 @@
     return new Sk.builtin.str(ret);
 };
 
-<<<<<<< HEAD
 Sk.builtin.str.prototype.tp$methods = {
-    // encode: {
-    //     $meth: Sk.builtin.str.methods.encode,
-    //     $flags:{},
-    //     $textsig: "($self, /, encoding='utf-8', errors='strict')",
-    //     $doc: "Encode the string using the codec registered for encoding.\n\n  encoding\n    The encoding in which to encode the string.\n  errors\n    The error handling scheme to use for encoding errors.\n    The default is 'strict' meaning that encoding errors raise a\n    UnicodeEncodeError.  Other possible values are 'ignore', 'replace' and\n    'xmlcharrefreplace' as well as any other name registered with\n    codecs.register_error that can handle UnicodeEncodeErrors." },
+    encode: {
+        $meth: Sk.builtin.str.methods.encode,
+        $flags:{},
+        $textsig: "($self, /, encoding='utf-8', errors='strict')",
+        $doc: "Encode the string using the codec registered for encoding.\n\n  encoding\n    The encoding in which to encode the string.\n  errors\n    The error handling scheme to use for encoding errors.\n    The default is 'strict' meaning that encoding errors raise a\n    UnicodeEncodeError.  Other possible values are 'ignore', 'replace' and\n    'xmlcharrefreplace' as well as any other name registered with\n    codecs.register_error that can handle UnicodeEncodeErrors." },
     replace: {
         $meth: Sk.builtin.str.methods.replace,
         $flags: {},
@@ -1843,7 +1620,8 @@
     //     $flags:{},
     //     $textsig: null,
     //     $doc: null },
-=======
+};
+
 /**
  * @constructor
  * @param {Object} obj
@@ -1880,7 +1658,6 @@
         return new Sk.builtin.str("iterator");
     };
     return this;
->>>>>>> 57d06742
 };
 
 Sk.abstr.setUpSlots(Sk.builtin.str);
