var interned = {};

/**
 * @constructor
 * @param {*} x
 * @extends Sk.builtin.object
 */
Sk.builtin.str = function(x)
{
    if (x === undefined) x = "";
    if (x instanceof Sk.builtin.str && x !== Sk.builtin.str.prototype.ob$type) return x;
    if (!(this instanceof Sk.builtin.str)) return new Sk.builtin.str(x);

    // convert to js string
    var ret;
    if (x === true) ret = "True";
    else if (x === false) ret = "False";
    else if ((x === null) || (x instanceof Sk.builtin.none)) ret = "None";
    else if (x instanceof Sk.builtin.bool)
    {
	if (x.v) ret = "True";
	else ret = "False";
    }
    else if (typeof x === "number")
    {
        ret = x.toString();
        if (ret === "Infinity") ret = "inf";
        else if (ret === "-Infinity") ret = "-inf";
    }
    else if (typeof x === "string")
        ret = x;
    else if (x.tp$str !== undefined)
    {
        ret = x.tp$str();
        if (!(ret instanceof Sk.builtin.str)) throw new Sk.builtin.ValueError("__str__ didn't return a str");
        return ret;
    }
    else 
        return Sk.misceval.objectRepr(x);

    // interning required for strings in py
    if (Object.prototype.hasOwnProperty.call(interned, "1"+ret)) // note, have to use Object to avoid __proto__, etc. failing
    {
        return interned["1"+ret];
    }

    this.__class__ = Sk.builtin.str;
    this.v = ret;
    this["v"] = this.v;
    interned["1"+ret] = this;
    return this;

};
goog.exportSymbol("Sk.builtin.str", Sk.builtin.str);

Sk.builtin.str.$emptystr = new Sk.builtin.str('');

Sk.builtin.str.prototype.mp$subscript = function(index)
{
	index = Sk.builtin.asnum$(index);
    if (typeof index === "number" && Math.floor(index) === index /* not a float*/ )
    {
        if (index < 0) index = this.v.length + index;
        if (index < 0 || index >= this.v.length) throw new Sk.builtin.IndexError("string index out of range");
        return new Sk.builtin.str(this.v.charAt(index));
    }
    else if (index instanceof Sk.builtin.slice)
    {
        var ret = '';
        index.sssiter$(this, function(i, wrt) {
                if (i >= 0 && i < wrt.v.length)
                    ret += wrt.v.charAt(i);
                });
        return new Sk.builtin.str(ret);
    }
    else
        throw new Sk.builtin.TypeError("string indices must be numbers, not " + typeof index);
};

Sk.builtin.str.prototype.sq$length = function()
{
    return this.v.length;
};
Sk.builtin.str.prototype.sq$concat = function(other) 
{ 
    if (!other || !Sk.builtin.checkString(other))
    {
        var otypename = Sk.abstr.typeName(other);
        throw new Sk.builtin.TypeError("cannot concatenate 'str' and '"
                            + otypename + "' objects");
    }
    return new Sk.builtin.str(this.v + other.v); 
};
Sk.builtin.str.prototype.nb$add = Sk.builtin.str.prototype.sq$concat;
Sk.builtin.str.prototype.nb$inplace_add = Sk.builtin.str.prototype.sq$concat;
Sk.builtin.str.prototype.sq$repeat = function(n)
{
	n = Sk.builtin.asnum$(n);
    var ret = "";
    for (var i = 0; i < n; ++i)
        ret += this.v;
    return new Sk.builtin.str(ret);
};
Sk.builtin.str.prototype.nb$multiply = Sk.builtin.str.prototype.sq$repeat;
Sk.builtin.str.prototype.nb$inplace_multiply = Sk.builtin.str.prototype.sq$repeat;
Sk.builtin.str.prototype.sq$item = function() { goog.asserts.fail(); };
Sk.builtin.str.prototype.sq$slice = function(i1, i2)
{
	i1 = Sk.builtin.asnum$(i1);
	i2 = Sk.builtin.asnum$(i2);
    if (i1 < 0) i1 = 0;
    return new Sk.builtin.str(this.v.substr(i1, i2 - i1));
};

Sk.builtin.str.prototype.sq$contains = function(ob) {
    if ( ob.v === undefined || ob.v.constructor != String) {
        throw new Sk.builtin.TypeError("TypeError: 'In <string> requires string as left operand");
    }
    if (this.v.indexOf(ob.v) != -1) {
        return true;
    } else {
        return false;
    }
}

Sk.builtin.str.prototype.tp$name = "str";
Sk.builtin.str.prototype.tp$getattr = Sk.builtin.object.prototype.GenericGetAttr;
Sk.builtin.str.prototype.tp$iter = function()
{
    var ret =
    {
        tp$iter: function() { return ret; },
        $obj: this,
        $index: 0,
        tp$iternext: function()
        {
            // todo; StopIteration
            if (ret.$index >= ret.$obj.v.length) return undefined;
           return new Sk.builtin.str(ret.$obj.v.substr(ret.$index++, 1));
        }
    };
    return ret;
};

Sk.builtin.str.prototype.tp$richcompare = function(other, op)
{
    if (!(other instanceof Sk.builtin.str)) return undefined;

    if (this === other)
    {
        switch (op)
        {
            case 'Eq': case 'LtE': case 'GtE':
                return true;
            case 'NotEq': case 'Lt': case 'Gt':
                return false;
        }
    }
    var lenA = this.v.length;
    var lenB = other.v.length;
    var minLength = Math.min(lenA, lenB);
    var c = 0;
    if (minLength > 0)
    {
        for (var i = 0; i < minLength; ++i)
        {
            if (this.v[i] != other.v[i])
            {
                c = this.v[i].charCodeAt(0) - other.v[i].charCodeAt(0);
                break;
            }
        }
    }
    else
    {
        c = 0;
    }

    if (c == 0)
    {
        c = (lenA < lenB) ? -1 : (lenA > lenB) ? 1 : 0;
    }

    switch (op)
    {
        case 'Lt': return c < 0;
        case 'LtE': return c <= 0;
        case 'Eq': return c == 0;
        case 'NotEq': return c != 0;
        case 'Gt': return c > 0;
        case 'GtE': return c >= 0;
        default:
            goog.asserts.fail();
    }
};

Sk.builtin.str.prototype['$r'] = function()
{
    // single is preferred
    var quote = "'";
    if (this.v.indexOf("'") !== -1 && this.v.indexOf('"') === -1)
    {
        quote = '"';
    }
    var len = this.v.length;
    var ret = quote;
    for (var i = 0; i < len; ++i)
    {
        var c = this.v.charAt(i);
        if (c === quote || c === '\\')
            ret += '\\' + c;
        else if (c === '\t')
            ret += '\\t';
        else if (c === '\n')
            ret += '\\n';
        else if (c === '\r')
            ret += '\\r';
        else if (c < ' ' || c >= 0x7f)
        {
            var ashex = c.charCodeAt(0).toString(16);
            if (ashex.length < 2) ashex = "0" + ashex;
            ret += "\\x" + ashex;
        }
        else
            ret += c;
    }
    ret += quote;
    return new Sk.builtin.str(ret);
};


Sk.builtin.str.re_escape_ = function(s)
{
    var ret = [];
	var re = /^[A-Za-z0-9]+$/;
    for (var i = 0; i < s.length; ++i)
    {
        var c = s.charAt(i);

        if (re.test(c))
        {
            ret.push(c);
        }
        else
        {
            if (c === "\\000")
                ret.push("\\000");
            else
                ret.push("\\" + c);
        }
    }
    return ret.join('');
};

Sk.builtin.str.prototype['lower'] = new Sk.builtin.func(function(self)
{
    Sk.builtin.pyCheckArgs("lower", arguments, 1, 1);
    return new Sk.builtin.str(self.v.toLowerCase());
});

Sk.builtin.str.prototype['upper'] = new Sk.builtin.func(function(self)
{
    Sk.builtin.pyCheckArgs("upper", arguments, 1, 1);
    return new Sk.builtin.str(self.v.toUpperCase());
});

Sk.builtin.str.prototype['capitalize'] = new Sk.builtin.func(function(self)
{
    Sk.builtin.pyCheckArgs("capitalize", arguments, 1, 1);
    var orig = self.v;
    var cap;
    var i;

    if (orig.length === 0) {
        return new Sk.builtin.str("");
    };

    cap = orig.charAt(0).toUpperCase();

    for (i = 1; i < orig.length; i++) {
        cap += orig.charAt(i).toLowerCase();
    };
        
    return new Sk.builtin.str(cap);
});

Sk.builtin.str.prototype['join'] = new Sk.builtin.func(function(self, seq)
{
    Sk.builtin.pyCheckArgs("join", arguments, 2, 2);
    Sk.builtin.pyCheckType("seq", "iterable", Sk.builtin.checkIterable(seq));
    var arrOfStrs = [];
    for (var it = seq.tp$iter(), i = it.tp$iternext(); i !== undefined; i = it.tp$iternext())
    {
        if (i.constructor !== Sk.builtin.str) throw "TypeError: sequence item " + arrOfStrs.length + ": expected string, " + typeof i + " found";
        arrOfStrs.push(i.v);
    }
    return new Sk.builtin.str(arrOfStrs.join(self.v));
});

Sk.builtin.str.prototype['split'] = new Sk.builtin.func(function(self, on, howmany)
{
    Sk.builtin.pyCheckArgs("split", arguments, 1, 3);
    if ((on === undefined) || (on instanceof Sk.builtin.none)) {
        on = null;
    }
    if ((on !== null) && !Sk.builtin.checkString(on)) { 
        throw new Sk.builtin.TypeError("expected a string");
    }
    if ((on !== null) && on.v === "") {
        throw new Sk.builtin.ValueError("empty separator");
    }
    if ((howmany !== undefined) && !Sk.builtin.checkInt(howmany)) {
        throw new Sk.builtin.TypeError("an integer is required");
    }

    howmany = Sk.builtin.asnum$(howmany);
    var regex = /[\s]+/g;
    var str = self.v;
    if (on === null) {
        str = str.trimLeft();
    } else {
	// Escape special characters in "on" so we can use a regexp
	var s = on.v.replace(/([.*+?=|\\\/()\[\]\{\}^$])/g, "\\$1");
        regex = new RegExp(s, "g");
    }

    // This is almost identical to re.split, 
    // except how the regexp is constructed

    var result = [];
    var match;
    var index = 0;
    var splits = 0;
    while ((match = regex.exec(str)) != null) {
        if (match.index === regex.lastIndex) {
            // empty match
            break;
        }
        result.push(new Sk.builtin.str(str.substring(index, match.index)));
        index = regex.lastIndex;
        splits += 1;
        if (howmany && (splits >= howmany)) {
            break;
        }
    }
    str = str.substring(index);
    if (on !== null || (str.length > 0)) {
        result.push(new Sk.builtin.str(str));
    }

    return new Sk.builtin.list(result);
});

Sk.builtin.str.prototype['strip'] = new Sk.builtin.func(function(self, chars)
{
    Sk.builtin.pyCheckArgs("strip", arguments, 1, 2);
    if ((chars !== undefined) && !Sk.builtin.checkString(chars)) {
	throw new Sk.builtin.TypeError("strip arg must be None or str");
    }
    var pattern;
    if (chars === undefined) {
	pattern =  /^\s+|\s+$/g;
    }
    else {
	var regex = Sk.builtin.str.re_escape_(chars.v);
	pattern = new RegExp("^["+regex+"]+|["+regex+"]+$","g");
    }
    return new Sk.builtin.str(self.v.replace(pattern, ''));
});

Sk.builtin.str.prototype['lstrip'] = new Sk.builtin.func(function(self, chars)
{
    Sk.builtin.pyCheckArgs("lstrip", arguments, 1, 2);
    if ((chars !== undefined) && !Sk.builtin.checkString(chars)) {
	throw new Sk.builtin.TypeError("lstrip arg must be None or str");
    }
    var pattern;
    if (chars === undefined) {
	pattern =  /^\s+/g;
    }
    else {
	var regex = Sk.builtin.str.re_escape_(chars.v);
	pattern = new RegExp("^["+regex+"]+","g");
    }
    return new Sk.builtin.str(self.v.replace(pattern, ''));
});

Sk.builtin.str.prototype['rstrip'] = new Sk.builtin.func(function(self, chars)
{
    Sk.builtin.pyCheckArgs("rstrip", arguments, 1, 2);
    if ((chars !== undefined) && !Sk.builtin.checkString(chars)) {
	throw new Sk.builtin.TypeError("rstrip arg must be None or str");
    }
    var pattern;
    if (chars === undefined) {
	pattern =  /\s+$/g;
    }
    else {
	var regex = Sk.builtin.str.re_escape_(chars.v);
	pattern = new RegExp("["+regex+"]+$","g");
    }
    return new Sk.builtin.str(self.v.replace(pattern, ''));
});

Sk.builtin.str.prototype['partition'] = new Sk.builtin.func(function(self, sep)
{
    Sk.builtin.pyCheckArgs("partition", arguments, 2, 2);
    Sk.builtin.pyCheckType("sep", "string", Sk.builtin.checkString(sep));
    var sepStr = new Sk.builtin.str(sep);
    var pos = self.v.indexOf(sepStr.v);
    if (pos < 0)
    {
        return new Sk.builtin.tuple([self, Sk.builtin.str.$emptystr, Sk.builtin.str.$emptystr]);
    }

    return new Sk.builtin.tuple([
        new Sk.builtin.str(self.v.substring(0, pos)),
        sepStr,
        new Sk.builtin.str(self.v.substring(pos + sepStr.v.length))]);
});

Sk.builtin.str.prototype['rpartition'] = new Sk.builtin.func(function(self, sep)
{
    Sk.builtin.pyCheckArgs("rpartition", arguments, 2, 2);
    Sk.builtin.pyCheckType("sep", "string", Sk.builtin.checkString(sep));
    var sepStr = new Sk.builtin.str(sep);
    var pos = self.v.lastIndexOf(sepStr.v);
    if (pos < 0)
    {
        return new Sk.builtin.tuple([Sk.builtin.str.$emptystr, Sk.builtin.str.$emptystr, self]);
    }

    return new Sk.builtin.tuple([
        new Sk.builtin.str(self.v.substring(0, pos)),
        sepStr,
        new Sk.builtin.str(self.v.substring(pos + sepStr.v.length))]);
});

Sk.builtin.str.prototype['count'] = new Sk.builtin.func(function(self, pat, start, end) {
    Sk.builtin.pyCheckArgs("count", arguments, 2, 4);
    if (!Sk.builtin.checkString(pat)) {
	throw new Sk.builtin.TypeError("expected a character buffer object");
    }
    if ((start !== undefined) && !Sk.builtin.checkInt(start)) {
	throw new Sk.builtin.TypeError("slice indices must be integers or None or have an __index__ method");
    }
    if ((end !== undefined) && !Sk.builtin.checkInt(end)) {
	throw new Sk.builtin.TypeError("slice indices must be integers or None or have an __index__ method");
    }

    if (start === undefined)
	start = 0;
    else {
	start = Sk.builtin.asnum$(start);
	start = start >= 0 ? start : self.v.length + start;
    }

    if (end === undefined)
	end = self.v.length;
    else {
	end = Sk.builtin.asnum$(end);
	end = end >= 0 ? end : self.v.length + end;
    }

    var m = new RegExp(pat.v,'g');
    var slice = self.v.slice(start,end);
    var ctl = slice.match(m)
    if (! ctl) {
<<<<<<< HEAD
        return Sk.builtin.assk$(0, Sk.builtin.nmber.int$);
    } else {
        return Sk.builtin.assk$(ctl.length, Sk.builtin.nmber.int$);
=======
        return  new Sk.builtin.nmber(0, Sk.builtin.nmber.int$);
    } else {
        return new Sk.builtin.nmber(ctl.length, Sk.builtin.nmber.int$);
>>>>>>> 2c1a18fd
    }
    
});

Sk.builtin.str.prototype['ljust'] = new Sk.builtin.func(function(self, len, fillchar) {
    Sk.builtin.pyCheckArgs("ljust", arguments, 2, 3);
    if (!Sk.builtin.checkInt(len)) {
	throw new Sk.builtin.TypeError("integer argument exepcted, got "
				       + Sk.abstr.typeName(len));
    }
    if ((fillchar !== undefined) && (!Sk.builtin.checkString(fillchar)
				     || fillchar.v.length !== 1)) {
	throw new Sk.builtin.TypeError("must be char, not "
				       + Sk.abstr.typeName(fillchar))
    }
    if (fillchar === undefined) {
	fillchar = " ";
    } else {
	fillchar = fillchar.v;
    }
	len = Sk.builtin.asnum$(len);
    if (self.v.length >= len) {
        return self;
    } else {
        var newstr = Array.prototype.join.call({length:Math.floor(len-self.v.length)+1},fillchar);
        return new Sk.builtin.str(self.v+newstr);
    }
});

Sk.builtin.str.prototype['rjust'] = new Sk.builtin.func(function(self, len, fillchar) {
    Sk.builtin.pyCheckArgs("rjust", arguments, 2, 3);
    if (!Sk.builtin.checkInt(len)) {
	throw new Sk.builtin.TypeError("integer argument exepcted, got "
				       + Sk.abstr.typeName(len));
    }
    if ((fillchar !== undefined) && (!Sk.builtin.checkString(fillchar)
				     || fillchar.v.length !== 1)) {
	throw new Sk.builtin.TypeError("must be char, not "
				       + Sk.abstr.typeName(fillchar))
    }
    if (fillchar === undefined) {
	fillchar = " ";
    } else {
	fillchar = fillchar.v;
    }
	len = Sk.builtin.asnum$(len);
    if (self.v.length >= len) {
        return self;
    } else {
        var newstr = Array.prototype.join.call({length:Math.floor(len-self.v.length)+1},fillchar);
        return new Sk.builtin.str(newstr+self.v);
    }

});

Sk.builtin.str.prototype['center'] = new Sk.builtin.func(function(self, len, fillchar) {
    Sk.builtin.pyCheckArgs("center", arguments, 2, 3);
    if (!Sk.builtin.checkInt(len)) {
	throw new Sk.builtin.TypeError("integer argument exepcted, got "
				       + Sk.abstr.typeName(len));
    }
    if ((fillchar !== undefined) && (!Sk.builtin.checkString(fillchar)
				     || fillchar.v.length !== 1)) {
	throw new Sk.builtin.TypeError("must be char, not "
				       + Sk.abstr.typeName(fillchar))
    }
    if (fillchar === undefined) {
	fillchar = " ";
    } else {
	fillchar = fillchar.v;
    }
	len = Sk.builtin.asnum$(len);
    if (self.v.length >= len) {
        return self;
    } else {
        var newstr1 = Array.prototype.join.call({length:Math.floor((len-self.v.length)/2)+1},fillchar);
        var newstr = newstr1+self.v+newstr1;
        if (newstr.length < len ) {
            newstr = newstr + fillchar
        }
        return new Sk.builtin.str(newstr);
    }

});

Sk.builtin.str.prototype['find'] = new Sk.builtin.func(function(self, tgt, start, end) {
    Sk.builtin.pyCheckArgs("find", arguments, 2, 4);
    if (!Sk.builtin.checkString(tgt)) {
	throw new Sk.builtin.TypeError("expected a character buffer object");
    }
    if ((start !== undefined) && !Sk.builtin.checkInt(start)) {
	throw new Sk.builtin.TypeError("slice indices must be integers or None or have an __index__ method");
    }
    if ((end !== undefined) && !Sk.builtin.checkInt(end)) {
	throw new Sk.builtin.TypeError("slice indices must be integers or None or have an __index__ method");
    }

    if (start === undefined)
	start = 0;
    else {
	start = Sk.builtin.asnum$(start);
	start = start >= 0 ? start : self.v.length + start;
    }

    if (end === undefined)
	end = self.v.length;
    else {
	end = Sk.builtin.asnum$(end);
	end = end >= 0 ? end : self.v.length + end;
    }

    var idx = self.v.indexOf(tgt.v, start);
    idx = ((idx >= start) && (idx < end)) ? idx : -1;

    return new Sk.builtin.nmber(idx, Sk.builtin.nmber.int$);
});

Sk.builtin.str.prototype['index'] = new Sk.builtin.func(function(self, tgt, start, end) {
    Sk.builtin.pyCheckArgs("index", arguments, 2, 4);
    var idx = Sk.misceval.callsim(self['find'], self, tgt, start, end);
    if (Sk.builtin.asnum$(idx) === -1) {
        throw new Sk.builtin.ValueError("substring not found");
    };
    return idx;
});

Sk.builtin.str.prototype['rfind'] = new Sk.builtin.func(function(self, tgt, start, end) {
    Sk.builtin.pyCheckArgs("rfind", arguments, 2, 4);
    if (!Sk.builtin.checkString(tgt)) {
	throw new Sk.builtin.TypeError("expected a character buffer object");
    }
    if ((start !== undefined) && !Sk.builtin.checkInt(start)) {
	throw new Sk.builtin.TypeError("slice indices must be integers or None or have an __index__ method");
    }
    if ((end !== undefined) && !Sk.builtin.checkInt(end)) {
	throw new Sk.builtin.TypeError("slice indices must be integers or None or have an __index__ method");
    }

    if (start === undefined)
	start = 0;
    else {
	start = Sk.builtin.asnum$(start);
	start = start >= 0 ? start : self.v.length + start;
    }

    if (end === undefined)
	end = self.v.length;
    else {
	end = Sk.builtin.asnum$(end);
	end = end >= 0 ? end : self.v.length + end;
    }

    var idx = self.v.lastIndexOf(tgt.v, end);
    idx = (idx !== end) ? idx : self.v.lastIndexOf(tgt.v, end-1);
    idx = ((idx >= start) && (idx < end)) ? idx : -1;

    return new Sk.builtin.nmber(idx, Sk.builtin.nmber.int$);
});

Sk.builtin.str.prototype['rindex'] = new Sk.builtin.func(function(self, tgt, start, end) {
    Sk.builtin.pyCheckArgs('rindex', arguments, 2, 4);
    var idx = Sk.misceval.callsim(self['rfind'], self, tgt, start, end);
    if (Sk.builtin.asnum$(idx) === -1) {
        throw new Sk.builtin.ValueError("substring not found");
    };
    return idx;
});

Sk.builtin.str.prototype['startswith'] = new Sk.builtin.func(function(self, tgt) {
    Sk.builtin.pyCheckArgs("startswith", arguments, 2, 2);
    Sk.builtin.pyCheckType("tgt", "string", Sk.builtin.checkString(tgt));
    return Sk.builtin.bool(0 == self.v.indexOf(tgt.v));
});

// http://stackoverflow.com/questions/280634/endswith-in-javascript
Sk.builtin.str.prototype['endswith'] = new Sk.builtin.func(function(self, tgt) {
    Sk.builtin.pyCheckArgs("endswith", arguments, 2, 2);
    Sk.builtin.pyCheckType("tgt", "string", Sk.builtin.checkString(tgt));
    return Sk.builtin.bool(self.v.indexOf(tgt.v, self.v.length - tgt.v.length) !== -1);
});

Sk.builtin.str.prototype['replace'] = new Sk.builtin.func(function(self, oldS, newS, count)
{
    Sk.builtin.pyCheckArgs("replace", arguments, 3, 4);
    Sk.builtin.pyCheckType("oldS", "string", Sk.builtin.checkString(oldS));
    Sk.builtin.pyCheckType("newS", "string", Sk.builtin.checkString(newS));
    if ((count !== undefined) && !Sk.builtin.checkInt(count)) {
	throw new Sk.builtin.TypeError("integer argument expected, got " +
				       Sk.abstr.typeName(count));
    }
    count = Sk.builtin.asnum$(count);
    var patt = new RegExp(Sk.builtin.str.re_escape_(oldS.v), "g");

    if ((count === undefined) || (count < 0)) {
	return new Sk.builtin.str(self.v.replace(patt, newS.v));
    }

    var c = 0;
    function replacer(match) {
	c++;
	if (c <= count) {
	    return newS.v;
	}
	return match;
    }
    return new Sk.builtin.str(self.v.replace(patt, replacer));
});

Sk.builtin.str.prototype['isdigit'] = new Sk.builtin.func(function(self) {
    Sk.builtin.pyCheckArgs("isdigit", arguments, 1, 1);
    if (self.v.length === 0) { return Sk.builtin.bool(false); }
    var i;
    for (i=0; i<self.v.length; i++) {
        var ch = self.v.charAt(i);
        if (ch < '0' || ch > '9') {
            return Sk.builtin.bool(false);
        };
    };
    return Sk.builtin.bool(true);
});

Sk.builtin.str.prototype.ob$type = Sk.builtin.type.makeIntoTypeObj('str', Sk.builtin.str);

Sk.builtin.str.prototype.nb$remainder = function(rhs)
{
    // % format op. rhs can be a value, a tuple, or something with __getitem__ (dict)

    // From http://docs.python.org/library/stdtypes.html#string-formatting the
    // format looks like:
    // 1. The '%' character, which marks the start of the specifier.
    // 2. Mapping key (optional), consisting of a parenthesised sequence of characters (for example, (somename)).
    // 3. Conversion flags (optional), which affect the result of some conversion types.
    // 4. Minimum field width (optional). If specified as an '*' (asterisk), the actual width is read from the next element of the tuple in values, and the object to convert comes after the minimum field width and optional precision.
    // 5. Precision (optional), given as a '.' (dot) followed by the precision. If specified as '*' (an asterisk), the actual width is read from the next element of the tuple in values, and the value to convert comes after the precision.
    // 6. Length modifier (optional).
    // 7. Conversion type.
    //
    // length modifier is ignored

    if (rhs.constructor !== Sk.builtin.tuple && (rhs.mp$subscript === undefined || rhs.constructor === Sk.builtin.str)) rhs = new Sk.builtin.tuple([rhs]);

    // general approach is to use a regex that matches the format above, and
    // do an re.sub with a function as replacement to make the subs.

    //           1 2222222222222222   33333333   444444444   5555555555555  66666  777777777777777777
    var regex = /%(\([a-zA-Z0-9]+\))?([#0 +\-]+)?(\*|[0-9]+)?(\.(\*|[0-9]+))?[hlL]?([diouxXeEfFgGcrs%])/g;
    var index = 0;
    var replFunc = function(substring, mappingKey, conversionFlags, fieldWidth, precision, precbody, conversionType)
    {
		fieldWidth = Sk.builtin.asnum$(fieldWidth);
		precision  = Sk.builtin.asnum$(precision);

        var i;
        if (mappingKey === undefined || mappingKey === "" ) i = index++; // ff passes '' not undef for some reason

        var zeroPad = false;
        var leftAdjust = false;
        var blankBeforePositive = false;
        var precedeWithSign = false;
        var alternateForm = false;
        if (conversionFlags)
        {
            if (conversionFlags.indexOf("-") !== -1) leftAdjust = true;
            else if (conversionFlags.indexOf("0") !== -1) zeroPad = true;

            if (conversionFlags.indexOf("+") !== -1) precedeWithSign = true;
            else if (conversionFlags.indexOf(" ") !== -1) blankBeforePositive = true;

            alternateForm = conversionFlags.indexOf("#") !== -1;
        }

        if (precision)
        {
            precision = parseInt(precision.substr(1), 10);
        }

        var formatNumber = function(n, base)
        {
			base = Sk.builtin.asnum$(base);
            var j;
            var r;
            var neg = false;
            var didSign = false;
            if (typeof n === "number")
            {
                if (n < 0)
                {
                    n = -n;
                    neg = true;
                }
                r = n.toString(base);
            }
            else if (n instanceof Sk.builtin.nmber)
            {
                r = n.str$(base, false);
				if (r.length > 2 && r.substr(-2) === ".0")
					r = r.substr(0, r.length - 2);
                neg = n.nb$isnegative();
            }
            else if (n instanceof Sk.builtin.lng)
            {
                r = n.str$(base, false);
                neg = n.nb$isnegative();	//	neg = n.size$ < 0;	RNL long.js change
            }

            goog.asserts.assert(r !== undefined, "unhandled number format");

            var precZeroPadded = false;

            if (precision)
            {
                //print("r.length",r.length,"precision",precision);
                for (j = r.length; j < precision; ++j)
                {
                    r = '0' + r;
                    precZeroPadded = true;
                }
            }

            var prefix = '';

            if (neg) prefix = "-";
            else if (precedeWithSign) prefix = "+" + prefix;
            else if (blankBeforePositive) prefix = " " + prefix;

            if (alternateForm)
            {
                if (base === 16) prefix += '0x';
                else if (base === 8 && !precZeroPadded && r !== "0") prefix += '0';
            }

            return [prefix, r];
        };

        var handleWidth = function(args)
        {
            var prefix = args[0];
            var r = args[1];
            var j;
            if (fieldWidth)
            {
                fieldWidth = parseInt(fieldWidth, 10);
                var totLen = r.length + prefix.length;
                if (zeroPad)
                    for (j = totLen; j < fieldWidth; ++j)
                        r = '0' + r;
                else if (leftAdjust)
                    for (j = totLen; j < fieldWidth; ++j)
                        r = r + ' ';
                else
                    for (j = totLen; j < fieldWidth; ++j)
                        prefix = ' ' + prefix;
            }
            return prefix + r;
        };

        var value;
        //print("Rhs:",rhs, "ctor", rhs.constructor);
        if (rhs.constructor === Sk.builtin.tuple)
        {
            value = rhs.v[i];
        }
        else if (rhs.mp$subscript !== undefined)
        {
            var mk = mappingKey.substring(1, mappingKey.length - 1);
            //print("mk",mk);
            value = rhs.mp$subscript(new Sk.builtin.str(mk));
        }
        else throw new Sk.builtin.AttributeError(rhs.tp$name + " instance has no attribute 'mp$subscript'");
        var r;
        var base = 10;
        switch (conversionType)
        {
            case 'd':
            case 'i':
                return handleWidth(formatNumber(value, 10));
            case 'o':
                return handleWidth(formatNumber(value, 8));
            case 'x':
                return handleWidth(formatNumber(value, 16));
            case 'X':
                return handleWidth(formatNumber(value, 16)).toUpperCase();

            case 'f':
            case 'F':
            case 'e':
            case 'E':
            case 'g':
            case 'G':
				var convValue = Sk.builtin.asnum$(value);
				if (typeof convValue === "string")
					convValue = Number(convValue);
				if (convValue === Infinity)
					return "inf";
				if (convValue === -Infinity)
					return "-inf";
				if (isNaN(convValue))
					return "nan";
                var convName = ['toExponential', 'toFixed', 'toPrecision']['efg'.indexOf(conversionType.toLowerCase())];
				if (precision === undefined || precision === "")
					if (conversionType === 'e' || conversionType === 'E')
						precision = 6;
					else if (conversionType === 'f' || conversionType === 'F')
						precision = 7;
                var result = (convValue)[convName](precision);
                if ('EFG'.indexOf(conversionType) !== -1) result = result.toUpperCase();
                // todo; signs etc.
                return handleWidth(['', result]);

            case 'c':
                if (typeof value === "number")
                    return String.fromCharCode(value);
                else if (value instanceof Sk.builtin.nmber)
                    return String.fromCharCode(value.v);
                else if (value instanceof Sk.builtin.lng)
                    return String.fromCharCode(value.str$(10,false)[0]);
                else if (value.constructor === Sk.builtin.str)
                    return value.v.substr(0, 1);
                else
                    throw new Sk.builtin.TypeError("an integer is required");
                break; // stupid lint

            case 'r':
                r = Sk.builtin.repr(value);
                if (precision) return r.v.substr(0, precision);
                return r.v;
            case 's':
                //print("value",value);
                //print("replace:");
                //print("  index", index);
                //print("  substring", substring);
                //print("  mappingKey", mappingKey);
                //print("  conversionFlags", conversionFlags);
                //print("  fieldWidth", fieldWidth);
                //print("  precision", precision);
                //print("  conversionType", conversionType);
                r = new Sk.builtin.str(value);
                if (precision) return r.v.substr(0, precision);
                return r.v;
            case '%':
                return '%';
        }
    };
    
    var ret = this.v.replace(regex, replFunc);
    return new Sk.builtin.str(ret);
};<|MERGE_RESOLUTION|>--- conflicted
+++ resolved
@@ -466,15 +466,9 @@
     var slice = self.v.slice(start,end);
     var ctl = slice.match(m)
     if (! ctl) {
-<<<<<<< HEAD
-        return Sk.builtin.assk$(0, Sk.builtin.nmber.int$);
-    } else {
-        return Sk.builtin.assk$(ctl.length, Sk.builtin.nmber.int$);
-=======
         return  new Sk.builtin.nmber(0, Sk.builtin.nmber.int$);
     } else {
         return new Sk.builtin.nmber(ctl.length, Sk.builtin.nmber.int$);
->>>>>>> 2c1a18fd
     }
     
 });
