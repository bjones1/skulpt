/**
 * @constructor
 * @param {Array.<Object>|Object} L
 */
Sk.builtin.tuple = function(L)
{
    if (!(this instanceof Sk.builtin.tuple)) return new Sk.builtin.tuple(L);

    if (L === undefined)
    {
        L = [];
    }

    if (Object.prototype.toString.apply(L) === '[object Array]')
    {
        this.v = L;
    }
    else
    {
        if (L.tp$iter)
        {
            this.v = [];
            for (var it = L.tp$iter(), i = it.tp$iternext(); i !== undefined; i = it.tp$iternext())
                this.v.push(i);
        }
        else
            throw new Sk.builtin.ValueError("expecting Array or iterable");        
    }

    this.__class__ = Sk.builtin.tuple;

    this["v"] = this.v;
    return this;
};

Sk.builtin.tuple.prototype.tp$name = "tuple";
Sk.builtin.tuple.prototype['$r'] = function()
{
    if (this.v.length === 0) return new Sk.builtin.str("()");
    var bits = [];
    for (var i = 0; i < this.v.length; ++i)
    {
        bits[i] = Sk.misceval.objectRepr(this.v[i]).v;
    }
    var ret = bits.join(', ');
    if (this.v.length === 1) ret += ",";
    return new Sk.builtin.str("(" + ret + ")");
};

Sk.builtin.tuple.prototype.mp$subscript = function(index)
{
    if (Sk.misceval.isIndex(index))
    {
	var i = Sk.misceval.asIndex(index);
	if (i !== undefined)
	{
            if (i < 0) i = this.v.length + i;
            if (i < 0 || i >= this.v.length) {
		throw new Sk.builtin.IndexError("tuple index out of range");
	    }
            return this.v[i];
	}
    }
    else if (index instanceof Sk.builtin.slice)
    {
        var ret = [];
        index.sssiter$(this, function(i, wrt)
                {
                    ret.push(wrt.v[i]);
                });
        return new Sk.builtin.tuple(ret);
    }

    throw new Sk.builtin.TypeError("tuple indices must be integers, not " + Sk.abstr.typeName(index));
};

// todo; the numbers and order are taken from python, but the answer's
// obviously not the same because there's no int wrapping. shouldn't matter,
// but would be nice to make the hash() values the same if it's not too
// expensive to simplify tests.
Sk.builtin.tuple.prototype.tp$hash = function()
{
    var mult = 1000003;
    var x = 0x345678;
    var len = this.v.length;
    for (var i = 0; i < len; ++i)
    {
        var y = Sk.builtin.hash(this.v[i]);
        if (y === -1) return -1;
        x = (x ^ y) * mult;
        mult += 82520 + len + len;
    }
    x += 97531;
    if (x === -1) x = -2;
    return x;
};

Sk.builtin.tuple.prototype.sq$repeat = function(n)
{
    n = Sk.builtin.asnum$(n);
    var ret = [];
    for (var i = 0; i < n; ++i)
        for (var j = 0; j < this.v.length; ++ j)
            ret.push(this.v[j]);
    return new Sk.builtin.tuple(ret);
};
Sk.builtin.tuple.prototype.nb$multiply = Sk.builtin.tuple.prototype.sq$repeat;
Sk.builtin.tuple.prototype.nb$inplace_multiply = Sk.builtin.tuple.prototype.sq$repeat;


Sk.builtin.tuple.prototype.ob$type = Sk.builtin.type.makeIntoTypeObj('tuple', Sk.builtin.tuple);

Sk.builtin.tuple.prototype.tp$iter = function()
{
    var ret =
    {
        tp$iter: function() { return ret; },
        $obj: this,
        $index: 0,
        tp$iternext: function()
        {
            // todo; StopIteration
            if (ret.$index >= ret.$obj.v.length) return undefined;
            return ret.$obj.v[ret.$index++];
        }
    };
    return ret;
};

Sk.builtin.tuple.prototype['__iter__'] = new Sk.builtin.func(function(self)
{
    Sk.builtin.pyCheckArgs("__iter__", arguments, 1, 1);

    return self.tp$iter();
});

Sk.builtin.tuple.prototype.tp$getattr = Sk.builtin.object.prototype.GenericGetAttr;

Sk.builtin.tuple.prototype.tp$richcompare = function(w, op)
{
    //print("  tup rc", JSON.stringify(this.v), JSON.stringify(w), op);
        
    // w not a tuple
    if (!w.__class__ || w.__class__ != Sk.builtin.tuple)
    {
        // shortcuts for eq/not
        if (op === 'Eq') return false;
        if (op === 'NotEq') return true;

        // todo; other types should have an arbitrary order
        return false;
    }

    var v = this.v;
    var w = w.v;
    var vl = v.length;
    var wl = w.length;

    var i;
    for (i = 0; i < vl && i < wl; ++i)
    {
        var k = Sk.misceval.richCompareBool(v[i], w[i], 'Eq');
        if (!k) break;
    }

    if (i >= vl || i >= wl)
    {
        // no more items to compare, compare sizes
        switch (op)
        {
            case 'Lt': return vl < wl;
            case 'LtE': return vl <= wl;
            case 'Eq': return vl === wl;
            case 'NotEq': return vl !== wl;
            case 'Gt': return vl > wl;
            case 'GtE': return vl >= wl;
            default: goog.asserts.fail();
        }
    }

    // we have an item that's different

    // shortcuts for eq/not
    if (op === 'Eq') return false;
    if (op === 'NotEq') return true;

    // or, compare the differing element using the proper operator
    //print("  tup rcb end", i, v[i] instanceof Sk.builtin.str, JSON.stringify(v[i]), w[i] instanceof Sk.builtin.str, JSON.stringify(w[i]), op);
    return Sk.misceval.richCompareBool(v[i], w[i], op);
};

Sk.builtin.tuple.prototype.sq$concat = function(other)
{
    return new Sk.builtin.tuple(this.v.concat(other.v));
};

Sk.builtin.tuple.prototype.nb$add = Sk.builtin.tuple.prototype.sq$concat;
Sk.builtin.tuple.prototype.nb$inplace_add = Sk.builtin.tuple.prototype.sq$concat;

Sk.builtin.tuple.prototype.sq$length = function() { return this.v.length; };


Sk.builtin.tuple.prototype['index'] = new Sk.builtin.func(function(self, item)
{
    var len = self.v.length;
    var obj = self.v;
    for (var i = 0; i < len; ++i)
    {
        if (Sk.misceval.richCompareBool(obj[i], item, "Eq"))
            return Sk.builtin.assk$(i, Sk.builtin.nmber.int$);
    }
    throw new Sk.builtin.ValueError("tuple.index(x): x not in tuple");
});

Sk.builtin.tuple.prototype['count'] = new Sk.builtin.func(function(self, item)
{
    var len = self.v.length;
    var obj = self.v;
    var count = 0;
    for (var i = 0; i < len; ++i)
    {
        if (Sk.misceval.richCompareBool(obj[i], item, "Eq"))
        {
            count += 1;
        }
    }
<<<<<<< HEAD
    return Sk.builtin.assk$(count, Sk.builtin.nmber.int$);
=======
    return  new Sk.builtin.nmber(count, Sk.builtin.nmber.int$);
>>>>>>> 2c1a18fd
});

goog.exportSymbol("Sk.builtin.tuple", Sk.builtin.tuple);<|MERGE_RESOLUTION|>--- conflicted
+++ resolved
@@ -224,11 +224,7 @@
             count += 1;
         }
     }
-<<<<<<< HEAD
-    return Sk.builtin.assk$(count, Sk.builtin.nmber.int$);
-=======
     return  new Sk.builtin.nmber(count, Sk.builtin.nmber.int$);
->>>>>>> 2c1a18fd
 });
 
 goog.exportSymbol("Sk.builtin.tuple", Sk.builtin.tuple);