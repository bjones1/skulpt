// Takes a JavaScript string and returns a number using the
// parser and negater functions (for int/long right now)
//
// parser should take a string that is a postive number which only
// contains characters that are valid in the given base and a base and
// return a number
//
// negater should take a number and return its negation
//
// fname is a string containing the function name to be used in error
// messages
Sk.str2number = function(s, base, parser, negater, fname)
{
    var origs = s;
    var neg = false;

    // strip whitespace from ends
    // s = s.trim();
    s = s.replace(/^\s+|\s+$/g, '');

    // check for minus sign
    if (s.charAt(0) == '-') {
	neg = true;
	s = s.substring(1);
    }

    // check for plus sign
    if (s.charAt(0) == '+') {
	s = s.substring(1);
    }

    if (base === undefined) base = 10; // default radix is 10, not dwim

    if (base < 2 || base > 36) {
	if (base != 0) {
	    throw new Sk.builtin.ValueError(fname + "() base must be >= 2 and <= 36");
	}
    }

    if ( s.substring(0,2).toLowerCase() == '0x' ) {
	if (base != 16 && base != 0) {
	    throw new Sk.builtin.ValueError("invalid literal for " + fname + "() with base " + base + ": '" + origs + "'");
	} else {
	    s = s.substring(2);
	    base = 16;
	}
    }
    else if ( s.substring(0,2).toLowerCase() == '0b' ) { 
	if (base != 2 && base != 0) {
	    throw new Sk.builtin.ValueError("invalid literal for " + fname + "() with base " + base + ": '" + origs + "'");
	} else {
	    s = s.substring(2);
	    base = 2;
	}
    }
    else if ( s.substring(0,2).toLowerCase() == '0o' ) {
	if (base != 8 && base != 0) {
	    throw new Sk.builtin.ValueError("invalid literal for " + fname + "() with base " + base + ": '" + origs + "'");
	} else {
	    s = s.substring(2);
	    base = 8;
	}
    }
    else if ( s.charAt(0) == '0' ) {
	if (s == '0') return 0;
	if (base == 8 || base == 0) {
	    base = 8;
	}
    }

    if (base == 0) base = 10;

    if (s.length === 0) {
	throw new Sk.builtin.ValueError("invalid literal for " + fname + "() with base " + base + ": '" + origs + "'");
    }

    // check all characters are valid
    var i, ch, val;
    for (i=0; i<s.length; i++) {
	ch = s.charCodeAt(i);
	val = base;
	if ((ch >= 48) && (ch <= 57)) {
	    // 0-9
	    val = ch - 48;
        }
	else if ((ch >= 65) && (ch <= 90)) {
	    // A-Z
	    val = ch - 65 + 10;
        }
        else if ((ch >= 97) && (ch <= 122)) {
	    // a-z
	    val = ch - 97 + 10;
	}

	if (val >= base) {
	    throw new Sk.builtin.ValueError("invalid literal for " + fname + "() with base " + base + ": '" + origs + "'");
	}
    }

    // parse number
    val = parser(s, base);
    if (neg) {
	val = negater(val);
    }
    return val;
}

Sk.builtin.int_ = function(x, base)
{
    if (x instanceof Sk.builtin.str)
    {
<<<<<<< HEAD
        var val = Sk.str2number(x.v, base, parseInt, 
                                function(x){return -x;}, "int");
        if ((val > Sk.builtin.lng.threshold$) 
            || (val < -Sk.builtin.lng.threshold$)) 
        {
            // Too big for int, convert to long
            val = new Sk.builtin.lng(x, base);
=======
        // todo; this should handle longs too
		base = Sk.builtin.asnum$(base);
        if (base === undefined) base = 10; // default radix is 10, not dwim
		if ( x.v.substring(0,2).toLowerCase() == '0x' && base != 16 && base != 0) {
			throw new Sk.builtin.ValueError("int: Argument: " + x.v + " is not a valid literal");
		}
		if ( x.v.substring(0,2).toLowerCase() == '0b' ) { 
			if (base != 2 && base != 0) {
				throw new Sk.builtin.ValueError("int: Argument: " + x.v + " is not a valid literal");
			} else {
				x.v = x.v.substring(2);
				base = 2;
			}
		}

        if (!isNaN(x.v) && x.v.indexOf(".") < 0)
            return new Sk.builtin.nmber(parseInt(x.v, base), Sk.builtin.nmber.int$);
        else {
            throw new Sk.builtin.ValueError("int: Argument: " + x.v + " is not a valid literal");
>>>>>>> d2ff969a
        }

        return val;
    }

    if (base !== undefined) {
	throw new Sk.builtin.TypeError("int() can't convert non-string with explicit base");
    }

<<<<<<< HEAD
    if (x instanceof Sk.builtin.lng)
    {
	return x.toInt$();
    }

    // sneaky way to do truncate, floor doesn't work < 0, round doesn't work on the .5> side
    // bitwise ops convert to 32bit int in the "C-truncate-way" we want.
    return x | 0;
=======
	if (x instanceof Sk.builtin.lng) {
		if (x.cantBeInt())
			return new Sk.builtin.lng(x);
		else
			return new Sk.builtin.nmber(x.str$(10, true), Sk.builtin.nmber.int$);
	}

	x = Sk.builtin.asnum$(x);
	if (x % 1 != 0) {
		if (x < 0)
			x = -Math.floor(-x);
		else
			x = Math.floor(x);
    }
	return new Sk.builtin.nmber(x, Sk.builtin.nmber.int$);
>>>>>>> d2ff969a
};

Sk.builtin.int_.prototype.tp$name = "int";
Sk.builtin.int_.prototype.ob$type = Sk.builtin.type.makeIntoTypeObj('int', Sk.builtin.int_);<|MERGE_RESOLUTION|>--- conflicted
+++ resolved
@@ -62,7 +62,7 @@
 	}
     }
     else if ( s.charAt(0) == '0' ) {
-	if (s == '0') return 0;
+	if (s == '0') return new Sk.builtin.nmber(0, Sk.builtin.nmber.int$);
 	if (base == 8 || base == 0) {
 	    base = 8;
 	}
@@ -102,14 +102,15 @@
     if (neg) {
 	val = negater(val);
     }
-    return val;
+    val = Sk.builtin.asnum$(val);
+	return new Sk.builtin.nmber(val, Sk.builtin.nmber.int$);
 }
 
 Sk.builtin.int_ = function(x, base)
 {
     if (x instanceof Sk.builtin.str)
     {
-<<<<<<< HEAD
+		base = Sk.builtin.asnum$(base);
         var val = Sk.str2number(x.v, base, parseInt, 
                                 function(x){return -x;}, "int");
         if ((val > Sk.builtin.lng.threshold$) 
@@ -117,62 +118,28 @@
         {
             // Too big for int, convert to long
             val = new Sk.builtin.lng(x, base);
-=======
-        // todo; this should handle longs too
-		base = Sk.builtin.asnum$(base);
-        if (base === undefined) base = 10; // default radix is 10, not dwim
-		if ( x.v.substring(0,2).toLowerCase() == '0x' && base != 16 && base != 0) {
-			throw new Sk.builtin.ValueError("int: Argument: " + x.v + " is not a valid literal");
-		}
-		if ( x.v.substring(0,2).toLowerCase() == '0b' ) { 
-			if (base != 2 && base != 0) {
-				throw new Sk.builtin.ValueError("int: Argument: " + x.v + " is not a valid literal");
-			} else {
-				x.v = x.v.substring(2);
-				base = 2;
-			}
-		}
 
-        if (!isNaN(x.v) && x.v.indexOf(".") < 0)
-            return new Sk.builtin.nmber(parseInt(x.v, base), Sk.builtin.nmber.int$);
-        else {
-            throw new Sk.builtin.ValueError("int: Argument: " + x.v + " is not a valid literal");
->>>>>>> d2ff969a
         }
 
-        return val;
+        return new Sk.builtin.nmber(val, Sk.builtin.nmber.int$);
     }
 
     if (base !== undefined) {
 	throw new Sk.builtin.TypeError("int() can't convert non-string with explicit base");
     }
 
-<<<<<<< HEAD
     if (x instanceof Sk.builtin.lng)
     {
-	return x.toInt$();
+	if (x.cantBeInt())
+	    return new Sk.builtin.lng(x);
+	else
+	    return new Sk.builtin.nmber(x.toInt$(), Sk.builtin.nmber.int$);
     }
 
     // sneaky way to do truncate, floor doesn't work < 0, round doesn't work on the .5> side
     // bitwise ops convert to 32bit int in the "C-truncate-way" we want.
-    return x | 0;
-=======
-	if (x instanceof Sk.builtin.lng) {
-		if (x.cantBeInt())
-			return new Sk.builtin.lng(x);
-		else
-			return new Sk.builtin.nmber(x.str$(10, true), Sk.builtin.nmber.int$);
-	}
-
-	x = Sk.builtin.asnum$(x);
-	if (x % 1 != 0) {
-		if (x < 0)
-			x = -Math.floor(-x);
-		else
-			x = Math.floor(x);
-    }
-	return new Sk.builtin.nmber(x, Sk.builtin.nmber.int$);
->>>>>>> d2ff969a
+    x = Sk.builtin.asnum$(x);
+    return new Sk.builtin.nmber(x | 0, Sk.builtin.nmber.int$);
 };
 
 Sk.builtin.int_.prototype.tp$name = "int";
