--- conflicted
+++ resolved
@@ -151,15 +151,9 @@
     length = Sk.builtin.asnum$(length);
     var sss = self.slice_indices_(length);
 
-<<<<<<< HEAD
-    return new Sk.builtin.tuple([Sk.builtin.assk$(sss[0], Sk.builtin.nmber.int$), 
-                                 Sk.builtin.assk$(sss[1], Sk.builtin.nmber.int$), 
-                                 Sk.builtin.assk$(sss[2], Sk.builtin.nmber.int$)]);
-=======
     return new Sk.builtin.tuple([new Sk.builtin.int_(sss[0]), 
                                  new Sk.builtin.int_(sss[1]), 
                                  new Sk.builtin.int_(sss[2])]);
->>>>>>> 3f4a59d1
 });
 
 Sk.builtin.slice.prototype.sssiter$ = function (wrt, f) {
