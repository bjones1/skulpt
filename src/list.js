/**
 * @constructor
 * @param {Array.<Object>=} L
 * @extends Sk.builtin.object
 */
Sk.builtin.list = function(L)
{
    if (!(this instanceof Sk.builtin.list)) return new Sk.builtin.list(L);

    if (L === undefined)
    {
            this.v = [];
    }
    else if (Object.prototype.toString.apply(L) === '[object Array]')
    {
        this.v = L;
    }
    else
    {
        if (L.tp$iter)
        {
            this.v = [];
            for (var it = L.tp$iter(), i = it.tp$iternext(); i !== undefined; i = it.tp$iternext())
                this.v.push(i);
        }
        else
            throw new Sk.builtin.ValueError("expecting Array or iterable");
    }

    this.__class__ = Sk.builtin.list;

    this["v"] = this.v;
    return this;
};


Sk.builtin.list.prototype.ob$type = Sk.builtin.type.makeIntoTypeObj('list', Sk.builtin.list);

Sk.builtin.list.prototype.list_iter_ = function()
{
    var ret =
    {
        tp$iter: function() { return ret; },
        $obj: this,
        $index: 0,
        tp$iternext: function()
        {
            // todo; StopIteration
            if (ret.$index >= ret.$obj.v.length) return undefined;
            return ret.$obj.v[ret.$index++];
        }
    };
    return ret;
};

Sk.builtin.list.prototype.list_concat_ = function(other)
{
    // other not a list
    if (!other.__class__ || other.__class__ != Sk.builtin.list)
    {
        throw new Sk.builtin.TypeError("can only concatenate list to list");
    }

    var ret = this.v.slice();
    for (var i = 0; i < other.v.length; ++i)
    {
        ret.push(other.v[i]);
    }
    return new Sk.builtin.list(ret);
}

Sk.builtin.list.prototype.list_del_item_ = function(i)
{
    i = Sk.builtin.asnum$(i);
    if (i < 0 || i >= this.v.length)
        throw new Sk.builtin.IndexError("list assignment index out of range");
    this.list_del_slice_(i, i+1);    
};

Sk.builtin.list.prototype.list_del_slice_ = function(ilow, ihigh)
{
    ilow = Sk.builtin.asnum$(ilow);
    ihigh = Sk.builtin.asnum$(ihigh);
    var args = [];
    args.unshift(ihigh - ilow);
    args.unshift(ilow);
    this.v.splice.apply(this.v, args);
};

Sk.builtin.list.prototype.list_ass_item_ = function(i, v)
{
	i = Sk.builtin.asnum$(i);
    if (i < 0 || i >= this.v.length)
        throw new Sk.builtin.IndexError("list assignment index out of range");
    this.v[i] = v;
};

Sk.builtin.list.prototype.list_ass_slice_ = function(ilow, ihigh, v)
{
	ilow = Sk.builtin.asnum$(ilow);
	ihigh = Sk.builtin.asnum$(ihigh);

    // todo; item rather list/null
    var args = v.v.slice(0);
    args.unshift(ihigh - ilow);
    args.unshift(ilow);
    this.v.splice.apply(this.v, args);
};

Sk.builtin.list.prototype.tp$name = "list";
Sk.builtin.list.prototype['$r'] = function()
{
    var ret = [];
    for (var it = this.tp$iter(), i = it.tp$iternext(); i !== undefined; i = it.tp$iternext())
        ret.push(Sk.misceval.objectRepr(i).v);
    return new Sk.builtin.str("[" + ret.join(", ") + "]");
};
Sk.builtin.list.prototype.tp$getattr = Sk.builtin.object.prototype.GenericGetAttr;
Sk.builtin.list.prototype.tp$hash = Sk.builtin.object.prototype.HashNotImplemented;

Sk.builtin.list.prototype.tp$richcompare = function(w, op)
{
    // todo; can't figure out where cpy handles this silly case (test/run/t96.py)
    // perhaps by trapping a stack overflow? otherwise i'm not sure for more
    // complicated cases. bleh
    //
    // if the comparison allows for equality then short-circuit it here
    if (this === w && Sk.misceval.opAllowsEquality(op))
        return true;

    // w not a list
    if (!w.__class__ || w.__class__ != Sk.builtin.list)
    {
        // shortcuts for eq/not
        if (op === 'Eq') return false;
        if (op === 'NotEq') return true;

        // todo; other types should have an arbitrary order
        return false;
    }

    var v = this.v;
    var w = w.v;
    var vl = v.length;
    var wl = w.length;

    var i;
    for (i = 0; i < vl && i < wl; ++i)
    {
        var k = Sk.misceval.richCompareBool(v[i], w[i], 'Eq');
        if (!k) break;
    }

    if (i >= vl || i >= wl)
    {
        // no more items to compare, compare sizes
        switch (op)
        {
            case 'Lt': return vl < wl;
            case 'LtE': return vl <= wl;
            case 'Eq': return vl === wl;
            case 'NotEq': return vl !== wl;
            case 'Gt': return vl > wl;
            case 'GtE': return vl >= wl;
            default: goog.asserts.fail();
        }
    }

    // we have an item that's different

    // shortcuts for eq/not
    if (op === 'Eq') return false;
    if (op === 'NotEq') return true;

    // or, compare the differing element using the proper operator
    return Sk.misceval.richCompareBool(v[i], w[i], op);
};

Sk.builtin.list.prototype.tp$iter = Sk.builtin.list.prototype.list_iter_;
Sk.builtin.list.prototype.sq$length = function() { return this.v.length; };
Sk.builtin.list.prototype.sq$concat = Sk.builtin.list.prototype.list_concat_;
Sk.builtin.list.prototype.nb$add = Sk.builtin.list.prototype.list_concat_;
Sk.builtin.list.prototype.nb$inplace_add = Sk.builtin.list.prototype.list_concat_;
Sk.builtin.list.prototype.sq$repeat = function(n)
{
    if (!Sk.builtin.checkInt(n)) {
        throw new Sk.builtin.TypeError("can't multiply sequence by non-int of type '" + Sk.abstr.typeName(n) +"'");
    }

    n = Sk.builtin.asnum$(n);
    var ret = [];
    for (var i = 0; i < n; ++i)
        for (var j = 0; j < this.v.length; ++j)
            ret.push(this.v[j]);
    return new Sk.builtin.list(ret);
};
Sk.builtin.list.prototype.nb$multiply = Sk.builtin.list.prototype.sq$repeat;
Sk.builtin.list.prototype.nb$inplace_multiply = Sk.builtin.list.prototype.sq$repeat;
/*
Sk.builtin.list.prototype.sq$item = list_item;
Sk.builtin.list.prototype.sq$slice = list_slice;
*/
Sk.builtin.list.prototype.sq$ass_item = Sk.builtin.list.prototype.list_ass_item_;
Sk.builtin.list.prototype.sq$del_item = Sk.builtin.list.prototype.list_del_item_;
Sk.builtin.list.prototype.sq$ass_slice = Sk.builtin.list.prototype.list_ass_slice_;
Sk.builtin.list.prototype.sq$del_slice = Sk.builtin.list.prototype.list_del_slice_;
//Sk.builtin.list.prototype.sq$contains // iter version is fine
/*
Sk.builtin.list.prototype.sq$inplace_concat = list_inplace_concat;
Sk.builtin.list.prototype.sq$inplace_repeat = list_inplace_repeat;
*/

Sk.builtin.list.prototype.list_subscript_ = function(index)
{
    if (Sk.misceval.isIndex(index))
    {
        var i = Sk.misceval.asIndex(index);
        if (i !== undefined) 
        {
            if (i < 0) i = this.v.length + i;
            if (i < 0 || i >= this.v.length) {
                throw new Sk.builtin.IndexError("list index out of range");
            }
            return this.v[i]
        }
    }
    else if (index instanceof Sk.builtin.slice)
    {
        var ret = [];
        index.sssiter$(this, function(i, wrt)
                {
                    ret.push(wrt.v[i]);
                });
        return new Sk.builtin.list(ret);
    }

    throw new Sk.builtin.TypeError("list indices must be integers, not " + Sk.abstr.typeName(index));
};

Sk.builtin.list.prototype.list_ass_subscript_ = function(index, value)
{
    if (Sk.misceval.isIndex(index))
    {
        var i = Sk.misceval.asIndex(index);
        if (i !== undefined) 
        {
            if (i < 0) i = this.v.length + i;
            this.list_ass_item_(i, value);
            return;
        }
    }
    else if (index instanceof Sk.builtin.slice)
    {
<<<<<<< HEAD
        var indices = index.indices(this.v.length);
        if (indices[2] === 1) 
        {
            this.list_ass_slice_(indices[0], indices[1], value);
        }
=======

        if ((!Sk.builtin.checkInt(index.start)
             && !Sk.builtin.checkNone(index.start))
            || (!Sk.builtin.checkInt(index.stop)
                && !Sk.builtin.checkNone(index.stop))
            || (!Sk.builtin.checkInt(index.step)
                && !Sk.builtin.checkNone(index.step))) {
            throw new Sk.builtin.TypeError("slice indices must be integers or None");
        }

	    var start = Sk.builtin.asnum$(index.start), 
	        stop  = Sk.builtin.asnum$(index.stop),
	        step  = Sk.builtin.asnum$(index.step);
        step = step === null ? 1 : step;

        if (step === 1)
            this.list_ass_slice_(start, stop, value);
>>>>>>> 2e4ec508
        else
        {
            var tosub = [];
            index.sssiter$(this, function(i, wrt) { tosub.push(i); });
            var j = 0;
            if (tosub.length !== value.v.length) throw new Sk.builtin.ValueError("attempt to assign sequence of size " + value.v.length + " to extended slice of size " + tosub.length);
            for (var i = 0; i < tosub.length; ++i)
            {
                this.v.splice(tosub[i], 1, value.v[j]);
                j += 1;
            }
        }
        return;
    }

    throw new Sk.builtin.TypeError("list indices must be integers, not " + Sk.abstr.typeName(index));
};

Sk.builtin.list.prototype.list_del_subscript_ = function(index)
{
    if (Sk.misceval.isIndex(index))
    {
        var i = Sk.misceval.asIndex(index);
        if (i !== undefined) 
        {
            if (i < 0) i = this.v.length + i;
            this.list_del_item_(i);
            return;
        }
    }
    else if (index instanceof Sk.builtin.slice)
    {
<<<<<<< HEAD
        var indices = index.indices(this.v.length);
        if (indices[2] === 1)
        {
            this.list_del_slice_(indices[0], indices[1]);
        }
=======
        if ((!Sk.builtin.checkInt(index.start)
             && !Sk.builtin.checkNone(index.start))
            || (!Sk.builtin.checkInt(index.stop)
                && !Sk.builtin.checkNone(index.stop))
            || (!Sk.builtin.checkInt(index.step)
                && !Sk.builtin.checkNone(index.step))) {
            throw new Sk.builtin.TypeError("slice indices must be integers or None");
        }

	    var start = Sk.builtin.asnum$(index.start), 
	        stop  = Sk.builtin.asnum$(index.stop),
	        step  = Sk.builtin.asnum$(index.step);
        step = step === null ? 1 : step;

        if (step === 1)
            this.list_del_slice_(start, stop);
>>>>>>> 2e4ec508
        else
        {
            var self = this;
            var dec = 0; // offset of removal for next index (because we'll have removed, but the iterator is giving orig indices)
            var offdir = step > 0 ? 1 : 0;
            index.sssiter$(this, function(i, wrt)
                           {
                               self.v.splice(i - dec, 1);
                               dec += offdir;
                           });
        }
        return;
    }

    throw new Sk.builtin.TypeError("list indices must be integers, not " + typeof index);
};

Sk.builtin.list.prototype.mp$subscript = Sk.builtin.list.prototype.list_subscript_;
Sk.builtin.list.prototype.mp$ass_subscript = Sk.builtin.list.prototype.list_ass_subscript_;
Sk.builtin.list.prototype.mp$del_subscript = Sk.builtin.list.prototype.list_del_subscript_;

Sk.builtin.list.prototype.__getitem__ = new Sk.builtin.func(function(self, index)
{
    return Sk.builtin.list.prototype.list_subscript_.call(self, index);
});

/**
 * @param {?=} self
 * @param {?=} cmp optional
 * @param {?=} key optional
 * @param {?=} reverse optional
 */
Sk.builtin.list.prototype.list_sort_ = function(self, cmp, key, reverse) {
    var has_key = key !== undefined && key !== null;
    var has_cmp = cmp !== undefined && cmp !== null;
    if (reverse == undefined) { reverse = false; }

    var timsort = new Sk.builtin.timSort(self);

    self.v = [];
    var zero = new Sk.builtin.nmber(0, Sk.builtin.nmber.int$);

    if (has_key){
        if (has_cmp) {
            timsort.lt = function(a, b){
                return Sk.misceval.richCompareBool(cmp.func_code(a[0], b[0]), zero, "Lt");
            };
        }
        else{
            timsort.lt = function(a, b) {
                return Sk.misceval.richCompareBool(a[0], b[0], "Lt");
            }
        }
        for (var i =0; i < timsort.listlength; i++){
            var item = timsort.list.v[i];
            var keyvalue = key.func_code(item);
            timsort.list.v[i] = [keyvalue, item];
        }
    } else if (has_cmp) {
        timsort.lt = function(a, b){
            return Sk.misceval.richCompareBool(cmp.func_code(a, b), zero, "Lt");
        };
    }

    if (reverse){
        timsort.list.list_reverse_(timsort.list);
    }

    timsort.sort();

    if (reverse){
        timsort.list.list_reverse_(timsort.list);
    }

    if (has_key){
        for (var j = 0; j < timsort.listlength; j++){
            item = timsort.list.v[j][1];
            timsort.list.v[j] = item;
        }
    }

    var mucked = self.sq$length() > 0;

    self.v = timsort.list.v;

    if (mucked) {
        throw new Sk.builtin.OperationError("list modified during sort");
    }

    return Sk.builtin.none.none$;
}

/**
 * @param {Sk.builtin.list=} self optional
 **/
Sk.builtin.list.prototype.list_reverse_ = function(self)
{
    Sk.builtin.pyCheckArgs("reverse", arguments, 1, 1);

    var len = self.v.length;
    var old = self.v;
    var newarr = [];
    for (var i = len -1; i > -1; --i)
    {
        newarr.push(old[i]);
    }
    self.v = newarr;
    return Sk.builtin.none.none$;
}

//Sk.builtin.list.prototype.__reversed__ = todo;
Sk.builtin.list.prototype['__iter__'] = new Sk.builtin.func(function(self)
{
    Sk.builtin.pyCheckArgs("__iter__", arguments, 1, 1);

    return self.list_iter_();
});

Sk.builtin.list.prototype['append'] = new Sk.builtin.func(function(self, item)
{
    Sk.builtin.pyCheckArgs("append", arguments, 2, 2);

    self.v.push(item);
    return Sk.builtin.none.none$;
});

Sk.builtin.list.prototype['insert'] = new Sk.builtin.func(function(self, i, x)
{
    Sk.builtin.pyCheckArgs("insert", arguments, 3, 3);
    if (!Sk.builtin.checkNumber(i)) {
        throw new Sk.builtin.TypeError("an integer is required");
    };

    i = Sk.builtin.asnum$(i);
    if (i < 0) {
	i = i + self.v.length;
    }
    if (i < 0) {
	i = 0;
    }
    else if (i > self.v.length) {
	i = self.v.length;
    }
    self.v.splice(i, 0, x);
    return Sk.builtin.none.none$;
});

Sk.builtin.list.prototype['extend'] = new Sk.builtin.func(function(self, b)
{
    Sk.builtin.pyCheckArgs("extend", arguments, 2, 2);
    if (!Sk.builtin.checkIterable(b)) {
        throw new Sk.builtin.TypeError("'" + Sk.abstr.typeName(b) 
                                        + "' object is not iterable");  
    };
    if (self == b) {
        // Handle extending list with itself
        var newb = [];
        for (var it = b.tp$iter(), i = it.tp$iternext(); i !== undefined; i = it.tp$iternext())
            newb.push(i);

        // Concatenate
        self.v.push.apply(self.v, newb);

        return Sk.builtin.none.none$;
    };
    for (var it = b.tp$iter(), i = it.tp$iternext(); i !== undefined; i = it.tp$iternext())
        self.v.push(i);
    return Sk.builtin.none.none$;
});

Sk.builtin.list.prototype['pop'] = new Sk.builtin.func(function(self, i)
{
    Sk.builtin.pyCheckArgs("pop", arguments, 1, 2);
    if (i === undefined) {
        i = self.v.length - 1;
    };
    if (!Sk.builtin.checkNumber(i)) {
        throw new Sk.builtin.TypeError("an integer is required");
    };

    i = Sk.builtin.asnum$(i);
    if (i < 0) {
	i = i + self.v.length;
    }
    if ((i < 0) || (i >= self.v.length)) {
        throw new Sk.builtin.IndexError("pop index out of range");
    };

    var ret = self.v[i];
    self.v.splice(i, 1);
    return ret;
});

Sk.builtin.list.prototype['remove'] = new Sk.builtin.func(function(self, item)
{
    Sk.builtin.pyCheckArgs("remove", arguments, 2, 2);

    var idx = Sk.builtin.list.prototype['index'].func_code(self, item);
    self.v.splice(Sk.builtin.asnum$(idx), 1);
    return Sk.builtin.none.none$;
});

Sk.builtin.list.prototype['index'] = new Sk.builtin.func(function(self, item, start, stop)
{
    Sk.builtin.pyCheckArgs("index", arguments, 2, 4);
    if (start !== undefined && !Sk.builtin.checkInt(start)) {
        throw new Sk.builtin.TypeError("slice indices must be integers");
    }
    if (stop !== undefined && !Sk.builtin.checkInt(stop)) {
        throw new Sk.builtin.TypeError("slice indices must be integers");
    }

    var len = self.v.length;
    var obj = self.v;

    start = (start === undefined) ? 0 : start.v;
    if (start < 0) {
        start = ((start + len) >= 0) ? start + len : 0;
    }

    stop = (stop === undefined) ? len : stop.v;
    if (stop < 0) {
        stop = ((stop + len) >= 0) ? stop + len : 0;
    }

    for (var i = start; i < stop; ++i)
    {
        if (Sk.misceval.richCompareBool(obj[i], item, "Eq"))
            return Sk.builtin.assk$(i, Sk.builtin.nmber.int$);
    }
    throw new Sk.builtin.ValueError("list.index(x): x not in list");
});

Sk.builtin.list.prototype['count'] = new Sk.builtin.func(function(self, item)
{
    Sk.builtin.pyCheckArgs("count", arguments, 2, 2);

    var len = self.v.length;
    var obj = self.v;
    var count = 0;
    for (var i = 0; i < len; ++i)
    {
        if (Sk.misceval.richCompareBool(obj[i], item, "Eq"))
        {
            count += 1;
        }
    }
    return new Sk.builtin.nmber(count, Sk.builtin.nmber.int$);
});

Sk.builtin.list.prototype['reverse'] = new Sk.builtin.func(Sk.builtin.list.prototype.list_reverse_);

Sk.builtin.list.prototype['sort'] = new Sk.builtin.func(Sk.builtin.list.prototype.list_sort_);

// Make sure that key/value variations of lst.sort() work
// See issue 45 on github as to possible alternate approaches to this and
// why this was chosen - csev
Sk.builtin.list.prototype['sort'].func_code['co_varnames']=['__self__','cmp', 'key', 'reverse'];
goog.exportSymbol("Sk.builtin.list", Sk.builtin.list);<|MERGE_RESOLUTION|>--- conflicted
+++ resolved
@@ -251,31 +251,11 @@
     }
     else if (index instanceof Sk.builtin.slice)
     {
-<<<<<<< HEAD
         var indices = index.indices(this.v.length);
         if (indices[2] === 1) 
         {
             this.list_ass_slice_(indices[0], indices[1], value);
         }
-=======
-
-        if ((!Sk.builtin.checkInt(index.start)
-             && !Sk.builtin.checkNone(index.start))
-            || (!Sk.builtin.checkInt(index.stop)
-                && !Sk.builtin.checkNone(index.stop))
-            || (!Sk.builtin.checkInt(index.step)
-                && !Sk.builtin.checkNone(index.step))) {
-            throw new Sk.builtin.TypeError("slice indices must be integers or None");
-        }
-
-	    var start = Sk.builtin.asnum$(index.start), 
-	        stop  = Sk.builtin.asnum$(index.stop),
-	        step  = Sk.builtin.asnum$(index.step);
-        step = step === null ? 1 : step;
-
-        if (step === 1)
-            this.list_ass_slice_(start, stop, value);
->>>>>>> 2e4ec508
         else
         {
             var tosub = [];
@@ -308,35 +288,16 @@
     }
     else if (index instanceof Sk.builtin.slice)
     {
-<<<<<<< HEAD
         var indices = index.indices(this.v.length);
         if (indices[2] === 1)
         {
             this.list_del_slice_(indices[0], indices[1]);
         }
-=======
-        if ((!Sk.builtin.checkInt(index.start)
-             && !Sk.builtin.checkNone(index.start))
-            || (!Sk.builtin.checkInt(index.stop)
-                && !Sk.builtin.checkNone(index.stop))
-            || (!Sk.builtin.checkInt(index.step)
-                && !Sk.builtin.checkNone(index.step))) {
-            throw new Sk.builtin.TypeError("slice indices must be integers or None");
-        }
-
-	    var start = Sk.builtin.asnum$(index.start), 
-	        stop  = Sk.builtin.asnum$(index.stop),
-	        step  = Sk.builtin.asnum$(index.step);
-        step = step === null ? 1 : step;
-
-        if (step === 1)
-            this.list_del_slice_(start, stop);
->>>>>>> 2e4ec508
         else
         {
             var self = this;
             var dec = 0; // offset of removal for next index (because we'll have removed, but the iterator is giving orig indices)
-            var offdir = step > 0 ? 1 : 0;
+            var offdir = indices[2] > 0 ? 1 : 0;
             index.sssiter$(this, function(i, wrt)
                            {
                                self.v.splice(i - dec, 1);
