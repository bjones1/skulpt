--- conflicted
+++ resolved
@@ -93,14 +93,10 @@
     // todo; can't figure out where cpy handles this silly case (test/run/t96.py)
     // perhaps by trapping a stack overflow? otherwise i'm not sure for more
     // complicated cases. bleh
-<<<<<<< HEAD
-    if (this === w) return op === 'Eq';
-=======
-
-    // PJCL: if the comparison allows for equality then short-cicuit it here
+    //
+    // if the comparison allows for equality then short-circuit it here
     if (this === w && Sk.misceval.opAllowsEquality(op))
         return true;
->>>>>>> 8cb5bc36
 
     var v = this.v;
     var w = w.v;
