--- conflicted
+++ resolved
@@ -669,15 +669,9 @@
         return new Sk.builtin.list_iter_(lst);
     }
     this.$index = 0;
-<<<<<<< HEAD
-    this.lst = lst.v.slice();
-    this.sq$length = this.lst.length;
-    this.tp$iter = () => this;
-=======
     this.lst = lst.v;
     this.$done = false;
-    this.tp$iter = this;
->>>>>>> f44e5182
+    this.tp$iter = () => this;
     this.tp$iternext = function () {
         if (this.$done || (this.$index >= this.lst.length)) {
             this.$done = true;
