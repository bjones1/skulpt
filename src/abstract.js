--- conflicted
+++ resolved
@@ -415,25 +415,6 @@
     return Sk.abstr.objectSetItem(seq, new Sk.builtin.slice(i1, i2));
 };
 
-<<<<<<< HEAD
-// seq - Python object to unpack
-// n   - JavaScript number of items to unpack
-Sk.abstr.sequenceUnpack = function (seq, n) {
-    const res = [];
-    const it = Sk.abstr.iter(seq);
-    let i;
-    for (i = it.tp$iternext(); i !== undefined && res.length < n; i = it.tp$iternext()) {
-        res.push(i);
-    }
-    if (res.length < n) {
-        throw new Sk.builtin.ValueError("need more than " + res.length + " values to unpack");
-    }
-    if (i !== undefined) {
-        throw new Sk.builtin.ValueError("too many values to unpack");
-    }
-    // Return Javascript array of items
-    return res;
-=======
 /**
  * 
  * @param {*} seq the iterable to unpack
@@ -503,7 +484,6 @@
             }
         );
     });
->>>>>>> 4b86a6f1
 };
 
 // Unpack mapping into a JS array of alternating keys/values, possibly suspending
