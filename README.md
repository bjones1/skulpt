--- conflicted
+++ resolved
@@ -34,21 +34,7 @@
 
 7. Expand and improve overall language coverage.   Currently Skulpt does an excellent job of meeting the 80/20 rule.  We cover the vast majority of the language features used by the 80% (maybe even 90%) of the code.  But there are builtins that are not implemented at all, and there are builtins with only partial implementations.  
 
-<<<<<<< HEAD
 8. Implement the hooks for a debugger. This may be a half step towards 1 or may be in a completely different direction, but allowing students to debug line by line a program they have written would have some real benefit.
-=======
-4. Make fully workable, and expand support for DOM access as
-part of the standard library.
-
-
-1. Expand and improve overall language coverage.   Currently Skulpt does an excellent job of meeting the 80/20 rule.  We cover the vast majority of the language features used by the 80% (maybe even 90%) of the code.  But there are builtins that are not implemented at all, and there are builtins with only partial implementations.
-
-2.  Implement the hooks for a debugger. This may be a half step towards
-1 or may be in a completely different direction, but allowing students
-to debug line by line a program they have written would have some real
-benefit.
->>>>>>> 3b7736a0
-
 
 ### Building Skulpt
 
