import sys
import unittest
import math

from test_grammar import (VALID_UNDERSCORE_LITERALS, INVALID_UNDERSCORE_LITERALS)

class FloatTestCases(unittest.TestCase):
    def test_conjugate(self):
        self.assertEqual(float(3.0).conjugate(), 3.0)
        self.assertEqual(int(-3.0).conjugate(), -3.0)
        
    def test_underscores(self):
        for lit in VALID_UNDERSCORE_LITERALS:
            if not any(ch in lit for ch in 'jJxXoObB'):
                # self.assertEqual(float(lit), eval(lit))
                self.assertEqual(float(lit), float(lit.replace('_', '')))
        for lit in INVALID_UNDERSCORE_LITERALS:
            if lit in ('0_7', '09_99'):  # octals are not recognized here
                continue
            if not any(ch in lit for ch in 'jJxXoObB'):
                self.assertRaises(ValueError, float, lit)
        # Additional test cases; nan and inf are never valid as literals,
        # only in the float() constructor, but we don't allow underscores
        # in or around them.
        self.assertRaises(ValueError, float, '_NaN')
        self.assertRaises(ValueError, float, 'Na_N')
        self.assertRaises(ValueError, float, 'IN_F')
        self.assertRaises(ValueError, float, '-_INF')
        self.assertRaises(ValueError, float, '-INF_')
        # Check that we handle bytes values correctly.
        # self.assertRaises(ValueError, float, b'0_.\xff9')

    def test_inf(self):
        self.assertTrue(math.isinf(float('Inf')))
        self.assertFalse(math.isinf(42))
        self.assertFalse(math.isinf(42.1))
        self.assertRaises(TypeError, lambda: math.isinf("42"))
        self.assertTrue(math.isinf(float('inf')))
        self.assertTrue(math.isinf(float('-inf')))

    def test_type_conversion(self):
        self.assertEqual(int(3.0),3)
        self.assertEqual(float(3), 3.0)
        self.assertEqual(type(float(1)), float)
        self.assertEqual(float("12.3"), 12.3)
        self.assertEqual(float("0."+"123456789"*3), 0.12345678912345678)
        self.assertEqual(float("123456789"*3), 1.2345678912345679e+26)

    def test_nan(self):
        self.assertTrue(math.isnan(float('nan')))
        self.assertTrue(math.isnan(float('-nan')))
        self.assertTrue(math.isnan(float('NAN')))
        self.assertTrue(math.isnan(float('-NAN')))
        self.assertTrue(math.isnan(float('+nAn')))

    def test_repr(self):
        self.assertEqual(repr(1.5), '1.5')

    def test_overflow(self):
        self.assertRaises(OverflowError, float, 2**1024)
        self.assertRaises(OverflowError, float, -2**1024)
<<<<<<< HEAD
=======
        self.assertEqual(float('inf'), float(str(2**1024)))

>>>>>>> 4b86a6f1

if __name__ == '__main__':
    unittest.main()<|MERGE_RESOLUTION|>--- conflicted
+++ resolved
@@ -59,11 +59,8 @@
     def test_overflow(self):
         self.assertRaises(OverflowError, float, 2**1024)
         self.assertRaises(OverflowError, float, -2**1024)
-<<<<<<< HEAD
-=======
         self.assertEqual(float('inf'), float(str(2**1024)))
 
->>>>>>> 4b86a6f1
 
 if __name__ == '__main__':
     unittest.main()