from time import sleep

class A(object):
  def __init__(self):
    object.__setattr__(self, "x", 42)

  def __getattr__(self, attr):
    if isinstance(attr, str):
      print "attr is a string, as it should be"

    print "Getting " + attr

    if attr == "y":
      return 41
    else:
      return 43

  def __setattr__(self, attr, value):
    if isinstance(attr, str):
      print "attr is a string, as it should be"

    print "Intercepted attempt to set " + attr + " to " + str(value)


a = A()
print "a.x = " + str(a.x)
print "a.y = " + str(a.y)
print "a.z = " + str(a.z)

a.x = 0
print "a.x = " + str(a.x)

a.x += 1

# Should not touch __getattr__ or __setattr__ at all
A.foo = "bar"
<<<<<<< HEAD

=======
>>>>>>> 63b9e2a6

class B(object):
  def __getattr__(self, attr):
    sleep(0.01)
    return object.__getattr__(self, attr)
  
  def __setattr__(self, attr, value):
    sleep(0.01)
    return object.__setattr__(self, attr, value)

b = B()
b.x = 42
print "b.x = " + str(b.x)

b.x += 1
print "b.x = " + str(b.x)
<|MERGE_RESOLUTION|>--- conflicted
+++ resolved
@@ -34,10 +34,6 @@
 
 # Should not touch __getattr__ or __setattr__ at all
 A.foo = "bar"
-<<<<<<< HEAD
-
-=======
->>>>>>> 63b9e2a6
 
 class B(object):
   def __getattr__(self, attr):
