import random 
import unittest
<<<<<<< HEAD
from math import exp
=======
from math import exp, sqrt
>>>>>>> ff147ab2

class Test_Distributions(unittest.TestCase):
    def test_seeding(self):
        # Python's seeding is different so we can't hard code
        random.seed(1)
        a = random.uniform(1,5)
        random.seed(1)
        b = random.uniform(1,5)
        self.assertEqual(a, b)

    def _excluded_test_avg_std(self):
        # Use integration to test distribution average and standard deviation.
        # Only works for distributions which do not consume variates in pairs
        #g = random.Random()
        N = 5000
        x = [i/float(N) for i in xrange(1,N)]
        for variate, args, mu, sigmasqrd in [
                (random.uniform, (1.0,10.0), (10.0+1.0)/2, (10.0-1.0)**2/12),
                (random.gauss, (-5.0,2.0), -5.0, 2.0**2),
                (random.normalvariate, (2.0,0.8), 2.0, 0.8**2),
                (random.lognormvariate, (-1.0,0.5), exp(-1.0 + 0.5**2)/2.0, (exp(0.5**2) - 1) * exp(-2.0 + 0.5**2)),
                (random.expovariate, (0.4,), 1.0/0.4, 1.0/0.4**2),
                (random.triangular, (0.0, 1.0, 1.0/3.0), 4.0/9.0, 7.0/9.0/18.0) #,
#                 (g.expovariate, (1.5,), 1/1.5, 1/1.5**2),
#                 (g.paretovariate, (5.0,), 5.0/(5.0-1),
#                                   5.0/((5.0-1)**2*(5.0-2))),
#                 (g.weibullvariate, (1.0, 3.0), gamma(1+1/3.0),
#                                   gamma(1+2/3.0)-gamma(1+1/3.0)**2) 
                                                    ]:
            #g.random = x[:].pop
            y = []
            for i in xrange(len(x)):
                try:
                    y.append(variate(*args))
                except IndexError:
                    pass
            s1 = s2 = 0
            for e in y:
                s1 += e
                s2 += (e - mu) ** 2
            N = len(y)
            # Reduced precision from two to zero decimal places
            self.assertAlmostEqual(s1/N, mu, 0)
            self.assertAlmostEqual(s2/(N-1), sigmasqrd, 0)

    def test_sample_frequency(self):
        N = 1000
        population = [-2, -1, 0, 1, 2]
        hist = {}
        for i in xrange(N):
            sampled = random.sample(population, 2)
            key = ','.join(str(x) for x in sampled)
            hist[key] = hist.get(key, 0) + 1

        # There are m * (m-1) ways to pick an ordered pair. The
        # observed number of occurrences of a pair follows a
        # Binomial(N, 1/(m*(m-1))) distribution.
        m = len(population)
        p = 1.0 / (m*(m-1))
        mean = N*p
        stddev = sqrt(N*p*(1-p))
        low = mean - 4*stddev
        high = mean + 4*stddev

        for a in population:
            for b in population:
                if a != b:
                    key = '%s,%s' % (a, b)
                    observed = hist.get(key, 0)
                    self.assertLess(low, observed, 'Sample %s' % key)
                    self.assertGreater(high, observed, 'Sample %s' % key)

    def test_sample_tuple(self):
        population = (1, 2, 3, 4)
        sampled = random.sample(population, 3)
        self.assertEqual(len(sampled), 3)
        for x in sampled:
            self.assertIn(x, population)

    def test_sample_set(self):
        population = set(range(20))
        sampled = random.sample(population, 10)
        self.assertEqual(len(sampled), 10)
        for x in sampled:
            self.assertIn(x, population)

    def test_sample_dict(self):
        population = {"one": 1, "two": 2, "three": 3}
        sampled = random.sample(population, 2)
        self.assertEqual(len(sampled), 2)
        for x in sampled:
            self.assertIn(x, population.keys())

    def test_sample_empty(self):
        sampled = random.sample([], 0)
        self.assertEqual(sampled, [])

    def test_sample_all(self):
        population = "ABCDEF"
        sampled = random.sample(population, len(population))
        self.assertEqual(set(sampled), set(population))

    def test_sample_one_too_many(self):
        self.assertRaises(ValueError, random.sample, range(4), 5)


if __name__ == '__main__':
    unittest.main() <|MERGE_RESOLUTION|>--- conflicted
+++ resolved
@@ -1,10 +1,6 @@
 import random 
 import unittest
-<<<<<<< HEAD
-from math import exp
-=======
 from math import exp, sqrt
->>>>>>> ff147ab2
 
 class Test_Distributions(unittest.TestCase):
     def test_seeding(self):
