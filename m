--- conflicted
+++ resolved
@@ -20,10 +20,12 @@
 try:
     from git import *
 except:
-    print "GitPython is not installed!"
+    print "+----------------------------------------------------------------------------+"
+    print "GitPython is not installed! for Python 2.6"
     print "dist will not work without it.  Get it using pip or easy_install"
     print "or see:  http://packages.python.org/GitPython/0.3.1/intro.html#getting-started"
-
+    print "+----------------------------------------------------------------------------+"
+    
 # order is important!
 Files = [
         'support/closure-library/closure/goog/base.js',
@@ -663,9 +665,6 @@
     else:
         os.system("clear")
     def usage():
-<<<<<<< HEAD
-        print "usage: m {test|dist|regenparser|regentests|regenasttests|regenruntests|regensymtabtests|upload|doctest|nrt|run|runopt|vmwareregr|browser|shell|debugbrowser|vfs|host}"
-=======
         print '''USAGE: m [command] [options] [.py file]
 Where command is one of:
 
@@ -693,8 +692,8 @@
 
         debugbrowser  -- debug in the browser -- open your javascript console
         '''
->>>>>>> 4c9e3882
         sys.exit(1)
+
     if len(sys.argv) < 2:
         cmd = "test"
     else:
